--- conflicted
+++ resolved
@@ -20,8 +20,4 @@
       - name: Install and run ruff
         run: |
           pip install ruff
-<<<<<<< HEAD
-          ruff check --target-version "py310" --select "UP006" --select "F401" --select "B905" --select "B006" --select "RUF008" --select "RUF012"
-=======
-          ruff check
->>>>>>> 26885602
+          ruff check