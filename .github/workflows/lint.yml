--- conflicted
+++ resolved
@@ -15,13 +15,9 @@
       - uses: actions/checkout@v3
       - uses: actions/setup-python@v4
         with:
-          python-version: '3.10'   # minimum supported version 
+          python-version: '3.10'   # minimum supported version
       - uses: psf/black@stable
       - name: Install and run ruff
         run: |
           pip install ruff
-<<<<<<< HEAD
-          ruff check --target-version "py39" --select "UP006" --select "F401"
-=======
-          ruff check --target-version "py310" --select "UP006"
->>>>>>> 99379cfd
+          ruff check --target-version "py310" --select "UP006" --select "F401"