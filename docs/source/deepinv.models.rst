.. _models:

Models
======
This package provides vanilla signal reconstruction methods,
which can be used for a quick evaluation of a learning setting.


.. autosummary::
   :toctree: stubs
   :template: myclass_template.rst
   :nosignatures:

   deepinv.models.ArtifactRemoval
   deepinv.models.DeepImagePrior

Denoisers
---------
Denoisers are :class:`torch.nn.Module` that take a noisy image as input and return a denoised image.
They can be used as a building block for plug-and-play restoration, for building unrolled architectures,
or as a standalone denoiser. All denoisers have a ``forward`` method that takes a noisy image and a noise level
(which generally corresponds to the standard deviation of the noise) as input and returns a denoised image.

.. note::

    Some denoisers (e.g., :class:`deepinv.models.DnCNN`) do not use the information about the noise level.
    In this case, the noise level is ignored.

Classical Denoisers
^^^^^^^^^^^^^^^^^^^^^

.. autosummary::
   :toctree: stubs
   :template: myclass_template.rst
   :nosignatures:

   deepinv.models.BM3D
   deepinv.models.MedianFilter
   deepinv.models.TV
   deepinv.models.TGV
   deepinv.models.WaveletPrior
   deepinv.models.WaveletDict


Learnable Denoisers
^^^^^^^^^^^^^^^^^^^^^

.. autosummary::
   :toctree: stubs
   :template: myclass_template.rst
   :nosignatures:

   deepinv.models.AutoEncoder
   deepinv.models.ConvDecoder
   deepinv.models.UNet
   deepinv.models.DnCNN
   deepinv.models.DRUNet
   deepinv.models.SCUNet
   deepinv.models.GSDRUNet
   deepinv.models.SwinIR
   deepinv.models.DiffUNet

<<<<<<< HEAD
.. _pretrained-weights:
Pretrained weights
------------------
The following denoisers have **pretrained weights** available; we next briefly summarize the origin of the weights,
associated reference and relevant details.


.. list-table:: Summary of pretrained weights
   :widths: 25 25
   :header-rows: 1

   * - Model
     - Weight
   * - :meth:`deepinv.models.DnCNN`
     - weights from `Learning Maximally Monotone Operators <https://github.com/matthieutrs/LMMO_lightning>`_
       trained on noise level 2.0/255. `[grayscale weights] <https://mycore.core-cloud.net/index.php/s/9EzDqcJxQUJKYul/download?path=%2Fweights&files=dncnn_sigma2_gray.pth>`_ `[color weights] <https://mycore.core-cloud.net/index.php/s/9EzDqcJxQUJKYul/download?path=%2Fweights&files=dncnn_sigma2_color.pth>`_.
   * -
     - weights from `Learning Maximally Monotone Operators <https://github.com/matthieutrs/LMMO_lightning>`_ with Lipschitz
       constraint to ensure approximate firm nonexpansiveness, trained on noise level 2.0/255. `[grayscale weights] <https://mycore.core-cloud.net/index.php/s/9EzDqcJxQUJKYul/download?path=%2Fweights&files=dncnn_sigma2_lipschitz_gray.pth>`_ `[color weights] <https://mycore.core-cloud.net/index.php/s/9EzDqcJxQUJKYul/download?path=%2Fweights&files=dncnn_sigma2_lipschitz_color.pth>`_.
   * - :meth:`deepinv.models.DRUNet`
     - weights from `DPIR <https://github.com/cszn/DPIR>`_,
       trained on noise levels in [0, 20]/255. `[grayscale weights] <https://mycore.core-cloud.net/index.php/s/9EzDqcJxQUJKYul/download?path=%2Fweights&files=drunet_gray.pth>`_ `[color weights] <https://mycore.core-cloud.net/index.php/s/9EzDqcJxQUJKYul/download?path=%2Fweights&files=drunet_color.pth>`_.
   * -
     - weights trained with deepinv `(logs) <https://wandb.ai/matthieu-terris/drunet?workspace=user-matthieu-terris>`_, trained on noise levels in [0, 20]/255
       and on the same dataset as DPIR. `[color weights] <https://mycore.core-cloud.net/index.php/s/9EzDqcJxQUJKYul/download?path=%2Fweights&files=dncnn_sigma2_lipschitz_color.pth>`_.
   * - :meth:`deepinv.models.GSDRUNet`
     - weights from `Gradient-Step PnP <https://github.com/samuro95/GSPnP>`_, trained on noise levels in [0, 20]/255.
       `[color weights] <https://mycore.core-cloud.net/index.php/s/9EzDqcJxQUJKYul/download?path=%2Fweights&files=GSDRUNet.ckpt>`_.
   * - :meth:`deepinv.models.SCUNet`
     - weights from `SCUNet <https://github.com/cszn/SCUNet>`_,
       trained on images degraded with synthetic realistic noise and camera artefacts. `[color weights] <https://mycore.core-cloud.net/index.php/s/9EzDqcJxQUJKYul/download?path=%2Fweights&files=scunet_color_real_psnr.pth>`_.
   * - :meth:`deepinv.models.SwinIR`
     - weights from `SwinIR <https://github.com/JingyunLiang/SwinIR>`_, trained on various noise levels levels in {15, 25, 50}/255, in color and grayscale.
       The weights are automatically downloaded from the authors' `project page <https://github.com/JingyunLiang/SwinIR/releases>`_.
   * - :meth:`deepinv.models.DiffUNet`
     - weights from `Ho et al. <https://arxiv.org/abs/2108.02938>`_ trained on FFHQ (128 hidden channels per layer).
       `[weights] <https://mycore.core-cloud.net/index.php/s/9EzDqcJxQUJKYul/download?path=%2Fweights&files=diffusion_ffhq_10m.pt>`_.
   * -
     - weights from `Dhariwal and Nichol <https://arxiv.org/abs/2105.05233>`_ trained on ImageNet128 (256 hidden channels per layer).
       `[weights] <https://mycore.core-cloud.net/index.php/s/9EzDqcJxQUJKYul/download?path=%2Fweights&files=diffusion_openai.pt>`_.
=======

Unfolded architectures
---------
Some more specific unfolded architectures are also available. 

.. autosummary::
   :toctree: stubs
   :template: myclass_template.rst
   :nosignatures:

   deepinv.models.PDNet_PrimalBlock 
   deepinv.models.PDNet_DualBlock
>>>>>>> b4fefc5e
<|MERGE_RESOLUTION|>--- conflicted
+++ resolved
@@ -60,7 +60,19 @@
    deepinv.models.SwinIR
    deepinv.models.DiffUNet
 
-<<<<<<< HEAD
+Unfolded architectures
+----------------------
+Some more specific unfolded architectures are also available.
+
+.. autosummary::
+   :toctree: stubs
+   :template: myclass_template.rst
+   :nosignatures:
+
+   deepinv.models.PDNet_PrimalBlock
+   deepinv.models.PDNet_DualBlock
+
+
 .. _pretrained-weights:
 Pretrained weights
 ------------------
@@ -101,17 +113,3 @@
    * -
      - weights from `Dhariwal and Nichol <https://arxiv.org/abs/2105.05233>`_ trained on ImageNet128 (256 hidden channels per layer).
        `[weights] <https://mycore.core-cloud.net/index.php/s/9EzDqcJxQUJKYul/download?path=%2Fweights&files=diffusion_openai.pt>`_.
-=======
-
-Unfolded architectures
----------
-Some more specific unfolded architectures are also available. 
-
-.. autosummary::
-   :toctree: stubs
-   :template: myclass_template.rst
-   :nosignatures:
-
-   deepinv.models.PDNet_PrimalBlock 
-   deepinv.models.PDNet_DualBlock
->>>>>>> b4fefc5e
