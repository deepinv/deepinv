.. _optim:

Optim
=====

This package contains a collection of routines that optimize

.. math::
    \begin{equation}
    \label{eq:min_prob}
    \tag{1}
    \underset{x}{\arg\min} \quad \datafid{x}{y} + \lambda \reg{x},
    \end{equation}


where the first term :math:`\datafidname:\xset\times\yset \mapsto \mathbb{R}_{+}` enforces data-fidelity, the second
term :math:`\regname:\xset\mapsto \mathbb{R}_{+}` acts as a regularization and
:math:`\lambda > 0` is a regularization parameter. More precisely, the data-fidelity term penalizes the discrepancy
between the data :math:`y` and the forward operator :math:`A` applied to the variable :math:`x`, as

.. math::
    \datafid{x}{y} = \distance{Ax}{y}

where :math:`\distance{\cdot}{\cdot}` is a distance function, and where :math:`A:\xset\mapsto \yset` is the forward
operator (see :meth:`deepinv.physics.Physics`)

.. note::

    The regularization term often (but not always) depends on a hyperparameter :math:`\sigma` that can be either fixed
    or estimated. For example, if the regularization is implicitly defined by a denoiser,
    the hyperparameter is the noise level.

Optimization algorithms for minimizing the problem above can be written as fixed point algorithms,
i.e. for :math:`k=1,2,...`

.. math::
    \qquad (x_{k+1}, z_{k+1}) = \operatorname{FixedPoint}(x_k, z_k, f, g, A, y, ...)

where :math:`x` is a variable converging to the solution of the minimization problem, and
:math:`z` is an additional (dual) variable that may be required in the computation of the fixed point operator.


The function :meth:`deepinv.optim.optim_builder` returns an instance of :meth:`deepinv.optim.BaseOptim` with the
optimization algorithm of choice, either a predefined one (``"PGD"``, ``"ADMM"``, ``"HQS"``, etc.),
or with a user-defined one.

.. autosummary::
   :toctree: stubs
   :template: myfunc_template.rst
   :nosignatures:

   deepinv.optim.optim_builder


Optimization algorithm inherit from the base class :meth:`deepinv.optim.BaseOptim`, which serves as a common interface
for all optimization algorithms.

.. autosummary::
   :toctree: stubs
   :template: myclass_template.rst
   :nosignatures:

   deepinv.optim.BaseOptim

.. _data-fidelity:
Data Fidelity
-------------
This is the base class for the data fidelity term :math:`\distance{Ax}{y}` where :math:`A` is a linear operator,
:math:`x\in\xset` is a variable and :math:`y\in\yset` is the data, and where :math:`d` is a convex function.

This class comes with methods, such as :math:`\operatorname{prox}_{\distancename\circ A}` and
:math:`\nabla (\distancename \circ A)` (among others), on which optimization algorithms rely.

.. autosummary::
   :toctree: stubs
   :template: myclass_template.rst
   :nosignatures:

   deepinv.optim.DataFidelity
   deepinv.optim.L1
   deepinv.optim.L2
   deepinv.optim.IndicatorL2
   deepinv.optim.PoissonLikelihood
<<<<<<< HEAD
   deepinv.optim.AmplitudeLoss
=======
   deepinv.optim.LogPoissonLikelihood

>>>>>>> 1220297a

.. _priors:
Priors
------
This is the base class for implementing prior functions :math:`\reg{x}` where :math:`x\in\xset` is a variable and
where :math:`\regname` is a function.

Similarly to the :meth:`deepinv.optim.DataFidelity` class, this class comes with methods for computing
:math:`\operatorname{prox}_{g}` and :math:`\nabla \regname`.  This base class is used to implement user-defined differentiable
priors, such as the Tikhonov regularisation, but also implicit priors. For instance, in PnP methods, the method
computing the proximity operator is overwritten by a method performing denoising.


.. autosummary::
   :toctree: stubs
   :template: myclass_template.rst
   :nosignatures:

   deepinv.optim.Prior
   deepinv.optim.PnP
   deepinv.optim.RED
   deepinv.optim.ScorePrior
   deepinv.optim.Tikhonov
   deepinv.optim.L1Prior
   deepinv.optim.WaveletPrior
   deepinv.optim.TVPrior
   deepinv.optim.PatchPrior
   deepinv.optim.PatchNR


.. _optim-params:

Parameters
---------------------
The parameters of the optimization algorithm, such as
stepsize, regularisation parameter, denoising standard deviation, etc.
are stored in a dictionary ``"params_algo"``, whose typical entries are:

.. list-table::
   :widths: 25 30 30
   :header-rows: 1

   * - Key
     - Meaning
     - Recommended Values
   * - ``"stepsize"``
     - Step size of the optimization algorithm.
     - | Should be positive. Depending on the algorithm,
       | needs to be small enough for convergence;
       | e.g. for PGD with ``g_first=False``,
       | should be smaller than :math:`1/(\|A\|_2^2)`.
   * - ``"lambda"``
     - | Regularization parameter :math:`\lambda`
       | multiplying the regularization term.
     - Should be positive.
   * - ``"g_param"``
     - | Optional parameter :math:`\sigma` which :math:`\regname` depends on.
       | For priors based on denoisers,
       | corresponds to the noise level.
     - Should be positive.
   * - ``"beta"``
     - | Relaxation parameter used in
       | ADMM, DRS, CP.
     - Should be positive.
   * - ``"stepsize_dual"``
     - | Step size in the dual update in the
       | Primal Dual algorithm (only required by CP).
     - Should be positive.

Each value of the dictionary can be either an iterable (i.e., a list with a distinct value for each iteration) or
a single float (same value for each iteration).

Iterators
---------
An optim iterator is an object that implements a fixed point iteration for minimizing the sum of two functions
:math:`F = \datafidname + \lambda \regname` where :math:`\datafidname` is a data-fidelity term  that will be modeled
by an instance of physics and :math:`\regname` is a regularizer. The fixed point iteration takes the form

.. math::
    \qquad (x_{k+1}, z_{k+1}) = \operatorname{FixedPoint}(x_k, z_k, \datafidname, \regname, A, y, ...)

where :math:`x` is a variable converging to the solution of the minimization problem, and
:math:`z` is an additional variable that may be required in the computation of the fixed point operator.

.. autosummary::
   :toctree: stubs
   :template: myclass_template.rst
   :nosignatures:

   deepinv.optim.FixedPoint

The implementation of the fixed point algorithm in :meth:`deepinv.optim`,
following standard optimization theory, is split in two steps:

.. math::
    z_{k+1} = \operatorname{step}_{\datafidname}(x_k, z_k, y, A, ...)\\
    x_{k+1} = \operatorname{step}_{\regname}(x_k, z_k, y, A, ...)

where :math:`\operatorname{step}_{\datafidname}` and :math:`\operatorname{step}_g` are gradient and/or proximal steps
on :math:`\datafidname` and :math:`\regname`, while using additional inputs, such as :math:`A` and :math:`y`, but also stepsizes,
relaxation parameters, etc...

The fStep and gStep classes precisely implement these steps.


Generic Optimizers
^^^^^^^^^^^^^^^^^^^^^^^^^^^^^^

The following files contain the base classes for implementing generic optimizers:

.. autosummary::
   :toctree: stubs
   :template: myclass_template.rst
   :nosignatures:

   deepinv.optim.OptimIterator
   deepinv.optim.optim_iterators.GDIteration
   deepinv.optim.optim_iterators.PGDIteration
   deepinv.optim.optim_iterators.CPIteration
   deepinv.optim.optim_iterators.ADMMIteration
   deepinv.optim.optim_iterators.DRSIteration
   deepinv.optim.optim_iterators.HQSIteration
<<<<<<< HEAD
   deepinv.optim.optim_iterators.SMIteration
=======


Utils
-------------
We provide some useful utilities for optimization algorithms.

.. autosummary::
   :toctree: stubs
   :template: myclass_template.rst
   :nosignatures:

    deepinv.optim.utils.conjugate_gradient
    deepinv.optim.utils.gradient_descent
    deepinv.optim.utils.GaussianMixtureModel
>>>>>>> 1220297a
<|MERGE_RESOLUTION|>--- conflicted
+++ resolved
@@ -81,12 +81,9 @@
    deepinv.optim.L2
    deepinv.optim.IndicatorL2
    deepinv.optim.PoissonLikelihood
-<<<<<<< HEAD
+   deepinv.optim.LogPoissonLikelihood
    deepinv.optim.AmplitudeLoss
-=======
-   deepinv.optim.LogPoissonLikelihood
-
->>>>>>> 1220297a
+
 
 .. _priors:
 Priors
@@ -209,9 +206,7 @@
    deepinv.optim.optim_iterators.ADMMIteration
    deepinv.optim.optim_iterators.DRSIteration
    deepinv.optim.optim_iterators.HQSIteration
-<<<<<<< HEAD
    deepinv.optim.optim_iterators.SMIteration
-=======
 
 
 Utils
@@ -225,5 +220,4 @@
 
     deepinv.optim.utils.conjugate_gradient
     deepinv.optim.utils.gradient_descent
-    deepinv.optim.utils.GaussianMixtureModel
->>>>>>> 1220297a
+    deepinv.optim.utils.GaussianMixtureModel