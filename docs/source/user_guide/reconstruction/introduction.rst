--- conflicted
+++ resolved
@@ -69,10 +69,6 @@
      - Yes
      - No
      - No
-<<<<<<< HEAD
-
-=======
->>>>>>> 57cf2775
 
 
 .. note::
