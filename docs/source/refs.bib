--- conflicted
+++ resolved
@@ -1020,7 +1020,6 @@
   year={2021}
 }
 
-<<<<<<< HEAD
 @inproceedings{fung2022jfb,
   title={Jfb: Jacobian-free backpropagation for implicit networks},
   author={Fung, Samy Wu and Heaton, Howard and Li, Qiuwei and McKenzie, Daniel and Osher, Stanley and Yin, Wotao},
@@ -1029,7 +1028,7 @@
   number={6},
   pages={6648--6656},
   year={2022}
-=======
+}
 
 @article{wald1997fusion,
 	title = {Fusion of satellite images of different spatial resolutions: Assessing the quality of resulting images},
@@ -1044,5 +1043,4 @@
 	doi = {10.48550/arXiv.1712.06087},
 	author = {Shocher, Assaf and Cohen, Nadav and Irani, Michal},
 	year = {2017},
->>>>>>> 8e140d6a
 }