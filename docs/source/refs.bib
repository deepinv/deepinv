@article{zhang2017beyond,
  title={Beyond a gaussian denoiser: Residual learning of deep cnn for image denoising},
  author={Zhang, Kai and Zuo, Wangmeng and Chen, Yunjin and Meng, Deyu and Zhang, Lei},
  journal={IEEE transactions on image processing},
  volume={26},
  number={7},
  pages={3142--3155},
  year={2017},
  publisher={IEEE}
}

@InProceedings{martin2001database,
  author = {D. Martin and C. Fowlkes and D. Tal and J. Malik},
  title = {A Database of Human Segmented Natural Images and its
           Application to Evaluating Segmentation Algorithms and
           Measuring Ecological Statistics},
  booktitle = {Proc. 8th Int'l Conf. Computer Vision},
  year = {2001},
  month = {July},
  volume = {2},
  pages = {416--423}
}

@article{yaman2020self,
  title={Self-supervised learning of physics-guided reconstruction neural networks without fully sampled reference data},
  author={Yaman, Burhaneddin and Hosseini, Seyed Amir Hossein and Moeller, Steen and Ellermann, Jutta and U{\u{g}}urbil, K{\^a}mil and Ak{\c{c}}akaya, Mehmet},
  journal={Magnetic resonance in medicine},
  volume={84},
  number={6},
  pages={3172--3191},
  year={2020},
  publisher={Wiley Online Library}
}

@article{hendriksen2020noise2inverse,
  title={Noise2inverse: Self-supervised deep convolutional denoising for tomography},
  author={Hendriksen, Allard Adriaan and Pelt, Dani{\"e}l Maria and Batenburg, K Joost},
  journal={IEEE Transactions on Computational Imaging},
  volume={6},
  pages={1320--1335},
  year={2020},
  publisher={IEEE}
}

@inproceedings{huang2015single,
    title={Single Image Super-Resolution From Transformed Self-Exemplars},
    Author = {Huang, Jia-Bin and Singh, Abhishek and Ahuja, Narendra},
    booktitle = {Proceedings of the IEEE Conference on Computer Vision and Pattern Recognition},
    pages={5197--5206},
    Year = {2015}
}


@inproceedings{acar2021self,
  title={Self-supervised dynamic MRI reconstruction},
  author={Acar, Mert and {\c{C}}ukur, Tolga and {\"O}ks{\"u}z, {\.I}lkay},
  booktitle={Machine Learning for Medical Image Reconstruction: 4th International Workshop, MLMIR 2021, Held in Conjunction with MICCAI 2021, Strasbourg, France, October 1, 2021, Proceedings 4},
  pages={35--44},
  year={2021},
  organization={Springer}
}

@article{eldeniz2021phase2phase,
  title={Phase2Phase: respiratory motion-resolved reconstruction of free-breathing magnetic resonance imaging using deep learning without a ground truth for improved liver imaging},
  author={Eldeniz, Cihat and Gan, Weijie and Chen, Sihao and Fraum, Tyler J and Ludwig, Daniel R and Yan, Yan and Liu, Jiaming and Vahle, Thomas and Krishnamurthy, Uday and Kamilov, Ulugbek S and others},
  journal={Investigative Radiology},
  volume={56},
  number={12},
  pages={809--819},
  year={2021},
  publisher={LWW}
}

@article{liu2020rare,
  title={RARE: Image reconstruction using deep priors learned without groundtruth},
  author={Liu, Jiaming and Sun, Yu and Eldeniz, Cihat and Gan, Weijie and An, Hongyu and Kamilov, Ulugbek S},
  journal={IEEE Journal of Selected Topics in Signal Processing},
  volume={14},
  number={6},
  pages={1088--1099},
  year={2020},
  publisher={IEEE}
}

@inproceedings{huang2021neighbor2neighbor,
  title={Neighbor2neighbor: Self-supervised denoising from single noisy images},
  author={Huang, Tao and Li, Songjiang and Jia, Xu and Lu, Huchuan and Liu, Jianzhuang},
  booktitle={Proceedings of the IEEE/CVF conference on computer vision and pattern recognition},
  pages={14781--14790},
  year={2021}
}

@article{tachella2022unsupervised,
  title={Unsupervised learning from incomplete measurements for inverse problems},
  author={Tachella, Juli{\'a}n and Chen, Dongdong and Davies, Mike},
  journal={Advances in Neural Information Processing Systems},
  volume={35},
  pages={4983--4995},
  year={2022}
}

@article{scanvic2023self,
  title={Self-supervised learning for image super-resolution and deblurring},
  author={Scanvic, J{\'e}r{\'e}my and Davies, Mike and Abry, Patrice and Tachella, Juli{\'a}n},
  journal={arXiv preprint arXiv:2312.11232},
  year={2023}
}

@inproceedings{pang2021recorrupted,
  title={Recorrupted-to-recorrupted: Unsupervised deep learning for image denoising},
  author={Pang, Tongyao and Zheng, Huan and Quan, Yuhui and Ji, Hui},
  booktitle={Proceedings of the IEEE/CVF conference on computer vision and pattern recognition},
  pages={2043--2052},
  year={2021}
}

@inproceedings{moran2020noisier2noise,
  title={Noisier2noise: Learning to denoise from unpaired noisy data},
  author={Moran, Nick and Schmidt, Dan and Zhong, Yu and Coady, Patrick},
  booktitle={Proceedings of the IEEE/CVF conference on computer vision and pattern recognition},
  pages={12064--12072},
  year={2020}
}

@inproceedings{monroy2025generalized,
  title={Generalized recorrupted-to-recorrupted: Self-supervised learning beyond gaussian noise},
  author={Monroy, Brayan and Bacca, Jorge and Tachella, Juli{\'a}n},
  booktitle={Proceedings of the Computer Vision and Pattern Recognition Conference},
  pages={28155--28164},
  year={2025}
}

@article{itoh1982analysis,
  title={Analysis of the phase unwrapping algorithm},
  author={Itoh, Kazuyoshi},
  journal={Applied optics},
  volume={21},
  number={14},
  pages={2470--2470},
  year={1982},
  publisher={Optical Society of America}
}

@article{ramirez2024phase,
author = {Jhon Ramirez and Henry Arguello and Jorge Bacca},
journal = {Appl. Opt.},
number = {2},
pages = {535--542},
publisher = {Optica Publishing Group},
title = {Phase unwrapping for phase imaging using the plug-and-play proximal algorithm},
volume = {63},
month = {Jan},
year = {2024},
url = {https://opg.optica.org/ao/abstract.cfm?URI=ao-63-2-535},
doi = {10.1364/AO.504036},
}

@article{pesquet2021learning,
  title={Learning maximally monotone operators for image recovery},
  author={Pesquet, Jean-Christophe and Repetti, Audrey and Terris, Matthieu and Wiaux, Yves},
  journal={SIAM Journal on Imaging Sciences},
  volume={14},
  number={3},
  pages={1206--1237},
  year={2021},
  publisher={SIAM}
}

@article{kim2021noise2score,
  title={Noise2score: tweedie’s approach to self-supervised image denoising without clean images},
  author={Kim, Kwanyoung and Ye, Jong Chul},
  journal={Advances in Neural Information Processing Systems},
  volume={34},
  pages={864--874},
  year={2021}
}

@article{luisier2007new,
  title={A new SURE approach to image denoising: Interscale orthonormal wavelet thresholding},
  author={Luisier, Florian and Blu, Thierry and Unser, Michael},
  journal={IEEE Transactions on image processing},
  volume={16},
  number={3},
  pages={593--606},
  year={2007},
  publisher={IEEE}
}

@article{tachella2024unsure,
  title={UNSURE: self-supervised learning with Unknown Noise level and Stein's Unbiased Risk Estimate},
  author={Tachella, Juli{\'a}n and Davies, Mike and Jacques, Laurent},
  journal={arXiv preprint arXiv:2409.01985},
  year={2024}
}

@article{le2014unbiased,
  title={An unbiased risk estimator for image denoising in the presence of mixed Poisson-Gaussian noise [J]},
  author={Le, MY and Angelini, ED and Olivo-Marin, JC},
  journal={IEEE Transactions on Image Processing},
  volume={23},
  number={6},
  pages={2750--2755},
  year={2014}
}

@inproceedings{mao2017least,
  title={Least squares generative adversarial networks},
  author={Mao, Xudong and Li, Qing and Xie, Haoran and Lau, Raymond YK and Wang, Zhen and Paul Smolley, Stephen},
  booktitle={Proceedings of the IEEE international conference on computer vision},
  pages={2794--2802},
  year={2017}
}

@article{lucic2018gans,
  title={Are gans created equal? a large-scale study},
  author={Lucic, Mario and Kurach, Karol and Michalski, Marcin and Gelly, Sylvain and Bousquet, Olivier},
  journal={Advances in neural information processing systems},
  volume={31},
  year={2018}
}

@article{jacques2013robust,
  title={Robust 1-bit compressive sensing via binary stable embeddings of sparse vectors},
  author={Jacques, Laurent and Laska, Jason N and Boufounos, Petros T and Baraniuk, Richard G},
  journal={IEEE transactions on information theory},
  volume={59},
  number={4},
  pages={2082--2102},
  year={2013},
  publisher={IEEE}
}

@article{dabov2007image,
  title={Image denoising by sparse 3-D transform-domain collaborative filtering},
  author={Dabov, Kostadin and Foi, Alessandro and Katkovnik, Vladimir and Egiazarian, Karen},
  journal={IEEE Transactions on image processing},
  volume={16},
  number={8},
  pages={2080--2095},
  year={2007},
  publisher={IEEE}
}

@inproceedings{choi2021ilvr,
  title={ILVR: Conditioning Method for Denoising Diffusion Probabilistic Models},
  author={Choi, Jooyoung and Kim, Sungwon and Jeong, Yonghyun and Gwon, Youngjune and Yoon, Sungroh},
  booktitle={2021 IEEE/CVF International Conference on Computer Vision (ICCV)},
  pages={14347--14356},
  year={2021},
  organization={IEEE}
}

@article{dhariwal2021diffusion,
  title={Diffusion models beat gans on image synthesis},
  author={Dhariwal, Prafulla and Nichol, Alexander},
  journal={Advances in neural information processing systems},
  volume={34},
  pages={8780--8794},
  year={2021}
}

@article{darestani2021accelerated,
  title={Accelerated MRI with un-trained neural networks},
  author={Darestani, Mohammad Zalbagi and Heckel, Reinhard},
  journal={IEEE Transactions on Computational Imaging},
  volume={7},
  pages={724--733},
  year={2021},
  publisher={IEEE}
}

@article{zhang2021plug,
  title={Plug-and-play image restoration with deep denoiser prior},
  author={Zhang, Kai and Li, Yawei and Zuo, Wangmeng and Zhang, Lei and Van Gool, Luc and Timofte, Radu},
  journal={IEEE Transactions on Pattern Analysis and Machine Intelligence},
  volume={44},
  number={10},
  pages={6360--6376},
  year={2021},
  publisher={IEEE}
}

@inproceedings{zoran2011learning,
  title={From learning models of natural image patches to whole image restoration},
  author={Zoran, Daniel and Weiss, Yair},
  booktitle={2011 international conference on computer vision},
  pages={479--486},
  year={2011},
  organization={IEEE}
}

@inproceedings{terris2024equivariant,
  title={Equivariant plug-and-play image reconstruction},
  author={Terris, Matthieu and Moreau, Thomas and Pustelnik, Nelly and Tachella, Juli{\'a}n},
  booktitle={Proceedings of the IEEE/CVF Conference on Computer Vision and Pattern Recognition},
  pages={25255--25264},
  year={2024}
}

@inproceedings{isola2017image,
  title={Image-to-image translation with conditional adversarial networks},
  author={Isola, Phillip and Zhu, Jun-Yan and Zhou, Tinghui and Efros, Alexei A},
  booktitle={Proceedings of the IEEE conference on computer vision and pattern recognition},
  pages={1125--1134},
  year={2017}
}

@inproceedings{kupyn2018deblurgan,
  title={Deblurgan: Blind motion deblurring using conditional adversarial networks},
  author={Kupyn, Orest and Budzan, Volodymyr and Mykhailych, Mykola and Mishkin, Dmytro and Matas, Ji{\v{r}}{\'\i}},
  booktitle={Proceedings of the IEEE conference on computer vision and pattern recognition},
  pages={8183--8192},
  year={2018}
}

@inproceedings{hurault2021gradient,
  title={Gradient Step Denoiser for convergent Plug-and-Play},
  author={Hurault, Samuel and Leclaire, Arthur and Papadakis, Nicolas},
  booktitle={International Conference on Learning Representations},
  year={2021}
}

@article{tan2023data,
  title={Data-driven mirror descent with input-convex neural networks},
  author={Tan, Hong Ye and Mukherjee, Subhadip and Tang, Junqi and Sch{\"o}nlieb, Carola-Bibiane},
  journal={SIAM Journal on Mathematics of Data Science},
  volume={5},
  number={2},
  pages={558--587},
  year={2023},
  publisher={SIAM}
}

@article{adler2018learned,
  title={Learned primal-dual reconstruction},
  author={Adler, Jonas and {\"O}ktem, Ozan},
  journal={IEEE transactions on medical imaging},
  volume={37},
  number={6},
  pages={1322--1332},
  year={2018},
  publisher={IEEE}
}

@inproceedings{zamir2022restormer,
  title={Restormer: Efficient transformer for high-resolution image restoration},
  author={Zamir, Syed Waqas and Arora, Aditya and Khan, Salman and Hayat, Munawar and Khan, Fahad Shahbaz and Yang, Ming-Hsuan},
  booktitle={Proceedings of the IEEE/CVF conference on computer vision and pattern recognition},
  pages={5728--5739},
  year={2022}
}

@article{zhang2023practical,
  title={Practical blind image denoising via Swin-Conv-UNet and data synthesis},
  author={Zhang, Kai and Li, Yawei and Liang, Jingyun and Cao, Jiezhang and Zhang, Yulun and Tang, Hao and Fan, Deng-Ping and Timofte, Radu and Gool, Luc Van},
  journal={Machine Intelligence Research},
  volume={20},
  number={6},
  pages={822--836},
  year={2023},
  publisher={Springer}
}

@inproceedings{liang2021swinir,
  title={Swinir: Image restoration using swin transformer},
  author={Liang, Jingyun and Cao, Jiezhang and Sun, Guolei and Zhang, Kai and Van Gool, Luc and Timofte, Radu},
  booktitle={Proceedings of the IEEE/CVF international conference on computer vision},
  pages={1833--1844},
  year={2021}
}

@article{bredies2010total,
  title={Total generalized variation},
  author={Bredies, Kristian and Kunisch, Karl and Pock, Thomas},
  journal={SIAM Journal on Imaging Sciences},
  volume={3},
  number={3},
  pages={492--526},
  year={2010},
  publisher={SIAM}
}

@article{condat2013primal,
  title={A primal--dual splitting method for convex optimization involving Lipschitzian, proximable and linear composite terms},
  author={Condat, Laurent},
  journal={Journal of optimization theory and applications},
  volume={158},
  number={2},
  pages={460--479},
  year={2013},
  publisher={Springer}
}

@inproceedings{mohan2020robust,
  title={Robust and interpretable blind image denoising via bias-free convolutional neural networks},
  author={Mohan, Sreyas and Kadkhodaie, Zahra and Simoncelli, Eero P and Fernandez-Granda, Carlos},
  booktitle={8th International Conference on Learning Representations, ICLR 2020},
  year={2020}
}

@inproceedings{sriram2020end,
  title={End-to-end variational networks for accelerated MRI reconstruction},
  author={Sriram, Anuroop and Zbontar, Jure and Murrell, Tullie and Defazio, Aaron and Zitnick, C Lawrence and Yakubova, Nafissa and Knoll, Florian and Johnson, Patricia},
  booktitle={Medical image computing and computer assisted intervention--MICCAI 2020: 23rd international conference, Lima, Peru, October 4--8, 2020, proceedings, part II 23},
  pages={64--73},
  year={2020},
  organization={Springer}
}

@article{hammernik2018learning,
  title={Learning a variational network for reconstruction of accelerated MRI data},
  author={Hammernik, Kerstin and Klatzer, Teresa and Kobler, Erich and Recht, Michael P and Sodickson, Daniel K and Pock, Thomas and Knoll, Florian},
  journal={Magnetic resonance in medicine},
  volume={79},
  number={6},
  pages={3055--3071},
  year={2018},
  publisher={Wiley Online Library}
}

@article{boyd2011distributed,
  title={Distributed optimization and statistical learning via the alternating direction method of multipliers},
  author={Boyd, Stephen and Parikh, Neal and Chu, Eric and Peleato, Borja and Eckstein, Jonathan and others},
  journal={Foundations and Trends{\textregistered} in Machine learning},
  volume={3},
  number={1},
  pages={1--122},
  year={2011},
  publisher={Now Publishers, Inc.}
}

@article{chambolle2011first,
  title={A first-order primal-dual algorithm for convex problems with applications to imaging},
  author={Chambolle, Antonin and Pock, Thomas},
  journal={Journal of mathematical imaging and vision},
  volume={40},
  pages={120--145},
  year={2011},
  publisher={Springer}
}

@inproceedings{gregor2010learning,
  title={Learning fast approximations of sparse coding},
  author={Gregor, Karol and LeCun, Yann},
  booktitle={Proceedings of the 27th international conference on international conference on machine learning},
  pages={399--406},
  year={2010}
}

@article{tachella2023sensing,
  author  = {Juli{\'a}n Tachella and Dongdong Chen and Mike Davies},
  title   = {Sensing Theorems for Unsupervised Learning in Linear Inverse Problems},
  journal = {Journal of Machine Learning Research},
  year    = {2023},
  volume  = {24},
  number  = {39},
  pages   = {1--45},
  url     = {http://jmlr.org/papers/v24/22-0315.html}
}

@inproceedings{chen2021equivariant,
  title={Equivariant imaging: Learning beyond the range space},
  author={Chen, Dongdong and Tachella, Juli{\'a}n and Davies, Mike E},
  booktitle={Proceedings of the IEEE/CVF International Conference on Computer Vision},
  pages={4379--4388},
  year={2021}
}

@article{aggarwal2018modl,
  title={MoDL: Model-based deep learning architecture for inverse problems},
  author={Aggarwal, Hemant K and Mani, Merry P and Jacob, Mathews},
  journal={IEEE transactions on medical imaging},
  volume={38},
  number={2},
  pages={394--405},
  year={2018},
  publisher={IEEE}
}

@article{wang2024perspective,
  title={Perspective-equivariant imaging: an unsupervised framework for multispectral pansharpening},
  author={Wang, Andrew and Davies, Mike},
  journal={arXiv e-prints},
  pages={arXiv--2403},
  year={2024}
}

@article{laumont2022bayesian,
  title={Bayesian imaging using plug \& play priors: when langevin meets tweedie},
  author={Laumont, R{\'e}mi and Bortoli, Valentin De and Almansa, Andr{\'e}s and Delon, Julie and Durmus, Alain and Pereyra, Marcelo},
  journal={SIAM Journal on Imaging Sciences},
  volume={15},
  number={2},
  pages={701--737},
  year={2022},
  publisher={SIAM}
}

@inproceedings{terris2020building,
  title={Building firmly nonexpansive convolutional neural networks},
  author={Terris, Matthieu and Repetti, Audrey and Pesquet, Jean-Christophe and Wiaux, Yves},
  booktitle={ICASSP 2020-2020 IEEE International Conference on Acoustics, Speech and Signal Processing (ICASSP)},
  pages={8658--8662},
  year={2020},
  organization={IEEE}
}

@inproceedings{chung2022diffusion,
  title={Diffusion Posterior Sampling for General Noisy Inverse Problems},
  author={Chung, Hyungjin and Kim, Jeongsol and Mccann, Michael Thompson and Klasky, Marc Louis and Ye, Jong Chul},
  booktitle={The Eleventh International Conference on Learning Representations},
  year={2022}
}

@inproceedings{song2020denoising,
  title={Denoising Diffusion Implicit Models},
  author={Song, Jiaming and Meng, Chenlin and Ermon, Stefano},
  booktitle={International Conference on Learning Representations},
  year={2020}
}

@inproceedings{zhu2023denoising,
  title={Denoising diffusion models for plug-and-play image restoration},
  author={Zhu, Yuanzhi and Zhang, Kai and Liang, Jingyun and Cao, Jiezhang and Wen, Bihan and Timofte, Radu and Van Gool, Luc},
  booktitle={Proceedings of the IEEE/CVF Conference on Computer Vision and Pattern Recognition},
  pages={1219--1229},
  year={2023}
}

@article{ho2020denoising,
  title={Denoising diffusion probabilistic models},
  author={Ho, Jonathan and Jain, Ajay and Abbeel, Pieter},
  journal={Advances in neural information processing systems},
  volume={33},
  pages={6840--6851},
  year={2020}
}

@article{kawar2022denoising,
  title={Denoising diffusion restoration models},
  author={Kawar, Bahjat and Elad, Michael and Ermon, Stefano and Song, Jiaming},
  journal={Advances in Neural Information Processing Systems},
  volume={35},
  pages={23593--23606},
  year={2022}
}

@article{romano2017little,
  title={The little engine that could: Regularization by denoising (RED)},
  author={Romano, Yaniv and Elad, Michael and Milanfar, Peyman},
  journal={SIAM Journal on Imaging Sciences},
  volume={10},
  number={4},
  pages={1804--1844},
  year={2017},
  publisher={SIAM}
}

@article{Bolte2016descent,
author = {Bolte, Jérôme and Bauschke, Heinz and Teboulle, Marc},
year = {2016},
month = {07},
pages = {},
title = {A Descent Lemma Beyond Lipschitz Gradient Continuity: First-Order Methods Revisited and Applications},
volume = {42},
journal = {Mathematics of Operations Research},
doi = {10.1287/moor.2016.0817}
}

@article{hurault2023convergent,
  title={Convergent bregman plug-and-play image restoration for poisson inverse problems},
  author={Hurault, Samuel and Kamilov, Ulugbek and Leclaire, Arthur and Papadakis, Nicolas},
  journal={Advances in Neural Information Processing Systems},
  volume={36},
  pages={27251--27280},
  year={2023}
}

@inproceedings{levin2009understanding,
  title={Understanding and evaluating blind deconvolution algorithms},
  author={Levin, Anat and Weiss, Yair and Durand, Fredo and Freeman, William T},
  booktitle={2009 IEEE conference on computer vision and pattern recognition},
  pages={1964--1971},
  year={2009},
  organization={IEEE}
}

@article{altekruger2023patchnr,
  title={PatchNR: learning from very few images by patch normalizing flow regularization},
  author={Altekr{\"u}ger, Fabian and Denker, Alexander and Hagemann, Paul and Hertrich, Johannes and Maass, Peter and Steidl, Gabriele},
  journal={Inverse Problems},
  volume={39},
  number={6},
  pages={064006},
  year={2023},
  publisher={IOP Publishing}
}

@article{combettes2009iterative,
  title={Iterative construction of the resolvent of a sum of maximal monotone operators},
  author={Combettes, Patrick L},
  journal={J. Convex Anal},
  volume={16},
  number={4},
  pages={727--748},
  year={2009}
}

@article{meng2020large,
  title={A large-scale benchmark data set for evaluating pansharpening performance: Overview and implementation},
  author={Meng, Xiangchao and Xiong, Yiming and Shao, Feng and Shen, Huanfeng and Sun, Weiwei and Yang, Gang and Yuan, Qiangqiang and Fu, Randi and Zhang, Hongyan},
  journal={IEEE Geoscience and Remote Sensing Magazine},
  volume={9},
  number={1},
  pages={18--52},
  year={2020},
  publisher={IEEE}
}

@inproceedings{yang2017pannet,
  title={PanNet: A deep network architecture for pan-sharpening},
  author={Yang, Junfeng and Fu, Xueyang and Hu, Yuwen and Huang, Yue and Ding, Xinghao and Paisley, John},
  booktitle={Proceedings of the IEEE international conference on computer vision},
  pages={5449--5457},
  year={2017}
}

@article{gu1991three,
  title={Three-dimensional imaging in confocal fluorescent microscopy with annular lenses},
  author={Gu, Min and Sheppard, CJR},
  journal={Journal of Modern Optics},
  volume={38},
  number={11},
  pages={2247--2263},
  year={1991},
  publisher={Taylor \& Francis}
}

@article{rapp2020advances,
  title={Advances in single-photon lidar for autonomous vehicles: Working principles, challenges, and recent advances},
  author={Rapp, Joshua and Tachella, Juli{\'a}n and Altmann, Yoann and McLaughlin, Stephen and Goyal, Vivek K},
  journal={IEEE Signal Processing Magazine},
  volume={37},
  number={4},
  pages={62--71},
  year={2020},
  publisher={IEEE}
}

@inproceedings{ulyanov2018deep,
  title={Deep image prior},
  author={Ulyanov, Dmitry and Vedaldi, Andrea and Lempitsky, Victor},
  booktitle={Proceedings of the IEEE conference on computer vision and pattern recognition},
  pages={9446--9454},
  year={2018}
}

@inproceedings{tachella2021neural,
  title={The neural tangent link between cnn denoisers and non-local filters},
  author={Tachella, Juli{\'a}n and Tang, Junqi and Davies, Mike},
  booktitle={Proceedings of the IEEE/CVF Conference on Computer Vision and Pattern Recognition},
  pages={8618--8627},
  year={2021}
}

@inproceedings{bora2017compressed,
  title={Compressed sensing using generative models},
  author={Bora, Ashish and Jalal, Ajil and Price, Eric and Dimakis, Alexandros G},
  booktitle={International conference on machine learning},
  pages={537--546},
  year={2017},
  organization={PMLR}
}

@inproceedings{bora2018ambientgan,
  title={AmbientGAN: Generative models from lossy measurements},
  author={Bora, Ashish and Price, Eric and Dimakis, Alexandros G},
  booktitle={International conference on learning representations},
  year={2018}
}

@article{aghabiglou2024r2d2,
  title={The R2D2 deep neural network series paradigm for fast precision imaging in radio astronomy},
  author={Aghabiglou, Amir and San Chu, Chung and Dabbech, Arwa and Wiaux, Yves},
  journal={The Astrophysical Journal Supplement Series},
  volume={273},
  number={1},
  pages={3},
  year={2024},
  publisher={IOP Publishing}
}

@article{terris2023image,
  title={Image reconstruction algorithms in radio interferometry: From handcrafted to learned regularization denoisers},
  author={Terris, Matthieu and Dabbech, Arwa and Tang, Chao and Wiaux, Yves},
  journal={Monthly Notices of the Royal Astronomical Society},
  volume={518},
  number={1},
  pages={604--622},
  year={2023},
  publisher={Oxford University Press}
}

@inproceedings{wang2018esrgan,
  title={Esrgan: Enhanced super-resolution generative adversarial networks},
  author={Wang, Xintao and Yu, Ke and Wu, Shixiang and Gu, Jinjin and Liu, Yihao and Dong, Chao and Qiao, Yu and Change Loy, Chen},
  booktitle={Proceedings of the European conference on computer vision (ECCV) workshops},
  pages={0--0},
  year={2018}
}

@article{radford2015unsupervised,
  title={Unsupervised representation learning with deep convolutional generative adversarial networks},
  author={Radford, Alec and Metz, Luke and Chintala, Soumith},
  journal={arXiv preprint arXiv:1511.06434},
  year={2015}
}

@article{combettes2011proximal,
  title={Proximal splitting methods in signal processing},
  author={Combettes, Patrick L and Pesquet, Jean-Christophe},
  journal={Fixed-point algorithms for inverse problems in science and engineering},
  pages={185--212},
  year={2011},
  publisher={Springer}
}

@article{chambolle2015convergence,
  title={On the convergence of the iterates of" FISTA"},
  author={Chambolle, Antonin and Dossal, Charles H},
  journal={Journal of Optimization Theory and Applications},
  volume={166},
  number={3},
  pages={25},
  year={2015}
}

@article{zhu2014fast,
  title={Fast single image super-resolution via self-example learning and sparse representation},
  author={Zhu, Zhiliang and Guo, Fangda and Yu, Hai and Chen, Chen},
  journal={IEEE Transactions on Multimedia},
  volume={16},
  number={8},
  pages={2178--2190},
  year={2014},
  publisher={IEEE}
}

@article{choi2017high,
author = {Choi, Inchang and Jeon, Daniel S. and Nam, Giljoo and Gutierrez, Diego and Kim, Min H.},
title = {High-quality hyperspectral reconstruction using a spectral prior},
year = {2017},
volume = {36},
journal = {ACM Trans. Graph.}
}

@article{oymak2018isometric,
  title={Isometric sketching of any set via the restricted isometry property},
  author={Oymak, Samet and Recht, Benjamin and Soltanolkotabi, Mahdi},
  journal={Information and Inference: A Journal of the IMA},
  volume={7},
  number={4},
  pages={707--726},
  year={2018},
  publisher={Oxford University Press}
}

@article{he2010single,
  title={Single image haze removal using dark channel prior},
  author={He, Kaiming and Sun, Jian and Tang, Xiaoou},
  journal={IEEE transactions on pattern analysis and machine intelligence},
  volume={33},
  number={12},
  pages={2341--2353},
  year={2010},
  publisher={IEEE}
}

@article{leuschner2021lodopab,
  title={LoDoPaB-CT, a benchmark dataset for low-dose computed tomography reconstruction},
  author={Leuschner, Johannes and Schmidt, Maximilian and Baguer, Daniel Otero and Maass, Peter},
  journal={Scientific Data},
  volume={8},
  number={1},
  pages={109},
  year={2021},
  publisher={Nature Publishing Group UK London}
}

@article{vivone2014critical,
  title={A critical comparison among pansharpening algorithms},
  author={Vivone, Gemine and Alparone, Luciano and Chanussot, Jocelyn and Dalla Mura, Mauro and Garzelli, Andrea and Licciardi, Giorgio A and Restaino, Rocco and Wald, Lucien},
  journal={IEEE Transactions on Geoscience and Remote Sensing},
  volume={53},
  number={5},
  pages={2565--2586},
  year={2014},
  publisher={IEEE}
}

@online{khalil2023hyperspectral,
  author       = {Khalil, Mohamad and
                  Kehres, Jan and
                  Mustafa, Wail},
  title        = {Hyperspectral 2D fan-beam X-ray CT dataset of 5 materials},
  month        = sep,
  year         = 2023,
  publisher    = {Zenodo},
  version      = {1.0.0},
  doi          = {10.5281/zenodo.8307932},
  url          = {https://doi.org/10.5281/zenodo.8307932},
  note         = {Dataset},
}

@article{bioucas2012hyperspectral,
  title={Hyperspectral unmixing overview: Geometrical, statistical, and sparse regression-based approaches},
  author={Bioucas-Dias, Jos{\'e} M and Plaza, Antonio and Dobigeon, Nicolas and Parente, Mario and Du, Qian and Gader, Paul and Chanussot, Jocelyn},
  journal={IEEE journal of selected topics in applied earth observations and remote sensing},
  volume={5},
  number={2},
  pages={354--379},
  year={2012},
  publisher={IEEE}
}

@article{escande2017approximation,
  title={Approximation of integral operators using product-convolution expansions},
  author={Escande, Paul and Weiss, Pierre},
  journal={Journal of Mathematical Imaging and Vision},
  volume={58},
  pages={333--348},
  year={2017},
  publisher={Springer}
}

@article{schuler2015learning,
  title={Learning to deblur},
  author={Schuler, Christian J and Hirsch, Michael and Harmeling, Stefan and Sch{\"o}lkopf, Bernhard},
  journal={IEEE transactions on pattern analysis and machine intelligence},
  volume={38},
  number={7},
  pages={1439--1451},
  year={2015},
  publisher={IEEE}
}

@article{schlemper2017deep,
  title={A deep cascade of convolutional neural networks for dynamic MR image reconstruction},
  author={Schlemper, Jo and Caballero, Jose and Hajnal, Joseph V and Price, Anthony N and Rueckert, Daniel},
  journal={IEEE transactions on Medical Imaging},
  volume={37},
  number={2},
  pages={491--503},
  year={2017},
  publisher={IEEE}
}

@article{pereyra2020accelerating,
  title={Accelerating proximal Markov chain Monte Carlo by using an explicit stabilized method},
  author={Pereyra, Marcelo and Mieles, Luis Vargas and Zygalakis, Konstantinos C},
  journal={SIAM Journal on Imaging Sciences},
  volume={13},
  number={2},
  pages={905--935},
  year={2020},
  publisher={SIAM}
}

@article{welford1962note,
  title={Note on a method for calculating corrected sums of squares and products},
  author={Welford, Barry Payne},
  journal={Technometrics},
  volume={4},
  number={3},
  pages={419--420},
  year={1962},
  publisher={Taylor \& Francis}
}

@article{freifeld2017transformations,
  title={Transformations based on continuous piecewise-affine velocity fields},
  author={Freifeld, Oren and Hauberg, S{\o}ren and Batmanghelich, Kayhan and Fisher, Jonn W},
  journal={IEEE transactions on pattern analysis and machine intelligence},
  volume={39},
  number={12},
  pages={2496--2509},
  year={2017},
  publisher={IEEE}
}

@inproceedings{song2020score,
  title={Score-Based Generative Modeling through Stochastic Differential Equations},
  author={Song, Yang and Sohl-Dickstein, Jascha and Kingma, Diederik P and Kumar, Abhishek and Ermon, Stefano and Poole, Ben},
  booktitle={International Conference on Learning Representations},
  year={2020}
}

@inproceedings{agustsson2017ntire,
  title={Ntire 2017 challenge on single image super-resolution: Dataset and study},
  author={Agustsson, Eirikur and Timofte, Radu},
  booktitle={Proceedings of the IEEE conference on computer vision and pattern recognition workshops},
  pages={126--135},
  year={2017}
}

@inproceedings{kohler2012recording,
  title={Recording and playback of camera shake: Benchmarking blind deconvolution with a real-world database},
  author={Kohler, Rolf and Hirsch, Michael and Mohler, Betty and Sch{\"o}lkopf, Bernhard and Harmeling, Stefan},
  booktitle={Computer Vision--ECCV 2012: 12th European Conference on Computer Vision, Florence, Italy, October 7-13, 2012, Proceedings, Part VII 12},
  pages={27--40},
  year={2012},
  organization={Springer}
}

@article{armato2011lung,
  title={The lung image database consortium (LIDC) and image database resource initiative (IDRI): a completed reference database of lung nodules on CT scans},
  author={Armato III, Samuel G and McLennan, Geoffrey and Bidaut, Luc and McNitt-Gray, Michael F and Meyer, Charles R and Reeves, Anthony P and Zhao, Binsheng and Aberle, Denise R and Henschke, Claudia I and Hoffman, Eric A and others},
  journal={Medical physics},
  volume={38},
  number={2},
  pages={915--931},
  year={2011},
  publisher={Wiley Online Library}
}

@article{knoll2020advancing,
  title={Advancing machine learning for MR image reconstruction with an open competition: Overview of the 2019 fastMRI challenge},
  author={Knoll, Florian and Murrell, Tullie and Sriram, Anuroop and Yakubova, Nafissa and Zbontar, Jure and Rabbat, Michael and Defazio, Aaron and Muckley, Matthew J and Sodickson, Daniel K and Zitnick, C Lawrence and others},
  journal={Magnetic resonance in medicine},
  volume={84},
  number={6},
  pages={3054--3070},
  year={2020},
  publisher={Wiley Online Library}
}

@inproceedings{li2023lsdir,
  title={Lsdir: A large scale dataset for image restoration},
  author={Li, Yawei and Zhang, Kai and Liang, Jingyun and Cao, Jiezhang and Liu, Ce and Gong, Rui and Zhang, Yulun and Tang, Hao and Liu, Yun and Demandolx, Denis and others},
  booktitle={Proceedings of the IEEE/CVF Conference on Computer Vision and Pattern Recognition},
  pages={1775--1787},
  year={2023}
}

@inproceedings{desai2021vortex,
  title={VORTEX: Physics-Driven Data Augmentations Using Consistency Training for Robust Accelerated MRI Reconstruction},
  author={Desai, Arjun D and Gunel, Beliz and Ozturkler, Batu and Beg, Harris and Vasanawala, Shreyas and Hargreaves, Brian and Re, Christopher and Pauly, John M and Chaudhari, Akshay},
  booktitle={Medical Imaging with Deep Learning},
   year={2021}
}

@article{scanvic2025scale,
  title={Scale-Equivariant Imaging: Self-Supervised Learning for Image Super-Resolution and Deblurring},
  author={Scanvic, J{\'e}r{\'e}my and Davies, Mike and Abry, Patrice and Tachella, Juli{\'a}n},
  year={2025},
  journal={arXiv preprint arXiv:2312.11232},
}

@article{jin2017deep,
  title={Deep convolutional neural network for inverse problems in imaging},
  author={Jin, Kyong Hwan and McCann, Michael T and Froustey, Emmanuel and Unser, Michael},
  journal={IEEE transactions on image processing},
  volume={26},
  number={9},
  pages={4509--4522},
  year={2017},
  publisher={IEEE}
}

@article{le2024unfolded,
  title={Unfolded proximal neural networks for robust image Gaussian denoising},
  author={Le, Hoang Trieu Vy and Repetti, Audrey and Pustelnik, Nelly},
  journal={IEEE Transactions on Image Processing},
  year={2024},
  publisher={IEEE}
}

@article{karras2022elucidating,
  title={Elucidating the design space of diffusion-based generative models},
  author={Karras, Tero and Aittala, Miika and Aila, Timo and Laine, Samuli},
  journal={Advances in neural information processing systems},
  volume={35},
  pages={26565--26577},
  year={2022}
}

@inproceedings{zhang2018poisson,
    title={A Poisson-Gaussian Denoising Dataset with Real Fluorescence Microscopy Images},
    author={Yide Zhang and Yinhao Zhu and Evan Nichols and Qingfei Wang and Siyuan Zhang and Cody Smith and Scott Howard},
    booktitle={CVPR},
    year={2019}
}

@article{millard2023theoretical,
  title={A theoretical framework for self-supervised MR image reconstruction using sub-sampling via variable density Noisier2Noise},
  author={Millard, Charles and Chiew, Mark},
  journal={IEEE transactions on computational imaging},
  volume={9},
  pages={707--720},
  year={2023},
  publisher={IEEE}
}

@article{millard2024clean,
  title={Clean self-supervised MRI reconstruction from noisy, sub-sampled training data with Robust SSDU},
  author={Millard, Charles and Chiew, Mark},
  journal={Bioengineering},
  volume={11},
  number={12},
  pages={1305},
  year={2024},
  publisher={MDPI}
}

@inproceedings{pajot2019unsupervised,
  title={Unsupervised adversarial image reconstruction},
  author={Pajot, Arthur and De B{\'e}zenac, Emmanuel and Gallinari, Patrick},
  booktitle={International conference on learning representations},
  year={2019}
}

@article{aggarwal2023ensure,
  title={ENSURE: A General Approach for Unsupervised Training of Deep Image Reconstruction Algorithms},
  author={Aggarwal, Hemant Kumar and Pramanik, Aniket and John, Maneesh and Jacob, Matthews},
  journal={IEEE Transactions on Medical Imaging},
  volume={42},
  number={4},
  pages={1133-1144},
  year={2023},
  publisher={IEEE}
}

@article{terris2025reconstruct,
  title={Reconstruct Anything Model: a lightweight foundation model for computational imaging},
  author={Terris, Matthieu and Hurault, Samuel and Song, Maxime and Tachella, Juli{\'a}n},
  journal={arXiv preprint arXiv:2503.08915},
  year={2025}
}


@inproceedings{desai2021skm,
  title={SKM-TEA: A Dataset for Accelerated MRI Reconstruction with Dense Image Labels for Quantitative Clinical Evaluation},
  author={Desai, Arjun D and Schmidt, Andrew M and Rubin, Elka B and Sandino, Christopher Michael and Black, Marianne Susan and Mazzoli, Valentina and Stevens, Kathryn J and Boutin, Robert and Re, Christopher and Gold, Garry E and others},
  booktitle={Thirty-fifth Conference on Neural Information Processing Systems Datasets and Benchmarks Track (Round 2)},
  year={2021}
}

@inproceedings{fung2022jfb,
  title={Jfb: Jacobian-free backpropagation for implicit networks},
  author={Fung, Samy Wu and Heaton, Howard and Li, Qiuwei and McKenzie, Daniel and Osher, Stanley and Yin, Wotao},
  booktitle={Proceedings of the AAAI Conference on Artificial Intelligence},
  volume={36},
  number={6},
  pages={6648--6656},
  year={2022}
}

@article{wald1997fusion,
	title = {Fusion of satellite images of different spatial resolutions: Assessing the quality of resulting images},
	journal = {Photogrammetric Engineering and Remote Sensing},
	author = {Wald, L. and Ranchin, T. and Mangolini, Marc},
	year = {1997},
}


@misc{shocher2017zero-shot,
	title = {"Zero-Shot" Super-Resolution using Deep Internal Learning},
	doi = {10.48550/arXiv.1712.06087},
	author = {Shocher, Assaf and Cohen, Nadav and Irani, Michal},
	year = {2017},
}

<<<<<<< HEAD
@article{lakshminarayanan2011zernike,
  title={Zernike polynomials: a guide},
  author={Lakshminarayanan, Vasudevan and Fleck, Andre},
  journal={Journal of Modern Optics},
  volume={58},
  number={7},
  pages={545--561},
  year={2011},
  publisher={Taylor \& Francis}
=======
@inproceedings{ta2022poisson2sparse,
  title={Poisson2Sparse: Self-supervised Poisson denoising from a single image},
  author={Ta, Calvin-Khang and Aich, Abhishek and Gupta, Akash and Roy-Chowdhury, Amit K},
  booktitle={International Conference on Medical Image Computing and Computer-Assisted Intervention},
  pages={557--567},
  year={2022},
  organization={Springer}
}

@article{simon2019rethinking,
  title={Rethinking the CSC model for natural images},
  author={Simon, Dror and Elad, Michael},
  journal={Advances in Neural Information Processing Systems},
  volume={32},
  year={2019}
>>>>>>> 2c573267
}<|MERGE_RESOLUTION|>--- conflicted
+++ resolved
@@ -1070,7 +1070,6 @@
 	year = {2017},
 }
 
-<<<<<<< HEAD
 @article{lakshminarayanan2011zernike,
   title={Zernike polynomials: a guide},
   author={Lakshminarayanan, Vasudevan and Fleck, Andre},
@@ -1080,7 +1079,7 @@
   pages={545--561},
   year={2011},
   publisher={Taylor \& Francis}
-=======
+}
 @inproceedings{ta2022poisson2sparse,
   title={Poisson2Sparse: Self-supervised Poisson denoising from a single image},
   author={Ta, Calvin-Khang and Aich, Abhishek and Gupta, Akash and Roy-Chowdhury, Amit K},
@@ -1096,5 +1095,4 @@
   journal={Advances in Neural Information Processing Systems},
   volume={32},
   year={2019}
->>>>>>> 2c573267
 }