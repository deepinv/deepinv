@article{zhang2017beyond,
  title={Beyond a gaussian denoiser: Residual learning of deep cnn for image denoising},
  author={Zhang, Kai and Zuo, Wangmeng and Chen, Yunjin and Meng, Deyu and Zhang, Lei},
  journal={IEEE transactions on image processing},
  volume={26},
  number={7},
  pages={3142--3155},
  year={2017},
  publisher={IEEE}
}

@InProceedings{martin2001database,
  author = {D. Martin and C. Fowlkes and D. Tal and J. Malik},
  title = {A Database of Human Segmented Natural Images and its
           Application to Evaluating Segmentation Algorithms and
           Measuring Ecological Statistics},
  booktitle = {Proc. 8th Int'l Conf. Computer Vision},
  year = {2001},
  month = {July},
  volume = {2},
  pages = {416--423}
}

@article{yaman2020self,
  title={Self-supervised learning of physics-guided reconstruction neural networks without fully sampled reference data},
  author={Yaman, Burhaneddin and Hosseini, Seyed Amir Hossein and Moeller, Steen and Ellermann, Jutta and U{\u{g}}urbil, K{\^a}mil and Ak{\c{c}}akaya, Mehmet},
  journal={Magnetic resonance in medicine},
  volume={84},
  number={6},
  pages={3172--3191},
  year={2020},
  publisher={Wiley Online Library}
}

@article{hendriksen2020noise2inverse,
  title={Noise2inverse: Self-supervised deep convolutional denoising for tomography},
  author={Hendriksen, Allard Adriaan and Pelt, Dani{\"e}l Maria and Batenburg, K Joost},
  journal={IEEE Transactions on Computational Imaging},
  volume={6},
  pages={1320--1335},
  year={2020},
  publisher={IEEE}
}

@inproceedings{huang2015single,
    title={Single Image Super-Resolution From Transformed Self-Exemplars},
    Author = {Huang, Jia-Bin and Singh, Abhishek and Ahuja, Narendra},
    booktitle = {Proceedings of the IEEE Conference on Computer Vision and Pattern Recognition},
    pages={5197--5206},
    Year = {2015}
}


@inproceedings{acar2021self,
  title={Self-supervised dynamic MRI reconstruction},
  author={Acar, Mert and {\c{C}}ukur, Tolga and {\"O}ks{\"u}z, {\.I}lkay},
  booktitle={Machine Learning for Medical Image Reconstruction: 4th International Workshop, MLMIR 2021, Held in Conjunction with MICCAI 2021, Strasbourg, France, October 1, 2021, Proceedings 4},
  pages={35--44},
  year={2021},
  organization={Springer}
}

@article{eldeniz2021phase2phase,
  title={Phase2Phase: respiratory motion-resolved reconstruction of free-breathing magnetic resonance imaging using deep learning without a ground truth for improved liver imaging},
  author={Eldeniz, Cihat and Gan, Weijie and Chen, Sihao and Fraum, Tyler J and Ludwig, Daniel R and Yan, Yan and Liu, Jiaming and Vahle, Thomas and Krishnamurthy, Uday and Kamilov, Ulugbek S and others},
  journal={Investigative Radiology},
  volume={56},
  number={12},
  pages={809--819},
  year={2021},
  publisher={LWW}
}

@article{liu2020rare,
  title={RARE: Image reconstruction using deep priors learned without groundtruth},
  author={Liu, Jiaming and Sun, Yu and Eldeniz, Cihat and Gan, Weijie and An, Hongyu and Kamilov, Ulugbek S},
  journal={IEEE Journal of Selected Topics in Signal Processing},
  volume={14},
  number={6},
  pages={1088--1099},
  year={2020},
  publisher={IEEE}
}

@inproceedings{huang2021neighbor2neighbor,
  title={Neighbor2neighbor: Self-supervised denoising from single noisy images},
  author={Huang, Tao and Li, Songjiang and Jia, Xu and Lu, Huchuan and Liu, Jianzhuang},
  booktitle={Proceedings of the IEEE/CVF conference on computer vision and pattern recognition},
  pages={14781--14790},
  year={2021}
}

@article{tachella2022unsupervised,
  title={Unsupervised learning from incomplete measurements for inverse problems},
  author={Tachella, Juli{\'a}n and Chen, Dongdong and Davies, Mike},
  journal={Advances in Neural Information Processing Systems},
  volume={35},
  pages={4983--4995},
  year={2022}
}

@article{scanvic2023self,
  title={Self-supervised learning for image super-resolution and deblurring},
  author={Scanvic, J{\'e}r{\'e}my and Davies, Mike and Abry, Patrice and Tachella, Juli{\'a}n},
  journal={arXiv preprint arXiv:2312.11232},
  year={2023}
}

@inproceedings{pang2021recorrupted,
  title={Recorrupted-to-recorrupted: Unsupervised deep learning for image denoising},
  author={Pang, Tongyao and Zheng, Huan and Quan, Yuhui and Ji, Hui},
  booktitle={Proceedings of the IEEE/CVF conference on computer vision and pattern recognition},
  pages={2043--2052},
  year={2021}
}

@inproceedings{moran2020noisier2noise,
  title={Noisier2noise: Learning to denoise from unpaired noisy data},
  author={Moran, Nick and Schmidt, Dan and Zhong, Yu and Coady, Patrick},
  booktitle={Proceedings of the IEEE/CVF conference on computer vision and pattern recognition},
  pages={12064--12072},
  year={2020}
}

@inproceedings{monroy2025generalized,
  title={Generalized recorrupted-to-recorrupted: Self-supervised learning beyond gaussian noise},
  author={Monroy, Brayan and Bacca, Jorge and Tachella, Juli{\'a}n},
  booktitle={Proceedings of the Computer Vision and Pattern Recognition Conference},
  pages={28155--28164},
  year={2025}
}

@article{pesquet2021learning,
  title={Learning maximally monotone operators for image recovery},
  author={Pesquet, Jean-Christophe and Repetti, Audrey and Terris, Matthieu and Wiaux, Yves},
  journal={SIAM Journal on Imaging Sciences},
  volume={14},
  number={3},
  pages={1206--1237},
  year={2021},
  publisher={SIAM}
}

@article{kim2021noise2score,
  title={Noise2score: tweedie’s approach to self-supervised image denoising without clean images},
  author={Kim, Kwanyoung and Ye, Jong Chul},
  journal={Advances in Neural Information Processing Systems},
  volume={34},
  pages={864--874},
  year={2021}
}

@article{luisier2007new,
  title={A new SURE approach to image denoising: Interscale orthonormal wavelet thresholding},
  author={Luisier, Florian and Blu, Thierry and Unser, Michael},
  journal={IEEE Transactions on image processing},
  volume={16},
  number={3},
  pages={593--606},
  year={2007},
  publisher={IEEE}
}

@article{tachella2024unsure,
  title={UNSURE: self-supervised learning with Unknown Noise level and Stein's Unbiased Risk Estimate},
  author={Tachella, Juli{\'a}n and Davies, Mike and Jacques, Laurent},
  journal={arXiv preprint arXiv:2409.01985},
  year={2024}
}

@article{le2014unbiased,
  title={An unbiased risk estimator for image denoising in the presence of mixed Poisson-Gaussian noise [J]},
  author={Le, MY and Angelini, ED and Olivo-Marin, JC},
  journal={IEEE Transactions on Image Processing},
  volume={23},
  number={6},
  pages={2750--2755},
  year={2014}
}

@inproceedings{mao2017least,
  title={Least squares generative adversarial networks},
  author={Mao, Xudong and Li, Qing and Xie, Haoran and Lau, Raymond YK and Wang, Zhen and Paul Smolley, Stephen},
  booktitle={Proceedings of the IEEE international conference on computer vision},
  pages={2794--2802},
  year={2017}
}

@article{lucic2018gans,
  title={Are gans created equal? a large-scale study},
  author={Lucic, Mario and Kurach, Karol and Michalski, Marcin and Gelly, Sylvain and Bousquet, Olivier},
  journal={Advances in neural information processing systems},
  volume={31},
  year={2018}
}

@article{jacques2013robust,
  title={Robust 1-bit compressive sensing via binary stable embeddings of sparse vectors},
  author={Jacques, Laurent and Laska, Jason N and Boufounos, Petros T and Baraniuk, Richard G},
  journal={IEEE transactions on information theory},
  volume={59},
  number={4},
  pages={2082--2102},
  year={2013},
  publisher={IEEE}
}

@article{dabov2007image,
  title={Image denoising by sparse 3-D transform-domain collaborative filtering},
  author={Dabov, Kostadin and Foi, Alessandro and Katkovnik, Vladimir and Egiazarian, Karen},
  journal={IEEE Transactions on image processing},
  volume={16},
  number={8},
  pages={2080--2095},
  year={2007},
  publisher={IEEE}
}

@inproceedings{choi2021ilvr,
  title={ILVR: Conditioning Method for Denoising Diffusion Probabilistic Models},
  author={Choi, Jooyoung and Kim, Sungwon and Jeong, Yonghyun and Gwon, Youngjune and Yoon, Sungroh},
  booktitle={2021 IEEE/CVF International Conference on Computer Vision (ICCV)},
  pages={14347--14356},
  year={2021},
  organization={IEEE}
}

@article{dhariwal2021diffusion,
  title={Diffusion models beat gans on image synthesis},
  author={Dhariwal, Prafulla and Nichol, Alexander},
  journal={Advances in neural information processing systems},
  volume={34},
  pages={8780--8794},
  year={2021}
}

@article{darestani2021accelerated,
  title={Accelerated MRI with un-trained neural networks},
  author={Darestani, Mohammad Zalbagi and Heckel, Reinhard},
  journal={IEEE Transactions on Computational Imaging},
  volume={7},
  pages={724--733},
  year={2021},
  publisher={IEEE}
}

@article{zhang2021plug,
  title={Plug-and-play image restoration with deep denoiser prior},
  author={Zhang, Kai and Li, Yawei and Zuo, Wangmeng and Zhang, Lei and Van Gool, Luc and Timofte, Radu},
  journal={IEEE Transactions on Pattern Analysis and Machine Intelligence},
  volume={44},
  number={10},
  pages={6360--6376},
  year={2021},
  publisher={IEEE}
}

@inproceedings{zoran2011learning,
  title={From learning models of natural image patches to whole image restoration},
  author={Zoran, Daniel and Weiss, Yair},
  booktitle={2011 international conference on computer vision},
  pages={479--486},
  year={2011},
  organization={IEEE}
}

@inproceedings{terris2024equivariant,
  title={Equivariant plug-and-play image reconstruction},
  author={Terris, Matthieu and Moreau, Thomas and Pustelnik, Nelly and Tachella, Juli{\'a}n},
  booktitle={Proceedings of the IEEE/CVF Conference on Computer Vision and Pattern Recognition},
  pages={25255--25264},
  year={2024}
}

@inproceedings{isola2017image,
  title={Image-to-image translation with conditional adversarial networks},
  author={Isola, Phillip and Zhu, Jun-Yan and Zhou, Tinghui and Efros, Alexei A},
  booktitle={Proceedings of the IEEE conference on computer vision and pattern recognition},
  pages={1125--1134},
  year={2017}
}

@inproceedings{kupyn2018deblurgan,
  title={Deblurgan: Blind motion deblurring using conditional adversarial networks},
  author={Kupyn, Orest and Budzan, Volodymyr and Mykhailych, Mykola and Mishkin, Dmytro and Matas, Ji{\v{r}}{\'\i}},
  booktitle={Proceedings of the IEEE conference on computer vision and pattern recognition},
  pages={8183--8192},
  year={2018}
}

@inproceedings{hurault2021gradient,
  title={Gradient Step Denoiser for convergent Plug-and-Play},
  author={Hurault, Samuel and Leclaire, Arthur and Papadakis, Nicolas},
  booktitle={International Conference on Learning Representations},
  year={2021}
}

@article{tan2023data,
  title={Data-driven mirror descent with input-convex neural networks},
  author={Tan, Hong Ye and Mukherjee, Subhadip and Tang, Junqi and Sch{\"o}nlieb, Carola-Bibiane},
  journal={SIAM Journal on Mathematics of Data Science},
  volume={5},
  number={2},
  pages={558--587},
  year={2023},
  publisher={SIAM}
}

@article{adler2018learned,
  title={Learned primal-dual reconstruction},
  author={Adler, Jonas and {\"O}ktem, Ozan},
  journal={IEEE transactions on medical imaging},
  volume={37},
  number={6},
  pages={1322--1332},
  year={2018},
  publisher={IEEE}
}

@inproceedings{zamir2022restormer,
  title={Restormer: Efficient transformer for high-resolution image restoration},
  author={Zamir, Syed Waqas and Arora, Aditya and Khan, Salman and Hayat, Munawar and Khan, Fahad Shahbaz and Yang, Ming-Hsuan},
  booktitle={Proceedings of the IEEE/CVF conference on computer vision and pattern recognition},
  pages={5728--5739},
  year={2022}
}

@article{zhang2023practical,
  title={Practical blind image denoising via Swin-Conv-UNet and data synthesis},
  author={Zhang, Kai and Li, Yawei and Liang, Jingyun and Cao, Jiezhang and Zhang, Yulun and Tang, Hao and Fan, Deng-Ping and Timofte, Radu and Gool, Luc Van},
  journal={Machine Intelligence Research},
  volume={20},
  number={6},
  pages={822--836},
  year={2023},
  publisher={Springer}
}

@inproceedings{liang2021swinir,
  title={Swinir: Image restoration using swin transformer},
  author={Liang, Jingyun and Cao, Jiezhang and Sun, Guolei and Zhang, Kai and Van Gool, Luc and Timofte, Radu},
  booktitle={Proceedings of the IEEE/CVF international conference on computer vision},
  pages={1833--1844},
  year={2021}
}

@article{bredies2010total,
  title={Total generalized variation},
  author={Bredies, Kristian and Kunisch, Karl and Pock, Thomas},
  journal={SIAM Journal on Imaging Sciences},
  volume={3},
  number={3},
  pages={492--526},
  year={2010},
  publisher={SIAM}
}

@article{condat2013primal,
  title={A primal--dual splitting method for convex optimization involving Lipschitzian, proximable and linear composite terms},
  author={Condat, Laurent},
  journal={Journal of optimization theory and applications},
  volume={158},
  number={2},
  pages={460--479},
  year={2013},
  publisher={Springer}
}

@inproceedings{mohan2020robust,
  title={Robust and interpretable blind image denoising via bias-free convolutional neural networks},
  author={Mohan, Sreyas and Kadkhodaie, Zahra and Simoncelli, Eero P and Fernandez-Granda, Carlos},
  booktitle={8th International Conference on Learning Representations, ICLR 2020},
  year={2020}
}

@inproceedings{sriram2020end,
  title={End-to-end variational networks for accelerated MRI reconstruction},
  author={Sriram, Anuroop and Zbontar, Jure and Murrell, Tullie and Defazio, Aaron and Zitnick, C Lawrence and Yakubova, Nafissa and Knoll, Florian and Johnson, Patricia},
  booktitle={Medical image computing and computer assisted intervention--MICCAI 2020: 23rd international conference, Lima, Peru, October 4--8, 2020, proceedings, part II 23},
  pages={64--73},
  year={2020},
  organization={Springer}
}

@article{hammernik2018learning,
  title={Learning a variational network for reconstruction of accelerated MRI data},
  author={Hammernik, Kerstin and Klatzer, Teresa and Kobler, Erich and Recht, Michael P and Sodickson, Daniel K and Pock, Thomas and Knoll, Florian},
  journal={Magnetic resonance in medicine},
  volume={79},
  number={6},
  pages={3055--3071},
  year={2018},
  publisher={Wiley Online Library}
}

@article{boyd2011distributed,
  title={Distributed optimization and statistical learning via the alternating direction method of multipliers},
  author={Boyd, Stephen and Parikh, Neal and Chu, Eric and Peleato, Borja and Eckstein, Jonathan and others},
  journal={Foundations and Trends{\textregistered} in Machine learning},
  volume={3},
  number={1},
  pages={1--122},
  year={2011},
  publisher={Now Publishers, Inc.}
}

@article{chambolle2011first,
  title={A first-order primal-dual algorithm for convex problems with applications to imaging},
  author={Chambolle, Antonin and Pock, Thomas},
  journal={Journal of mathematical imaging and vision},
  volume={40},
  pages={120--145},
  year={2011},
  publisher={Springer}
}

@inproceedings{gregor2010learning,
  title={Learning fast approximations of sparse coding},
  author={Gregor, Karol and LeCun, Yann},
  booktitle={Proceedings of the 27th international conference on international conference on machine learning},
  pages={399--406},
  year={2010}
}

@article{tachella2023sensing,
  author  = {Juli{\'a}n Tachella and Dongdong Chen and Mike Davies},
  title   = {Sensing Theorems for Unsupervised Learning in Linear Inverse Problems},
  journal = {Journal of Machine Learning Research},
  year    = {2023},
  volume  = {24},
  number  = {39},
  pages   = {1--45},
  url     = {http://jmlr.org/papers/v24/22-0315.html}
}

@inproceedings{chen2021equivariant,
  title={Equivariant imaging: Learning beyond the range space},
  author={Chen, Dongdong and Tachella, Juli{\'a}n and Davies, Mike E},
  booktitle={Proceedings of the IEEE/CVF International Conference on Computer Vision},
  pages={4379--4388},
  year={2021}
}

@article{aggarwal2018modl,
  title={MoDL: Model-based deep learning architecture for inverse problems},
  author={Aggarwal, Hemant K and Mani, Merry P and Jacob, Mathews},
  journal={IEEE transactions on medical imaging},
  volume={38},
  number={2},
  pages={394--405},
  year={2018},
  publisher={IEEE}
}

@article{wang2024perspective,
  title={Perspective-equivariant imaging: an unsupervised framework for multispectral pansharpening},
  author={Wang, Andrew and Davies, Mike},
  journal={arXiv e-prints},
  pages={arXiv--2403},
  year={2024}
}

@article{laumont2022bayesian,
  title={Bayesian imaging using plug \& play priors: when langevin meets tweedie},
  author={Laumont, R{\'e}mi and Bortoli, Valentin De and Almansa, Andr{\'e}s and Delon, Julie and Durmus, Alain and Pereyra, Marcelo},
  journal={SIAM Journal on Imaging Sciences},
  volume={15},
  number={2},
  pages={701--737},
  year={2022},
  publisher={SIAM}
}

@inproceedings{terris2020building,
  title={Building firmly nonexpansive convolutional neural networks},
  author={Terris, Matthieu and Repetti, Audrey and Pesquet, Jean-Christophe and Wiaux, Yves},
  booktitle={ICASSP 2020-2020 IEEE International Conference on Acoustics, Speech and Signal Processing (ICASSP)},
  pages={8658--8662},
  year={2020},
  organization={IEEE}
}

@inproceedings{chung2022diffusion,
  title={Diffusion Posterior Sampling for General Noisy Inverse Problems},
  author={Chung, Hyungjin and Kim, Jeongsol and Mccann, Michael Thompson and Klasky, Marc Louis and Ye, Jong Chul},
  booktitle={The Eleventh International Conference on Learning Representations},
  year={2022}
}

@inproceedings{song2020denoising,
  title={Denoising Diffusion Implicit Models},
  author={Song, Jiaming and Meng, Chenlin and Ermon, Stefano},
  booktitle={International Conference on Learning Representations},
  year={2020}
}

@inproceedings{zhu2023denoising,
  title={Denoising diffusion models for plug-and-play image restoration},
  author={Zhu, Yuanzhi and Zhang, Kai and Liang, Jingyun and Cao, Jiezhang and Wen, Bihan and Timofte, Radu and Van Gool, Luc},
  booktitle={Proceedings of the IEEE/CVF Conference on Computer Vision and Pattern Recognition},
  pages={1219--1229},
  year={2023}
}

@article{ho2020denoising,
  title={Denoising diffusion probabilistic models},
  author={Ho, Jonathan and Jain, Ajay and Abbeel, Pieter},
  journal={Advances in neural information processing systems},
  volume={33},
  pages={6840--6851},
  year={2020}
}

@article{kawar2022denoising,
  title={Denoising diffusion restoration models},
  author={Kawar, Bahjat and Elad, Michael and Ermon, Stefano and Song, Jiaming},
  journal={Advances in Neural Information Processing Systems},
  volume={35},
  pages={23593--23606},
  year={2022}
}

@article{romano2017little,
  title={The little engine that could: Regularization by denoising (RED)},
  author={Romano, Yaniv and Elad, Michael and Milanfar, Peyman},
  journal={SIAM Journal on Imaging Sciences},
  volume={10},
  number={4},
  pages={1804--1844},
  year={2017},
  publisher={SIAM}
}

@article{Bolte2016descent,
author = {Bolte, Jérôme and Bauschke, Heinz and Teboulle, Marc},
year = {2016},
month = {07},
pages = {},
title = {A Descent Lemma Beyond Lipschitz Gradient Continuity: First-Order Methods Revisited and Applications},
volume = {42},
journal = {Mathematics of Operations Research},
doi = {10.1287/moor.2016.0817}
}

@article{hurault2023convergent,
  title={Convergent bregman plug-and-play image restoration for poisson inverse problems},
  author={Hurault, Samuel and Kamilov, Ulugbek and Leclaire, Arthur and Papadakis, Nicolas},
  journal={Advances in Neural Information Processing Systems},
  volume={36},
  pages={27251--27280},
  year={2023}
}

@inproceedings{levin2009understanding,
  title={Understanding and evaluating blind deconvolution algorithms},
  author={Levin, Anat and Weiss, Yair and Durand, Fredo and Freeman, William T},
  booktitle={2009 IEEE conference on computer vision and pattern recognition},
  pages={1964--1971},
  year={2009},
  organization={IEEE}
}

@article{altekruger2023patchnr,
  title={PatchNR: learning from very few images by patch normalizing flow regularization},
  author={Altekr{\"u}ger, Fabian and Denker, Alexander and Hagemann, Paul and Hertrich, Johannes and Maass, Peter and Steidl, Gabriele},
  journal={Inverse Problems},
  volume={39},
  number={6},
  pages={064006},
  year={2023},
  publisher={IOP Publishing}
}

@article{combettes2009iterative,
  title={Iterative construction of the resolvent of a sum of maximal monotone operators},
  author={Combettes, Patrick L},
  journal={J. Convex Anal},
  volume={16},
  number={4},
  pages={727--748},
  year={2009}
}

@article{meng2020large,
  title={A large-scale benchmark data set for evaluating pansharpening performance: Overview and implementation},
  author={Meng, Xiangchao and Xiong, Yiming and Shao, Feng and Shen, Huanfeng and Sun, Weiwei and Yang, Gang and Yuan, Qiangqiang and Fu, Randi and Zhang, Hongyan},
  journal={IEEE Geoscience and Remote Sensing Magazine},
  volume={9},
  number={1},
  pages={18--52},
  year={2020},
  publisher={IEEE}
}

@inproceedings{yang2017pannet,
  title={PanNet: A deep network architecture for pan-sharpening},
  author={Yang, Junfeng and Fu, Xueyang and Hu, Yuwen and Huang, Yue and Ding, Xinghao and Paisley, John},
  booktitle={Proceedings of the IEEE international conference on computer vision},
  pages={5449--5457},
  year={2017}
}

@article{gu1991three,
  title={Three-dimensional imaging in confocal fluorescent microscopy with annular lenses},
  author={Gu, Min and Sheppard, CJR},
  journal={Journal of Modern Optics},
  volume={38},
  number={11},
  pages={2247--2263},
  year={1991},
  publisher={Taylor \& Francis}
}

@article{rapp2020advances,
  title={Advances in single-photon lidar for autonomous vehicles: Working principles, challenges, and recent advances},
  author={Rapp, Joshua and Tachella, Juli{\'a}n and Altmann, Yoann and McLaughlin, Stephen and Goyal, Vivek K},
  journal={IEEE Signal Processing Magazine},
  volume={37},
  number={4},
  pages={62--71},
  year={2020},
  publisher={IEEE}
}

@inproceedings{ulyanov2018deep,
  title={Deep image prior},
  author={Ulyanov, Dmitry and Vedaldi, Andrea and Lempitsky, Victor},
  booktitle={Proceedings of the IEEE conference on computer vision and pattern recognition},
  pages={9446--9454},
  year={2018}
}

@inproceedings{tachella2021neural,
  title={The neural tangent link between cnn denoisers and non-local filters},
  author={Tachella, Juli{\'a}n and Tang, Junqi and Davies, Mike},
  booktitle={Proceedings of the IEEE/CVF Conference on Computer Vision and Pattern Recognition},
  pages={8618--8627},
  year={2021}
}

@inproceedings{bora2017compressed,
  title={Compressed sensing using generative models},
  author={Bora, Ashish and Jalal, Ajil and Price, Eric and Dimakis, Alexandros G},
  booktitle={International conference on machine learning},
  pages={537--546},
  year={2017},
  organization={PMLR}
}

@inproceedings{bora2018ambientgan,
  title={AmbientGAN: Generative models from lossy measurements},
  author={Bora, Ashish and Price, Eric and Dimakis, Alexandros G},
  booktitle={International conference on learning representations},
  year={2018}
}

@article{aghabiglou2024r2d2,
  title={The R2D2 deep neural network series paradigm for fast precision imaging in radio astronomy},
  author={Aghabiglou, Amir and San Chu, Chung and Dabbech, Arwa and Wiaux, Yves},
  journal={The Astrophysical Journal Supplement Series},
  volume={273},
  number={1},
  pages={3},
  year={2024},
  publisher={IOP Publishing}
}

@article{terris2023image,
  title={Image reconstruction algorithms in radio interferometry: From handcrafted to learned regularization denoisers},
  author={Terris, Matthieu and Dabbech, Arwa and Tang, Chao and Wiaux, Yves},
  journal={Monthly Notices of the Royal Astronomical Society},
  volume={518},
  number={1},
  pages={604--622},
  year={2023},
  publisher={Oxford University Press}
}

@inproceedings{wang2018esrgan,
  title={Esrgan: Enhanced super-resolution generative adversarial networks},
  author={Wang, Xintao and Yu, Ke and Wu, Shixiang and Gu, Jinjin and Liu, Yihao and Dong, Chao and Qiao, Yu and Change Loy, Chen},
  booktitle={Proceedings of the European conference on computer vision (ECCV) workshops},
  pages={0--0},
  year={2018}
}

@article{radford2015unsupervised,
  title={Unsupervised representation learning with deep convolutional generative adversarial networks},
  author={Radford, Alec and Metz, Luke and Chintala, Soumith},
  journal={arXiv preprint arXiv:1511.06434},
  year={2015}
}

@article{combettes2011proximal,
  title={Proximal splitting methods in signal processing},
  author={Combettes, Patrick L and Pesquet, Jean-Christophe},
  journal={Fixed-point algorithms for inverse problems in science and engineering},
  pages={185--212},
  year={2011},
  publisher={Springer}
}

@article{chambolle2015convergence,
  title={On the convergence of the iterates of" FISTA"},
  author={Chambolle, Antonin and Dossal, Charles H},
  journal={Journal of Optimization Theory and Applications},
  volume={166},
  number={3},
  pages={25},
  year={2015}
}

@article{zhu2014fast,
  title={Fast single image super-resolution via self-example learning and sparse representation},
  author={Zhu, Zhiliang and Guo, Fangda and Yu, Hai and Chen, Chen},
  journal={IEEE Transactions on Multimedia},
  volume={16},
  number={8},
  pages={2178--2190},
  year={2014},
  publisher={IEEE}
}

@article{choi2017high,
author = {Choi, Inchang and Jeon, Daniel S. and Nam, Giljoo and Gutierrez, Diego and Kim, Min H.},
title = {High-quality hyperspectral reconstruction using a spectral prior},
year = {2017},
volume = {36},
journal = {ACM Trans. Graph.}
}

@article{oymak2018isometric,
  title={Isometric sketching of any set via the restricted isometry property},
  author={Oymak, Samet and Recht, Benjamin and Soltanolkotabi, Mahdi},
  journal={Information and Inference: A Journal of the IMA},
  volume={7},
  number={4},
  pages={707--726},
  year={2018},
  publisher={Oxford University Press}
}

@article{he2010single,
  title={Single image haze removal using dark channel prior},
  author={He, Kaiming and Sun, Jian and Tang, Xiaoou},
  journal={IEEE transactions on pattern analysis and machine intelligence},
  volume={33},
  number={12},
  pages={2341--2353},
  year={2010},
  publisher={IEEE}
}

@article{leuschner2021lodopab,
  title={LoDoPaB-CT, a benchmark dataset for low-dose computed tomography reconstruction},
  author={Leuschner, Johannes and Schmidt, Maximilian and Baguer, Daniel Otero and Maass, Peter},
  journal={Scientific Data},
  volume={8},
  number={1},
  pages={109},
  year={2021},
  publisher={Nature Publishing Group UK London}
}

@article{vivone2014critical,
  title={A critical comparison among pansharpening algorithms},
  author={Vivone, Gemine and Alparone, Luciano and Chanussot, Jocelyn and Dalla Mura, Mauro and Garzelli, Andrea and Licciardi, Giorgio A and Restaino, Rocco and Wald, Lucien},
  journal={IEEE Transactions on Geoscience and Remote Sensing},
  volume={53},
  number={5},
  pages={2565--2586},
  year={2014},
  publisher={IEEE}
}

@online{khalil2023hyperspectral,
  author       = {Khalil, Mohamad and
                  Kehres, Jan and
                  Mustafa, Wail},
  title        = {Hyperspectral 2D fan-beam X-ray CT dataset of 5 materials},
  month        = sep,
  year         = 2023,
  publisher    = {Zenodo},
  version      = {1.0.0},
  doi          = {10.5281/zenodo.8307932},
  url          = {https://doi.org/10.5281/zenodo.8307932},
  note         = {Dataset},
}

@article{bioucas2012hyperspectral,
  title={Hyperspectral unmixing overview: Geometrical, statistical, and sparse regression-based approaches},
  author={Bioucas-Dias, Jos{\'e} M and Plaza, Antonio and Dobigeon, Nicolas and Parente, Mario and Du, Qian and Gader, Paul and Chanussot, Jocelyn},
  journal={IEEE journal of selected topics in applied earth observations and remote sensing},
  volume={5},
  number={2},
  pages={354--379},
  year={2012},
  publisher={IEEE}
}

@article{escande2017approximation,
  title={Approximation of integral operators using product-convolution expansions},
  author={Escande, Paul and Weiss, Pierre},
  journal={Journal of Mathematical Imaging and Vision},
  volume={58},
  pages={333--348},
  year={2017},
  publisher={Springer}
}

@article{schuler2015learning,
  title={Learning to deblur},
  author={Schuler, Christian J and Hirsch, Michael and Harmeling, Stefan and Sch{\"o}lkopf, Bernhard},
  journal={IEEE transactions on pattern analysis and machine intelligence},
  volume={38},
  number={7},
  pages={1439--1451},
  year={2015},
  publisher={IEEE}
}

@article{schlemper2017deep,
  title={A deep cascade of convolutional neural networks for dynamic MR image reconstruction},
  author={Schlemper, Jo and Caballero, Jose and Hajnal, Joseph V and Price, Anthony N and Rueckert, Daniel},
  journal={IEEE transactions on Medical Imaging},
  volume={37},
  number={2},
  pages={491--503},
  year={2017},
  publisher={IEEE}
}

@article{pereyra2020accelerating,
  title={Accelerating proximal Markov chain Monte Carlo by using an explicit stabilized method},
  author={Pereyra, Marcelo and Mieles, Luis Vargas and Zygalakis, Konstantinos C},
  journal={SIAM Journal on Imaging Sciences},
  volume={13},
  number={2},
  pages={905--935},
  year={2020},
  publisher={SIAM}
}

@article{welford1962note,
  title={Note on a method for calculating corrected sums of squares and products},
  author={Welford, Barry Payne},
  journal={Technometrics},
  volume={4},
  number={3},
  pages={419--420},
  year={1962},
  publisher={Taylor \& Francis}
}

@article{freifeld2017transformations,
  title={Transformations based on continuous piecewise-affine velocity fields},
  author={Freifeld, Oren and Hauberg, S{\o}ren and Batmanghelich, Kayhan and Fisher, Jonn W},
  journal={IEEE transactions on pattern analysis and machine intelligence},
  volume={39},
  number={12},
  pages={2496--2509},
  year={2017},
  publisher={IEEE}
}

@inproceedings{song2020score,
  title={Score-Based Generative Modeling through Stochastic Differential Equations},
  author={Song, Yang and Sohl-Dickstein, Jascha and Kingma, Diederik P and Kumar, Abhishek and Ermon, Stefano and Poole, Ben},
  booktitle={International Conference on Learning Representations},
  year={2020}
}

@inproceedings{agustsson2017ntire,
  title={Ntire 2017 challenge on single image super-resolution: Dataset and study},
  author={Agustsson, Eirikur and Timofte, Radu},
  booktitle={Proceedings of the IEEE conference on computer vision and pattern recognition workshops},
  pages={126--135},
  year={2017}
}

@inproceedings{kohler2012recording,
  title={Recording and playback of camera shake: Benchmarking blind deconvolution with a real-world database},
  author={Kohler, Rolf and Hirsch, Michael and Mohler, Betty and Sch{\"o}lkopf, Bernhard and Harmeling, Stefan},
  booktitle={Computer Vision--ECCV 2012: 12th European Conference on Computer Vision, Florence, Italy, October 7-13, 2012, Proceedings, Part VII 12},
  pages={27--40},
  year={2012},
  organization={Springer}
}

@article{armato2011lung,
  title={The lung image database consortium (LIDC) and image database resource initiative (IDRI): a completed reference database of lung nodules on CT scans},
  author={Armato III, Samuel G and McLennan, Geoffrey and Bidaut, Luc and McNitt-Gray, Michael F and Meyer, Charles R and Reeves, Anthony P and Zhao, Binsheng and Aberle, Denise R and Henschke, Claudia I and Hoffman, Eric A and others},
  journal={Medical physics},
  volume={38},
  number={2},
  pages={915--931},
  year={2011},
  publisher={Wiley Online Library}
}

@article{knoll2020advancing,
  title={Advancing machine learning for MR image reconstruction with an open competition: Overview of the 2019 fastMRI challenge},
  author={Knoll, Florian and Murrell, Tullie and Sriram, Anuroop and Yakubova, Nafissa and Zbontar, Jure and Rabbat, Michael and Defazio, Aaron and Muckley, Matthew J and Sodickson, Daniel K and Zitnick, C Lawrence and others},
  journal={Magnetic resonance in medicine},
  volume={84},
  number={6},
  pages={3054--3070},
  year={2020},
  publisher={Wiley Online Library}
}

@inproceedings{li2023lsdir,
  title={Lsdir: A large scale dataset for image restoration},
  author={Li, Yawei and Zhang, Kai and Liang, Jingyun and Cao, Jiezhang and Liu, Ce and Gong, Rui and Zhang, Yulun and Tang, Hao and Liu, Yun and Demandolx, Denis and others},
  booktitle={Proceedings of the IEEE/CVF Conference on Computer Vision and Pattern Recognition},
  pages={1775--1787},
  year={2023}
}

@inproceedings{desai2021vortex,
  title={VORTEX: Physics-Driven Data Augmentations Using Consistency Training for Robust Accelerated MRI Reconstruction},
  author={Desai, Arjun D and Gunel, Beliz and Ozturkler, Batu and Beg, Harris and Vasanawala, Shreyas and Hargreaves, Brian and Re, Christopher and Pauly, John M and Chaudhari, Akshay},
  booktitle={Medical Imaging with Deep Learning},
   year={2021}
}

@article{scanvic2025scale,
  title={Scale-Equivariant Imaging: Self-Supervised Learning for Image Super-Resolution and Deblurring},
  author={Scanvic, J{\'e}r{\'e}my and Davies, Mike and Abry, Patrice and Tachella, Juli{\'a}n},
  year={2025},
  journal={arXiv preprint arXiv:2312.11232},
}

@article{jin2017deep,
  title={Deep convolutional neural network for inverse problems in imaging},
  author={Jin, Kyong Hwan and McCann, Michael T and Froustey, Emmanuel and Unser, Michael},
  journal={IEEE transactions on image processing},
  volume={26},
  number={9},
  pages={4509--4522},
  year={2017},
  publisher={IEEE}
}

@article{le2024unfolded,
  title={Unfolded proximal neural networks for robust image Gaussian denoising},
  author={Le, Hoang Trieu Vy and Repetti, Audrey and Pustelnik, Nelly},
  journal={IEEE Transactions on Image Processing},
  year={2024},
  publisher={IEEE}
}

@article{karras2022elucidating,
  title={Elucidating the design space of diffusion-based generative models},
  author={Karras, Tero and Aittala, Miika and Aila, Timo and Laine, Samuli},
  journal={Advances in neural information processing systems},
  volume={35},
  pages={26565--26577},
  year={2022}
}

@inproceedings{zhang2018poisson,
    title={A Poisson-Gaussian Denoising Dataset with Real Fluorescence Microscopy Images},
    author={Yide Zhang and Yinhao Zhu and Evan Nichols and Qingfei Wang and Siyuan Zhang and Cody Smith and Scott Howard},
    booktitle={CVPR},
    year={2019}
}

@article{millard2023theoretical,
  title={A theoretical framework for self-supervised MR image reconstruction using sub-sampling via variable density Noisier2Noise},
  author={Millard, Charles and Chiew, Mark},
  journal={IEEE transactions on computational imaging},
  volume={9},
  pages={707--720},
  year={2023},
  publisher={IEEE}
}

@article{millard2024clean,
  title={Clean self-supervised MRI reconstruction from noisy, sub-sampled training data with Robust SSDU},
  author={Millard, Charles and Chiew, Mark},
  journal={Bioengineering},
  volume={11},
  number={12},
  pages={1305},
  year={2024},
  publisher={MDPI}
}

@inproceedings{pajot2019unsupervised,
  title={Unsupervised adversarial image reconstruction},
  author={Pajot, Arthur and De B{\'e}zenac, Emmanuel and Gallinari, Patrick},
  booktitle={International conference on learning representations},
  year={2019}
}

@article{aggarwal2023ensure,
  title={ENSURE: A General Approach for Unsupervised Training of Deep Image Reconstruction Algorithms},
  author={Aggarwal, Hemant Kumar and Pramanik, Aniket and John, Maneesh and Jacob, Matthews},
  journal={IEEE Transactions on Medical Imaging},
  volume={42},
  number={4},
  pages={1133-1144},
  year={2023},
  publisher={IEEE}
}

@article{terris2025reconstruct,
  title={Reconstruct Anything Model: a lightweight foundation model for computational imaging},
  author={Terris, Matthieu and Hurault, Samuel and Song, Maxime and Tachella, Juli{\'a}n},
  journal={arXiv preprint arXiv:2503.08915},
  year={2025}
}


@inproceedings{desai2021skm,
  title={SKM-TEA: A Dataset for Accelerated MRI Reconstruction with Dense Image Labels for Quantitative Clinical Evaluation},
  author={Desai, Arjun D and Schmidt, Andrew M and Rubin, Elka B and Sandino, Christopher Michael and Black, Marianne Susan and Mazzoli, Valentina and Stevens, Kathryn J and Boutin, Robert and Re, Christopher and Gold, Garry E and others},
  booktitle={Thirty-fifth Conference on Neural Information Processing Systems Datasets and Benchmarks Track (Round 2)},
  year={2021}
}


<<<<<<< HEAD
@inproceedings{ta2022poisson2sparse,
  title={Poisson2Sparse: Self-supervised Poisson denoising from a single image},
  author={Ta, Calvin-Khang and Aich, Abhishek and Gupta, Akash and Roy-Chowdhury, Amit K},
  booktitle={International Conference on Medical Image Computing and Computer-Assisted Intervention},
  pages={557--567},
  year={2022},
  organization={Springer}
=======
@article{wald1997fusion,
	title = {Fusion of satellite images of different spatial resolutions: Assessing the quality of resulting images},
	journal = {Photogrammetric Engineering and Remote Sensing},
	author = {Wald, L. and Ranchin, T. and Mangolini, Marc},
	year = {1997},
}


@misc{shocher2017zero-shot,
	title = {"Zero-Shot" Super-Resolution using Deep Internal Learning},
	doi = {10.48550/arXiv.1712.06087},
	author = {Shocher, Assaf and Cohen, Nadav and Irani, Michal},
	year = {2017},
>>>>>>> 6babba72
}<|MERGE_RESOLUTION|>--- conflicted
+++ resolved
@@ -1021,7 +1021,21 @@
 }
 
 
-<<<<<<< HEAD
+@article{wald1997fusion,
+	title = {Fusion of satellite images of different spatial resolutions: Assessing the quality of resulting images},
+	journal = {Photogrammetric Engineering and Remote Sensing},
+	author = {Wald, L. and Ranchin, T. and Mangolini, Marc},
+	year = {1997},
+}
+
+
+@misc{shocher2017zero-shot,
+	title = {"Zero-Shot" Super-Resolution using Deep Internal Learning},
+	doi = {10.48550/arXiv.1712.06087},
+	author = {Shocher, Assaf and Cohen, Nadav and Irani, Michal},
+	year = {2017},
+}
+
 @inproceedings{ta2022poisson2sparse,
   title={Poisson2Sparse: Self-supervised Poisson denoising from a single image},
   author={Ta, Calvin-Khang and Aich, Abhishek and Gupta, Akash and Roy-Chowdhury, Amit K},
@@ -1029,19 +1043,4 @@
   pages={557--567},
   year={2022},
   organization={Springer}
-=======
-@article{wald1997fusion,
-	title = {Fusion of satellite images of different spatial resolutions: Assessing the quality of resulting images},
-	journal = {Photogrammetric Engineering and Remote Sensing},
-	author = {Wald, L. and Ranchin, T. and Mangolini, Marc},
-	year = {1997},
-}
-
-
-@misc{shocher2017zero-shot,
-	title = {"Zero-Shot" Super-Resolution using Deep Internal Learning},
-	doi = {10.48550/arXiv.1712.06087},
-	author = {Shocher, Assaf and Cohen, Nadav and Irani, Michal},
-	year = {2017},
->>>>>>> 6babba72
 }