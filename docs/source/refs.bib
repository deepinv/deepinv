--- conflicted
+++ resolved
@@ -1021,7 +1021,6 @@
 }
 
 
-<<<<<<< HEAD
 @article{Rout2023SolvingLI,
   title={Solving Linear Inverse Problems Provably via Posterior Sampling with Latent Diffusion Models},
   author={Litu Rout and Negin Raoof and Giannis Daras and Constantine Caramanis and Alexandros G. Dimakis and Sanjay Shakkottai},
@@ -1029,7 +1028,8 @@
   year={2023},
   volume={abs/2307.00619},
   url={https://api.semanticscholar.org/CorpusID:259316242}
-=======
+}
+
 @article{wald1997fusion,
 	title = {Fusion of satellite images of different spatial resolutions: Assessing the quality of resulting images},
 	journal = {Photogrammetric Engineering and Remote Sensing},
@@ -1043,5 +1043,4 @@
 	doi = {10.48550/arXiv.1712.06087},
 	author = {Shocher, Assaf and Cohen, Nadav and Irani, Michal},
 	year = {2017},
->>>>>>> ec73e5ac
 }