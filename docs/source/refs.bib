--- conflicted
+++ resolved
@@ -1119,7 +1119,6 @@
 	year = {2017},
 }
 
-<<<<<<< HEAD
 @article{salimans2022progressive,
   title={Progressive distillation for fast sampling of diffusion models},
   author={Salimans, Tim and Ho, Jonathan},
@@ -1127,7 +1126,6 @@
   year={2022}
 }
 
-=======
 @article{lakshminarayanan2011zernike,
   title={Zernike polynomials: a guide},
   author={Lakshminarayanan, Vasudevan and Fleck, Andre},
@@ -1138,7 +1136,7 @@
   year={2011},
   publisher={Taylor \& Francis}
 }
->>>>>>> 91a4acd3
+
 @inproceedings{ta2022poisson2sparse,
   title={Poisson2Sparse: Self-supervised Poisson denoising from a single image},
   author={Ta, Calvin-Khang and Aich, Abhishek and Gupta, Akash and Roy-Chowdhury, Amit K},
