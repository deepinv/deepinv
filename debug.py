import deepinv as dinv
from deepinv.models.flowunet import FlowUNet
from deepinv.sampling.pnpflow import PnPFlow
from deepinv.optim.data_fidelity import L2
from deepinv.utils.plotting import plot
from deepinv.utils.demo import load_url_image, get_image_url

import torch
device = 'cuda'


mynet = FlowUNet(input_channels=3,
                 input_height=128, pretrained=True, device=device)

pnpflow = PnPFlow(mynet, data_fidelity=L2(),
                  verbose=True, max_iter=100, device=device, lr=1.0, lr_exp=0.5)

<<<<<<< HEAD
=======

# url = get_image_url("celeba_example.jpg")
>>>>>>> afa48605
url = get_image_url("69037.png")

x_true = load_url_image(url=url, img_size=128,
                        resize_mode="resize", device=device)

x = x_true.clone()
mask = torch.ones_like(x)
mask[:, :, 44:84, 44:84] = 0

sigma_noise = 12.5 / 255.0  # noise level

physics = dinv.physics.Inpainting(
    mask=mask,
    tensor_size=x.shape[1:],
    noise_model=dinv.physics.GaussianNoise(sigma=sigma_noise),
    device=device,
)
y = physics(2*x -1)
x_hat = pnpflow.forward(y, physics)


<<<<<<< HEAD
imgs = [(x_hat+1)*0.5, x_true]
=======
imgs = [y, x_true, (x_hat + 1.0)*0.5]
>>>>>>> afa48605
plot(
    imgs,
    titles=["measurement", "ground-truth", "reconstruction"],  
            save_fn='res_inpainting.png', save_dir='.'
)



######################### 
pnpflow = PnPFlow(mynet, data_fidelity=L2(),
                  verbose=True, max_iter=100, device=device, lr=1.0, lr_exp=1.0)

url = get_image_url("celeba_example2.jpg")

x_true = load_url_image(url=url, img_size=128,
                        resize_mode="resize", device=device)

x = x_true.clone()

sigma_noise = 12.75 / 255.0  # noise level

physics = dinv.physics.BlurFFT(
    img_size=x.shape[1:], filter=dinv.physics.blur.gaussian_blur(sigma=1.),
    noise_model=dinv.physics.GaussianNoise(sigma=sigma_noise),
    device=device)
y = physics(2*x-1)

x_hat = pnpflow.forward(y, physics)

imgs = [y, x_true, (x_hat + 1.0)*0.5]
plot(
    imgs,
    titles=["measurement", "ground-truth", "reconstruction"], 
    save_fn='res_blurfft.png', save_dir='.'
)
<|MERGE_RESOLUTION|>--- conflicted
+++ resolved
@@ -15,11 +15,8 @@
 pnpflow = PnPFlow(mynet, data_fidelity=L2(),
                   verbose=True, max_iter=100, device=device, lr=1.0, lr_exp=0.5)
 
-<<<<<<< HEAD
-=======
 
 # url = get_image_url("celeba_example.jpg")
->>>>>>> afa48605
 url = get_image_url("69037.png")
 
 x_true = load_url_image(url=url, img_size=128,
@@ -37,24 +34,19 @@
     noise_model=dinv.physics.GaussianNoise(sigma=sigma_noise),
     device=device,
 )
-y = physics(2*x -1)
+y = physics(2*x - 1)
 x_hat = pnpflow.forward(y, physics)
 
 
-<<<<<<< HEAD
-imgs = [(x_hat+1)*0.5, x_true]
-=======
 imgs = [y, x_true, (x_hat + 1.0)*0.5]
->>>>>>> afa48605
 plot(
     imgs,
-    titles=["measurement", "ground-truth", "reconstruction"],  
-            save_fn='res_inpainting.png', save_dir='.'
+    titles=["measurement", "ground-truth", "reconstruction"],
+    save_fn='res_inpainting.png', save_dir='.'
 )
 
 
-
-######################### 
+#########################
 pnpflow = PnPFlow(mynet, data_fidelity=L2(),
                   verbose=True, max_iter=100, device=device, lr=1.0, lr_exp=1.0)
 
@@ -78,6 +70,6 @@
 imgs = [y, x_true, (x_hat + 1.0)*0.5]
 plot(
     imgs,
-    titles=["measurement", "ground-truth", "reconstruction"], 
+    titles=["measurement", "ground-truth", "reconstruction"],
     save_fn='res_blurfft.png', save_dir='.'
-)
+)