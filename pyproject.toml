[build-system]
#requires = ["setuptools>=61.2"]
requires = ["setuptools==61.2"]
build-backend = "setuptools.build_meta"

[project]
name = "deepinv"
authors = [{name="DeepInverse maintainers (see https://github.com/deepinv/deepinv/blob/main/MAINTAINERS.md)"}]
license = {text = "BSD 3-Clause"}
description = "DeepInverse: a PyTorch library for imaging with deep learning"
classifiers = [
    "Development Status :: 4 - Beta",
    "Intended Audience :: Developers",
    "Intended Audience :: Science/Research",
    "License :: OSI Approved :: BSD License",
    "Operating System :: OS Independent",
    "Programming Language :: Python :: 3",
    "Topic :: Utilities",
    "Topic :: Scientific/Engineering",
    "Topic :: Software Development :: Libraries",
]
requires-python = ">=3.9"
version = "0.3.2"
dependencies = [
    "numpy",
    "matplotlib",
    "hdf5storage",
    "tqdm",
    "torch<2.7",
    "torchvision",
    "torchmetrics",
    "einops",
    "wandb",
    "scipy",
    "natsort",
]

[tool.setuptools]
platforms = ["any"]

[tool.setuptools.packages]
find = { where = ["."] }

[project.readme]
file = "README.rst"
content-type = "text/x-rst"

[project.urls]
Homepage = "https://deepinv.github.io/"
Source = "https://github.com/deepinv/deepinv"
Tracker = "https://github.com/deepinv/deepinv/issues"

[project.optional-dependencies]
test = [
    "pytest",
    "pytest-cov",
    "pytest-xdist",
    "coverage",
]

doc = [
    "sphinx",
    "sphinx_gallery",
    "pydata_sphinx_theme",
    "sphinxemoji",
    "sphinx_copybutton",
    "sphinx_autoapi",
    "sphinx-design",
<<<<<<< HEAD
    "sphinxcontrib-bibtex",
=======
    "sphinx_sitemap<2.7.0",
>>>>>>> 35b0745e
]

# optional dependencies for specific denoisers
denoisers = [
    "bm3d",
    "bm4d<4.2.4",
    "timm",
    "PyWavelets",
    "ptwt",
    "FrEIA",
    "pyiqa",
    "kornia",
    "torchkbnufft",
    "libcpab",
    "sigpy",
    "astra-toolbox>=2.2.0,!=2.3.0; platform_system=='Linux'",
]

# optional dependencies for specific datasets
dataset = [
    "datasets",
    "pandas",
    "pydicom",
    "mat73",
]


#####################################################################
# Pytest configuration and coverage reporting

[tool.pytest.ini_options]
minversion = "6.0"
testpaths = [
    "deepinv/tests",
]
markers = [
    "slow",
]

[tool.coverage.run]
branch = true
omit = ['examples/*', 'deepinv/tests']  # define paths to omit

[tool.coverage.report]
show_missing = true
skip_covered = true<|MERGE_RESOLUTION|>--- conflicted
+++ resolved
@@ -66,11 +66,8 @@
     "sphinx_copybutton",
     "sphinx_autoapi",
     "sphinx-design",
-<<<<<<< HEAD
     "sphinxcontrib-bibtex",
-=======
     "sphinx_sitemap<2.7.0",
->>>>>>> 35b0745e
 ]
 
 # optional dependencies for specific denoisers
