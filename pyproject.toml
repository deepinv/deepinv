[build-system]
requires = ["setuptools>=61.2"]
build-backend = "setuptools.build_meta"

[project]
name = "deepinv"
authors = [{name="DeepInverse maintainers (see https://github.com/deepinv/deepinv/blob/main/MAINTAINERS.md)"}]
license = "BSD-3-Clause"
description = "DeepInverse: a PyTorch library for imaging with deep learning"
classifiers = [
    "Development Status :: 4 - Beta",
    "Intended Audience :: Developers",
    "Intended Audience :: Science/Research",
    "Operating System :: OS Independent",
    "Programming Language :: Python :: 3",
    "Programming Language :: Python :: 3.10",
    "Programming Language :: Python :: 3.11",
    "Programming Language :: Python :: 3.12",
    "Topic :: Utilities",
    "Topic :: Scientific/Engineering",
    "Topic :: Software Development :: Libraries",
]
requires-python = ">=3.10"
version = "0.3.4"
dependencies = [
    "numpy",
    "matplotlib",
    "tqdm",
    "torch>=2.2.0",
    "torchvision",
    "torchmetrics",
    "einops",
    "requests",
    "h5py",
    "natsort",
]

[tool.setuptools]
platforms = ["any"]

[tool.setuptools.packages]
find = { where = ["."] }

[project.readme]
file = "README.rst"
content-type = "text/x-rst"

[project.urls]
Homepage = "https://deepinv.github.io/"
Source = "https://github.com/deepinv/deepinv"
Tracker = "https://github.com/deepinv/deepinv/issues"

[project.optional-dependencies]
test = [
    "pytest",
    "pytest-cov",
    "pytest-xdist",
    "coverage",
]

doc = [
    "sphinx",
    "sphinx_gallery",
    "pydata_sphinx_theme",
    "sphinxemoji",
    "sphinx_copybutton",
    "sphinx_autoapi",
    "sphinx-design",
    "sphinx_sitemap<2.7.0",
    "sphinxcontrib.bibtex"
]

lint = [
    "black",
    "ruff"
]

# optional dependencies for specific denoisers, physics or transforms
denoisers = [
    "bm3d",
    "bm4d<4.2.4",
    "timm",
    "PyWavelets",
    "ptwt",
    "FrEIA",
    "pyiqa",
    "kornia",
    "torchkbnufft",
    "libcpab",
    "sigpy",
    "astra-toolbox>=2.2.0,!=2.3.0; platform_system=='Linux'",
]

# optional dependencies for specific datasets
dataset = [
    "datasets",
    "pandas",
    "pydicom",
    "mat73",
    "scipy",
    "nibabel",
    "rasterio",
]

# optional dependencies for training
training = [
    "wandb",
    "mlflow",
]



#####################################################################
# Pytest configuration and coverage reporting

[tool.pytest.ini_options]
minversion = "6.0"
testpaths = [
    "deepinv/tests",
]
markers = [
    "slow",
]

[tool.coverage.run]
branch = true
omit = ['examples/*', 'deepinv/tests']  # define paths to omit

[tool.coverage.report]
show_missing = true
skip_covered = true
exclude_also = [
    "if self.mlflow_vis",
]

[tool.ruff]
target-version = "py39"

[tool.ruff.lint]
<<<<<<< HEAD
select = ["UP006", "F401", "B905", "B006", "RUF008", "RUF012", "TID253", "UP004", "A005"]
=======
select = ["UP006", "F401", "B905", "B006", "RUF008", "RUF012", "TID253", "UP004", "UP007", "UP045", "FA100", "FA102"]
>>>>>>> d205ab31

[tool.ruff.lint.per-file-ignores]
# NOTE: Rule F401 is ruff's unused imports rule.
"__init__.py" = ["F401"]
"examples/**/*" = ["TID253"]

[tool.ruff.lint.flake8-tidy-imports]
# Modules that slow down startup and should be imported lazily
banned-module-level-imports = ["timm", "torchmetrics", "matplotlib", "datasets", "FrEIA", "bm3d", "einops", "wandb", "pandas", "kornia", "ptwt", "pywt", "astra", "torchkbnufft"]

[tool.ruff.lint.flake8-builtins]
strict-checking = true<|MERGE_RESOLUTION|>--- conflicted
+++ resolved
@@ -137,11 +137,7 @@
 target-version = "py39"
 
 [tool.ruff.lint]
-<<<<<<< HEAD
-select = ["UP006", "F401", "B905", "B006", "RUF008", "RUF012", "TID253", "UP004", "A005"]
-=======
-select = ["UP006", "F401", "B905", "B006", "RUF008", "RUF012", "TID253", "UP004", "UP007", "UP045", "FA100", "FA102"]
->>>>>>> d205ab31
+select = ["UP006", "F401", "B905", "B006", "RUF008", "RUF012", "TID253", "UP004", "A005", "UP007", "UP045", "FA100", "FA102"]
 
 [tool.ruff.lint.per-file-ignores]
 # NOTE: Rule F401 is ruff's unused imports rule.
