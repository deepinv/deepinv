[build-system]
requires = ["setuptools>=61.2"]
build-backend = "setuptools.build_meta"

[project]
name = "deepinv"
authors = [{name="DeepInverse maintainers (see https://github.com/deepinv/deepinv/blob/main/MAINTAINERS.md)"}]
license = "BSD-3-Clause"
description = "DeepInverse: a PyTorch library for imaging with deep learning"
classifiers = [
    "Development Status :: 4 - Beta",
    "Intended Audience :: Developers",
    "Intended Audience :: Science/Research",
    "Operating System :: OS Independent",
    "Programming Language :: Python :: 3",
    "Programming Language :: Python :: 3.10",
    "Programming Language :: Python :: 3.11",
    "Programming Language :: Python :: 3.12",
    "Topic :: Utilities",
    "Topic :: Scientific/Engineering",
    "Topic :: Software Development :: Libraries",
]
requires-python = ">=3.10"
version = "0.3.5"
dependencies = [
    "numpy",
    "matplotlib",
    "tqdm",
    "torch>=2.2.0",
    "torchvision",
    "torchmetrics",
    "einops",
    "requests",
    "h5py",
    "natsort",
]

[tool.setuptools]
platforms = ["any"]

[tool.setuptools.packages]
find = { where = ["."] }

[project.readme]
file = "README.rst"
content-type = "text/x-rst"

[project.urls]
Homepage = "https://deepinv.github.io/"
Source = "https://github.com/deepinv/deepinv"
Tracker = "https://github.com/deepinv/deepinv/issues"

[project.optional-dependencies]
test = [
    "pytest",
    "pytest-cov",
    "pytest-xdist",
    "coverage",
]

doc = [
    "sphinx",
    "sphinx_gallery",
    "pydata_sphinx_theme",
    "sphinxemoji",
    "sphinx_copybutton",
    "sphinx_autoapi",
    "sphinx-design",
    "sphinx_sitemap<2.7.0",
    "sphinxcontrib.bibtex"
]

lint = [
    "black",
    "ruff"
]

# optional dependencies for specific denoisers, physics or transforms
denoisers = [
    "bm3d",
    "bm4d<4.2.4",
    "timm",
    "PyWavelets",
    "ptwt",
    "FrEIA",
    "pyiqa",
    "kornia",
    "torchkbnufft",
    "libcpab",
    "sigpy",
    "astra-toolbox>=2.2.0,!=2.3.0; platform_system=='Linux'",
]

# optional dependencies for specific datasets
dataset = [
    "datasets",
    "pandas",
    "pydicom",
    "mat73",
    "scipy",
    "nibabel",
    "blosc2",
]

# optional dependencies for training
training = [
    "wandb",
    "mlflow",
]



#####################################################################
# Pytest configuration and coverage reporting

[tool.pytest.ini_options]
minversion = "6.0"
testpaths = [
    "deepinv/tests",
]
markers = [
    "slow",
]

[tool.coverage.run]
branch = true
omit = ['examples/*', 'deepinv/tests']  # define paths to omit

[tool.coverage.report]
show_missing = true
skip_covered = true
exclude_also = [
    "if self.mlflow_vis",
]

[tool.ruff]
target-version = "py39"

[tool.ruff.lint]
<<<<<<< HEAD
select = [
    "UP006", "F401", "B905", "B006", "RUF008", "RUF012",
    "SLF001", "BLE001", "N805", "PLE0101", "PLW0120", "F404", "PLW0603", "S102", "E721", # "PLR6301" # From Python anti-patterns
    "E4", "E7", "E9", # Pycodestyle
    "F" # Pyflake
]


[tool.ruff.lint.per-file-ignores]
# Rule F401 is ruff's unused imports rule.
# Rule E402 is ruff's module level import not at top of file rule.
"__init__.py" = ["F401", "E402"]
"examples/**/*.py" = ["E402"]
=======
select = ["UP006", "F401", "B905", "B006", "RUF008", "RUF012", "TID253", "UP004", "UP007", "UP045", "FA100", "FA102", "TID251"]

[tool.ruff.lint.per-file-ignores]
# NOTE: Rule F401 is ruff's unused imports rule.
"__init__.py" = ["F401"]
"examples/**/*" = ["TID253"]

[tool.ruff.lint.flake8-tidy-imports]
# Modules that slow down startup and should be imported lazily
banned-module-level-imports = ["timm", "torchmetrics", "matplotlib", "datasets", "FrEIA", "bm3d", "einops", "wandb", "pandas", "kornia", "ptwt", "pywt", "astra", "torchkbnufft"]

# Deprecated functions that should be replaced
[tool.ruff.lint.flake8-tidy-imports.banned-api]
"torch.norm".msg = "Use torch.linalg.vector_norm, torch.linalg.matrix_norm or torch.linalg.norm instead of the deprecated torch.norm"
>>>>>>> 73b235da
<|MERGE_RESOLUTION|>--- conflicted
+++ resolved
@@ -137,27 +137,19 @@
 target-version = "py39"
 
 [tool.ruff.lint]
-<<<<<<< HEAD
 select = [
     "UP006", "F401", "B905", "B006", "RUF008", "RUF012",
     "SLF001", "BLE001", "N805", "PLE0101", "PLW0120", "F404", "PLW0603", "S102", "E721", # "PLR6301" # From Python anti-patterns
+    "TID253", "UP004", "UP007", "UP045", "FA100", "FA102", "TID251",
     "E4", "E7", "E9", # Pycodestyle
     "F" # Pyflake
 ]
 
-
 [tool.ruff.lint.per-file-ignores]
-# Rule F401 is ruff's unused imports rule.
+# NOTE: Rule F401 is ruff's unused imports rule.
 # Rule E402 is ruff's module level import not at top of file rule.
 "__init__.py" = ["F401", "E402"]
-"examples/**/*.py" = ["E402"]
-=======
-select = ["UP006", "F401", "B905", "B006", "RUF008", "RUF012", "TID253", "UP004", "UP007", "UP045", "FA100", "FA102", "TID251"]
-
-[tool.ruff.lint.per-file-ignores]
-# NOTE: Rule F401 is ruff's unused imports rule.
-"__init__.py" = ["F401"]
-"examples/**/*" = ["TID253"]
+"examples/**/*" = ["E402", "TID253"]
 
 [tool.ruff.lint.flake8-tidy-imports]
 # Modules that slow down startup and should be imported lazily
@@ -165,5 +157,4 @@
 
 # Deprecated functions that should be replaced
 [tool.ruff.lint.flake8-tidy-imports.banned-api]
-"torch.norm".msg = "Use torch.linalg.vector_norm, torch.linalg.matrix_norm or torch.linalg.norm instead of the deprecated torch.norm"
->>>>>>> 73b235da
+"torch.norm".msg = "Use torch.linalg.vector_norm, torch.linalg.matrix_norm or torch.linalg.norm instead of the deprecated torch.norm"