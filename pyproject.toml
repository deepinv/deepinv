[build-system]
requires = ["setuptools>=61.2"]
build-backend = "setuptools.build_meta"

[project]
name = "deepinv"
authors = [{name="Julian Tachella", email="tachellajulian@gmail.com"}]
license = {text = "BSD 3-Clause"}
description = "Pytorch library for solving inverse problems with deep learning"
classifiers = [
    "Development Status :: 4 - Beta",
    "Intended Audience :: Developers",
    "Intended Audience :: Science/Research",
    "License :: OSI Approved :: BSD License",
    "Operating System :: OS Independent",
    "Programming Language :: Python :: 3",
    "Topic :: Utilities",
    "Topic :: Scientific/Engineering",
    "Topic :: Software Development :: Libraries",
]
requires-python = ">=3.9"
version = "0.3.1"
dependencies = [
    "numpy",
    "matplotlib",
    "hdf5storage",
    "tqdm",
    "torch<2.7",
    "torchvision",
    "torchmetrics",
    "einops",
    "wandb",
    "scipy",
    "natsort",
]

[tool.setuptools]
platforms = ["any"]

[tool.setuptools.packages]
find = { where = ["."] }

[project.readme]
file = "README.rst"
content-type = "text/x-rst"

[project.urls]
Homepage = "https://deepinv.github.io/"
Source = "https://github.com/deepinv/deepinv"
Tracker = "https://github.com/deepinv/deepinv/issues"

[project.optional-dependencies]
test = [
    "pytest",
    "pytest-cov",
    "pytest-xdist",
    "coverage",
]

doc = [
    "sphinx",
    "sphinx_gallery",
    "pydata_sphinx_theme",
    "sphinxemoji",
    "sphinx_copybutton",
    "sphinx_autoapi",
<<<<<<< HEAD
    "sphinx-design"
=======
    "sphinx-design",
    "sphinx_sitemap",
>>>>>>> e2c3db0e
]

# optional dependencies for specific denoisers
denoisers = [
    "bm3d",
    "bm4d<4.2.4",
    "timm",
    "PyWavelets",
    "ptwt",
    "FrEIA",
    "pyiqa",
    "kornia",
    "torchkbnufft",
    "libcpab",
    "sigpy",
]

# optional dependencies for specific datasets
dataset = [
    "datasets",
    "pandas",
    "pydicom",
    "mat73",
]


#####################################################################
# Pytest configuration and coverage reporting

[tool.pytest.ini_options]
minversion = "6.0"
testpaths = [
    "deepinv/tests",
]
markers = [
    "slow",
]

[tool.coverage.run]
branch = true
omit = ['examples/*', 'deepinv/tests']  # define paths to omit

[tool.coverage.report]
show_missing = true
skip_covered = true<|MERGE_RESOLUTION|>--- conflicted
+++ resolved
@@ -64,12 +64,8 @@
     "sphinxemoji",
     "sphinx_copybutton",
     "sphinx_autoapi",
-<<<<<<< HEAD
-    "sphinx-design"
-=======
     "sphinx-design",
     "sphinx_sitemap",
->>>>>>> e2c3db0e
 ]
 
 # optional dependencies for specific denoisers
