from .convolution import (
    conv2d as conv2d,
    conv_transpose2d as conv_transpose2d,
    conv2d_fft as conv2d_fft,
    conv_transpose2d_fft as conv_transpose2d_fft,
    filter_fft_2d as filter_fft_2d,
    conv3d as conv3d,
    conv_transpose3d as conv_transpose3d,
    conv3d_fft as conv3d_fft,
    conv_transpose3d_fft as conv_transpose3d_fft,
)

from .product_convolution import (
    product_convolution2d as product_convolution2d,
    product_convolution2d_adjoint as product_convolution2d_adjoint,
)

from .multiplier import (
    multiplier as multiplier,
    multiplier_adjoint as multiplier_adjoint,
)

<<<<<<< HEAD
from .hist import histogram as histogram, histogramdd as histogramdd
from .downsampling import downsample as downsample
from .radon import Radon as Radon, IRadon as IRadon, RampFilter as RampFilter
from .interp import ThinPlateSpline as ThinPlateSpline
from .rand import random_choice as random_choice
from .dst import dst1 as dst1
from .astra import XrayTransform as XrayTransform
=======
from .hist import histogram, histogramdd
from .downsampling import downsample
from .radon import Radon, IRadon, RampFilter, ApplyRadon
from .interp import ThinPlateSpline
from .rand import random_choice
from .dst import dst1
from .astra import XrayTransform
>>>>>>> 99379cfd
<|MERGE_RESOLUTION|>--- conflicted
+++ resolved
@@ -1,39 +1,26 @@
 from .convolution import (
-    conv2d as conv2d,
-    conv_transpose2d as conv_transpose2d,
-    conv2d_fft as conv2d_fft,
-    conv_transpose2d_fft as conv_transpose2d_fft,
-    filter_fft_2d as filter_fft_2d,
-    conv3d as conv3d,
-    conv_transpose3d as conv_transpose3d,
-    conv3d_fft as conv3d_fft,
-    conv_transpose3d_fft as conv_transpose3d_fft,
+    conv2d,
+    conv_transpose2d,
+    conv2d_fft,
+    conv_transpose2d_fft,
+    filter_fft_2d,
+    conv3d,
+    conv_transpose3d,
+    conv3d_fft,
+    conv_transpose3d_fft,
 )
 
-from .product_convolution import (
-    product_convolution2d as product_convolution2d,
-    product_convolution2d_adjoint as product_convolution2d_adjoint,
+from .product_convolution import product_convolution2d, product_convolution2d_adjoint
+
+from .multiplier import (
+    multiplier,
+    multiplier_adjoint,
 )
 
-from .multiplier import (
-    multiplier as multiplier,
-    multiplier_adjoint as multiplier_adjoint,
-)
-
-<<<<<<< HEAD
-from .hist import histogram as histogram, histogramdd as histogramdd
-from .downsampling import downsample as downsample
-from .radon import Radon as Radon, IRadon as IRadon, RampFilter as RampFilter
-from .interp import ThinPlateSpline as ThinPlateSpline
-from .rand import random_choice as random_choice
-from .dst import dst1 as dst1
-from .astra import XrayTransform as XrayTransform
-=======
 from .hist import histogram, histogramdd
 from .downsampling import downsample
 from .radon import Radon, IRadon, RampFilter, ApplyRadon
 from .interp import ThinPlateSpline
 from .rand import random_choice
 from .dst import dst1
-from .astra import XrayTransform
->>>>>>> 99379cfd
+from .astra import XrayTransform