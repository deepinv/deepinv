import torch
from deepinv.physics.forward import DecomposablePhysics


class Decolorize(DecomposablePhysics):
    r"""
    Converts RGB images to grayscale.

    Follows the `rec601 <https://en.wikipedia.org/wiki/Rec._601>`_ convention.

    Signals must be tensors with 3 colour (RGB) channels, i.e. [*,3,*,*]
    The measurements are grayscale images.

    |sep|

    :Examples:

<<<<<<< HEAD
        Decolorize a 3x3 image:
        
        >>> x = torch.tensor([[[[0.1, 0.2, 0.3], [0.4, 0.5, 0.6], [0.7, 0.8, 0.9]],
        ...                    [[0.10, 0.11, 0.12], [0.13, 0.14, 0.15], [0.16, 0.17, 0.18]],
        ...                    [[0.19, 0.20, 0.21], [0.22, 0.23, 0.24], [0.25, 0.26, 0.27]]]])
        >>> physics = Decolorize()        
        >>> result = physics(x)        
=======
        Create a 3x3 RGB image tensor:

        >>> x = torch.tensor([[[[1, 2, 3], [4, 5, 6], [7, 8, 9]],
        ...                    [[10, 11, 12], [13, 14, 15], [16, 17, 18]],
        ...                    [[19, 20, 21], [22, 23, 24], [25, 26, 27]]]])

        Initialize the Decolorize operator:

        >>> physics = Decolorize()

        Apply the Decolorize operator to the RGB image:

        >>> result = physics(x)

        Display the result:

>>>>>>> bd0ed25f
        >>> result  # doctest: +NORMALIZE_WHITESPACE
        tensor([[[[0.1103, 0.1472, 0.1840],
              [0.2210, 0.2578, 0.2948],
              [0.3316, 0.3686, 0.4055]]]])

    """

    def __init__(self, **kwargs):
        super().__init__(**kwargs)
        self.mask = 1.0

    def V_adjoint(self, x):
        y = x[:, 0, :, :] * 0.2989 + x[:, 1, :, :] * 0.5870 + x[:, 2, :, :] * 0.1140
        return y.unsqueeze(1)

    def V(self, y):
        return torch.cat([y * 0.2989, y * 0.5870, y * 0.1140], dim=1)


# # test code
# if __name__ == "__main__":
#     device = "cuda:0"
#
#     import deepinv as dinv
#     import matplotlib.pyplot as plt
#     import torchvision
#
#     dinv.device = "cpu"
#
#     x = torchvision.io.read_image("../../datasets/celeba/img_align_celeba/085307.jpg")
#     x = x.unsqueeze(0).float().to(dinv.device) / 255
#     x = torchvision.transforms.Resize((128, 128))(x)
#
#     physics = Decolorize()
#
#     y = physics(x)
#
#     print(physics.adjointness_test(x))
#     print(physics.compute_norm(x))
#     xhat = physics.A_adjoint(y)
#
#     plot_results = False  # set to True to plot results
#
#     if plot_results:
#         dinv.utils.plot([x, xhat, y])<|MERGE_RESOLUTION|>--- conflicted
+++ resolved
@@ -15,32 +15,13 @@
 
     :Examples:
 
-<<<<<<< HEAD
         Decolorize a 3x3 image:
-        
+
         >>> x = torch.tensor([[[[0.1, 0.2, 0.3], [0.4, 0.5, 0.6], [0.7, 0.8, 0.9]],
         ...                    [[0.10, 0.11, 0.12], [0.13, 0.14, 0.15], [0.16, 0.17, 0.18]],
         ...                    [[0.19, 0.20, 0.21], [0.22, 0.23, 0.24], [0.25, 0.26, 0.27]]]])
-        >>> physics = Decolorize()        
-        >>> result = physics(x)        
-=======
-        Create a 3x3 RGB image tensor:
-
-        >>> x = torch.tensor([[[[1, 2, 3], [4, 5, 6], [7, 8, 9]],
-        ...                    [[10, 11, 12], [13, 14, 15], [16, 17, 18]],
-        ...                    [[19, 20, 21], [22, 23, 24], [25, 26, 27]]]])
-
-        Initialize the Decolorize operator:
-
         >>> physics = Decolorize()
-
-        Apply the Decolorize operator to the RGB image:
-
         >>> result = physics(x)
-
-        Display the result:
-
->>>>>>> bd0ed25f
         >>> result  # doctest: +NORMALIZE_WHITESPACE
         tensor([[[[0.1103, 0.1472, 0.1840],
               [0.2210, 0.2578, 0.2948],
