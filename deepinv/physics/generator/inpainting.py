--- conflicted
+++ resolved
@@ -60,11 +60,7 @@
     @_deprecated_alias(tensor_size="img_size")
     def __init__(
         self,
-<<<<<<< HEAD
-        tensor_size: tuple[int],
-=======
-        img_size: Tuple[int],
->>>>>>> 8d4ef2ca
+        img_size: tuple[int],
         split_ratio: float,
         pixelwise: bool = True,
         random_split_ratio: bool = False,
@@ -252,11 +248,7 @@
     @_deprecated_alias(tensor_size="img_size")
     def __init__(
         self,
-<<<<<<< HEAD
-        tensor_size: tuple[int],
-=======
-        img_size: Tuple[int],
->>>>>>> 8d4ef2ca
+        img_size: tuple[int],
         split_generator: BaseMaskGenerator,
         *args,
         **kwargs,
@@ -321,11 +313,7 @@
     @_deprecated_alias(tensor_size="img_size")
     def __init__(
         self,
-<<<<<<< HEAD
-        tensor_size: tuple[int],
-=======
-        img_size: Tuple[int],
->>>>>>> 8d4ef2ca
+        img_size: tuple[int],
         split_ratio: float,
         pixelwise: bool = True,
         std_scale: float = 4.0,
@@ -475,11 +463,7 @@
     @_deprecated_alias(tensor_size="img_size")
     def __init__(
         self,
-<<<<<<< HEAD
-        tensor_size: tuple[int],
-=======
-        img_size: Tuple[int],
->>>>>>> 8d4ef2ca
+        img_size: tuple[int],
         device: torch.device = "cpu",
         rng: torch.Generator = None,
     ):
@@ -529,13 +513,8 @@
     @_deprecated_alias(tensor_size="img_size")
     def __init__(
         self,
-<<<<<<< HEAD
-        tensor_size: tuple[int],
+        img_size: tuple[int],
         split_size: Union[int, tuple[int]] = 2,
-=======
-        img_size: Tuple[int],
-        split_size: Union[int, Tuple[int]] = 2,
->>>>>>> 8d4ef2ca
         device: torch.device = "cpu",
         rng: torch.Generator = None,
     ):
