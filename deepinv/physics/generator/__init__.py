from .base import PhysicsGenerator, GeneratorMixture
from .blur import (
    MotionBlurGenerator,
    DiffractionBlurGenerator,
    PSFGenerator,
    ProductConvolutionBlurGenerator,
    DiffractionBlurGenerator3D,
    ConfocalBlurGenerator3D,
    bump_function,
)
from .mri import (
    BaseMaskGenerator,
    GaussianMaskGenerator,
    RandomMaskGenerator,
    EquispacedMaskGenerator,
    PolyOrderMaskGenerator,
)
from .noise import SigmaGenerator, GainGenerator
from .inpainting import (
    BernoulliSplittingMaskGenerator,
    GaussianSplittingMaskGenerator,
    Artifact2ArtifactSplittingMaskGenerator,
    Phase2PhaseSplittingMaskGenerator,
<<<<<<< HEAD
    MultiplicativeSplittingMaskGenerator,
)
=======
)
from .downsampling import DownsamplingGenerator
>>>>>>> ba2b3c9e
<|MERGE_RESOLUTION|>--- conflicted
+++ resolved
@@ -21,10 +21,6 @@
     GaussianSplittingMaskGenerator,
     Artifact2ArtifactSplittingMaskGenerator,
     Phase2PhaseSplittingMaskGenerator,
-<<<<<<< HEAD
     MultiplicativeSplittingMaskGenerator,
 )
-=======
-)
-from .downsampling import DownsamplingGenerator
->>>>>>> ba2b3c9e
+from .downsampling import DownsamplingGenerator