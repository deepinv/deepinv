--- conflicted
+++ resolved
@@ -32,13 +32,8 @@
 
     def __init__(
         self,
-<<<<<<< HEAD
-        filters: [str, list[str]] = None,
-        factors: [int, list[int]] = None,
-=======
-        filters: Union[str, list[str]] = ["gaussian", "bilinear", "bicubic"],
-        factors: Union[int, list[int]] = [2, 4],
->>>>>>> 25224a4f
+        filters: Union[str, list[str]] = None,
+        factors: Union[int, list[int]] = None,
         rng: torch.Generator = None,
         device: str = "cpu",
         dtype: type = torch.float32,
