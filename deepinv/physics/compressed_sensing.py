from deepinv.physics.forward import LinearPhysics
import torch
import numpy as np


def dst1(x):
    r"""
    Orthogonal Discrete Sine Transform, Type I
    The transform is performed across the last dimension of the input signal
    Due to orthogonality we have ``dst1(dst1(x)) = x``.

    :param torch.Tensor x: the input signal
    :return: (torch.tensor) the DST-I of the signal over the last dimension

    """
    x_shape = x.shape

    b = int(np.prod(x_shape[:-1]))
    n = x_shape[-1]
    x = x.view(-1, n)

    z = torch.zeros(b, 1, device=x.device)
    x = torch.cat([z, x, z, -x.flip([1])], dim=1)
    x = torch.view_as_real(torch.fft.rfft(x, norm="ortho"))
    x = x[:, 1:-1, 1]
    return x.view(*x_shape)


class CompressedSensing(LinearPhysics):
    r"""
    Compressed Sensing forward operator. Creates a random sampling :math:`m \times n` matrix where :math:`n` is the
    number of elements of the signal, i.e., ``np.prod(img_shape)`` and ``m`` is the number of measurements.

    This class generates a random iid Gaussian matrix if ``fast=False``

    .. math::

        A_{i,j} \sim \mathcal{N}(0,\frac{1}{m})

    or a Subsampled Orthogonal with Random Signs matrix (SORS) if ``fast=True`` (see https://arxiv.org/abs/1506.03521)

    .. math::

        A = \text{diag}(m)D\text{diag}(s)

    where :math:`s\in\{-1,1\}^{n}` is a random sign flip with probability 0.5,
    :math:`D\in\mathbb{R}^{n\times n}` is a fast orthogonal transform (DST-1) and
    :math:`\text{diag}(m)\in\mathbb{R}^{m\times n}` is random subsampling matrix, which keeps :math:`m` out of :math:`n` entries.

    It is recommended to use ``fast=True`` for image sizes bigger than 32 x 32, since the forward computation with
    ``fast=False`` has an :math:`O(mn)` complexity, whereas with ``fast=True`` it has an :math:`O(n \log n)` complexity.

    An existing operator can be loaded from a saved .pth file via ``self.load_state_dict(save_path)``,
    in a similar fashion to :class:`torch.nn.Module`.

    .. note::

        If ``fast=False``, the forward operator has a norm which tends to :math:`(1+\sqrt{n/m})^2` for large :math:`n`
        and :math:`m` due to the `Marcenko-Pastur law
        <https://en.wikipedia.org/wiki/Marchenko%E2%80%93Pastur_distribution>`_.
        If ``fast=True``, the forward operator has a unit norm.

<<<<<<< HEAD
    :param int m: number of measurements (m).
=======
    If ``dtype=torch.cfloat``, the forward operator will be generated as a random i.i.d. complex Gaussian matrix to be used with ``fast=False``

    .. math::

        A_{i,j} \sim \mathcal{N} \left( 0, \frac{1}{2m}) \right) + \mathrm{i} \mathcal{N} \left( 0, \frac{1}{2m} \right).

    :param int m: number of measurements.
>>>>>>> 2e138eb5
    :param tuple img_shape: shape (C, H, W) of inputs.
    :param bool fast: The operator is iid Gaussian if false, otherwise A is a SORS matrix with the Discrete Sine Transform (type I).
    :param bool channelwise: Channels are processed independently using the same random forward operator.
    :param torch.type dtype: Forward matrix is stored as a dtype. For complex matrices, use torch.cfloat. Default is torch.float.
    :param str device: Device to store the forward matrix.

    |sep|

    :Examples:

        Compressed sensing operator with 100 measurements for a 3x3 image:

        >>> from deepinv.physics import CompressedSensing
        >>> seed = torch.manual_seed(0) # Random seed for reproducibility
        >>> x = torch.randn(1, 1, 3, 3) # Define random 3x3 image
        >>> physics = CompressedSensing(m=10, img_shape=(1, 3, 3))
        >>> physics(x)
        tensor([[ 0.8522,  0.2133,  0.9897, -0.8714,  1.8953, -0.5284,  1.4422,  0.4238,
                  0.7754, -0.0479]])

    """

    def __init__(
        self,
        m,
        img_shape,
        fast=False,
        channelwise=False,
        dtype=torch.float,
        device="cpu",
        **kwargs,
    ):
        super().__init__(**kwargs)
        self.name = f"CS_m{m}"
        self.img_shape = img_shape
        self.fast = fast
        self.channelwise = channelwise
        self.dtype = dtype

        if channelwise:
            n = int(np.prod(img_shape[1:]))
        else:
            n = int(np.prod(img_shape))

        if self.fast:
            self.n = n
            self.D = torch.ones(self.n, device=device)
            self.D[torch.rand_like(self.D) > 0.5] = -1.0
            self.mask = torch.zeros(self.n, device=device)
            idx = np.sort(np.random.choice(self.n, size=m, replace=False))
            self.mask[torch.from_numpy(idx)] = 1
            self.mask = self.mask.type(torch.bool)

            self.D = torch.nn.Parameter(self.D, requires_grad=False)
            self.mask = torch.nn.Parameter(self.mask, requires_grad=False)
        else:
            self._A = torch.randn((m, n), device=device, dtype=dtype) / np.sqrt(m)
            self._A_dagger = torch.linalg.pinv(self._A)
            self._A = torch.nn.Parameter(self._A, requires_grad=False)
            self._A_dagger = torch.nn.Parameter(self._A_dagger, requires_grad=False)
            self._A_adjoint = (
                torch.nn.Parameter(self._A.conj().T, requires_grad=False)
                .type(dtype)
                .to(device)
            )

    def A(self, x, **kwargs):
        N, C = x.shape[:2]
        if self.channelwise:
            x = x.reshape(N * C, -1)
        else:
            x = x.reshape(N, -1)

        if self.fast:
            y = dst1(x * self.D)[:, self.mask]
        else:
            y = torch.einsum("in, mn->im", x, self._A)

        if self.channelwise:
            y = y.view(N, C, -1)

        return y

<<<<<<< HEAD
    def A_adjoint(self, y, **kwargs):
=======
    def A_adjoint(self, y):
        y = y.type(self.dtype)
>>>>>>> 2e138eb5
        N = y.shape[0]
        C, H, W = self.img_shape[0], self.img_shape[1], self.img_shape[2]

        if self.channelwise:
            N2 = N * C
            y = y.view(N2, -1)
        else:
            N2 = N

        if self.fast:
            y2 = torch.zeros((N2, self.n), device=y.device)
            y2[:, self.mask] = y.type(y2.dtype)
            x = dst1(y2) * self.D
        else:
            x = torch.einsum("im, nm->in", y, self._A_adjoint)  # x:(N, n, 1)

        x = x.view(N, C, H, W)
        return x

<<<<<<< HEAD
    def A_dagger(self, y, **kwargs):
=======
    def A_dagger(self, y):
        y = y.type(self.dtype)
>>>>>>> 2e138eb5
        if self.fast:
            return self.A_adjoint(y)
        else:
            N = y.shape[0]
            C, H, W = self.img_shape[0], self.img_shape[1], self.img_shape[2]

            if self.channelwise:
                y = y.reshape(N * C, -1)

            x = torch.einsum("im, nm->in", y, self._A_dagger)
            x = x.reshape(N, C, H, W)
        return x


# if __name__ == "__main__":
#     device = "cuda:0"
#
#     # for comparing fast=True and fast=False forward matrices.
#     for i in range(1):
#         n = 2 ** (i + 4)
#         im_size = (1, n, n)
#         m = int(np.prod(im_size))
#         x = torch.randn((1,) + im_size, device=device)
#
#         print((dst1(dst1(x)) - x).flatten().abs().sum())
#
#         physics = CompressedSensing(img_shape=im_size, m=m, fast=True, device=device)
#
#         print((physics.A_adjoint(physics.A(x)) - x).flatten().abs().sum())
#         print(f"adjointness: {physics.adjointness_test(x)}")
#         print(f"norm: {physics.power_method(x, verbose=False)}")
#         start = torch.cuda.Event(enable_timing=True)
#         end = torch.cuda.Event(enable_timing=True)
#         start.record()
#         for j in range(100):
#             y = physics.A(x)
#             xhat = physics.A_dagger(y)
#         end.record()
#
#         # print((xhat-x).pow(2).flatten().mean())
#
#         # Waits for everything to finish running
#         torch.cuda.synchronize()
#         print(start.elapsed_time(end))<|MERGE_RESOLUTION|>--- conflicted
+++ resolved
@@ -60,9 +60,6 @@
         <https://en.wikipedia.org/wiki/Marchenko%E2%80%93Pastur_distribution>`_.
         If ``fast=True``, the forward operator has a unit norm.
 
-<<<<<<< HEAD
-    :param int m: number of measurements (m).
-=======
     If ``dtype=torch.cfloat``, the forward operator will be generated as a random i.i.d. complex Gaussian matrix to be used with ``fast=False``
 
     .. math::
@@ -70,7 +67,6 @@
         A_{i,j} \sim \mathcal{N} \left( 0, \frac{1}{2m}) \right) + \mathrm{i} \mathcal{N} \left( 0, \frac{1}{2m} \right).
 
     :param int m: number of measurements.
->>>>>>> 2e138eb5
     :param tuple img_shape: shape (C, H, W) of inputs.
     :param bool fast: The operator is iid Gaussian if false, otherwise A is a SORS matrix with the Discrete Sine Transform (type I).
     :param bool channelwise: Channels are processed independently using the same random forward operator.
@@ -154,12 +150,8 @@
 
         return y
 
-<<<<<<< HEAD
     def A_adjoint(self, y, **kwargs):
-=======
-    def A_adjoint(self, y):
         y = y.type(self.dtype)
->>>>>>> 2e138eb5
         N = y.shape[0]
         C, H, W = self.img_shape[0], self.img_shape[1], self.img_shape[2]
 
@@ -179,12 +171,8 @@
         x = x.view(N, C, H, W)
         return x
 
-<<<<<<< HEAD
     def A_dagger(self, y, **kwargs):
-=======
-    def A_dagger(self, y):
         y = y.type(self.dtype)
->>>>>>> 2e138eb5
         if self.fast:
             return self.A_adjoint(y)
         else:
