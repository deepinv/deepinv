from deepinv.physics.forward import DecomposablePhysics
from deepinv.physics.mri import MRI
from deepinv.physics.generator import BernoulliSplittingMaskGenerator
from deepinv.utils.decorators import _deprecated_alias
import torch


class Inpainting(DecomposablePhysics):
    r"""
    Inpainting forward operator, keeps a subset of entries.

    The operator is described by the diagonal matrix

    .. math::

        A = \text{diag}(m) \in \mathbb{R}^{n\times n}

    where :math:`m` is a binary mask with :math:`n` entries.

    This operator is linear and has a trivial SVD decomposition, which allows for fast computation
    of the pseudo-inverse and proximal operator.

    An existing operator can be loaded from a saved `.pth` file via `self.load_state_dict(save_path)`,
    in a similar fashion to :class:`torch.nn.Module`.

    Masks can also be created on-the-fly using mask generators such as
    :class:`BernoulliSplittingMaskGenerator <deepinv.physics.generator.BernoulliSplittingMaskGenerator>`, see example below.

    :param torch.Tensor, float mask: If the input is a float, the entries of the mask will be sampled from a bernoulli
        distribution with probability equal to ``mask``. If the input is a :class:`torch.Tensor` matching `img_size`,
        the mask will be set to this tensor. If ``mask`` is :class:`torch.Tensor`, it must be shape that is broadcastable
        to input shape and will be broadcast during forward call.
        If ``None``, it must be set during forward pass or using ``update`` method.
    :param tuple img_size: size of the input images without batch dimension e.g. of shape ``(C, H, W)`` or ``(C, M)`` or ``(M,)``.
    :param torch.device device: gpu or cpu.
    :param bool pixelwise: Apply the mask in a pixelwise fashion, i.e., zero all channels in a given pixel simultaneously.
        If existing mask passed (i.e. mask is :class:`torch.Tensor`), this has no effect.
    :param torch.Generator rng: a pseudorandom random number generator for the mask generation. Default to None.

    |sep|

    :Examples:

        Inpainting operator using defined mask, removing the second column of a 3x3 image:

        >>> from deepinv.physics import Inpainting
        >>> seed = torch.manual_seed(0) # Random seed for reproducibility
        >>> x = torch.randn(1, 1, 3, 3) # Define random 3x3 image
        >>> mask = torch.zeros(1, 3, 3) # Define empty mask
        >>> mask[:, 2, :] = 1 # Keeping last line only
        >>> physics = Inpainting(mask=mask, img_size=x.shape[1:])
        >>> physics(x)
        tensor([[[[ 0.0000, -0.0000, -0.0000],
                  [ 0.0000, -0.0000, -0.0000],
                  [ 0.4033,  0.8380, -0.7193]]]])

        Inpainting operator using random mask, keeping 70% of the entries of a 3x3 image:

        >>> from deepinv.physics import Inpainting
        >>> seed = torch.manual_seed(0) # Random seed for reproducibility
        >>> x = torch.randn(1, 1, 3, 3) # Define random 3x3 image
        >>> physics = Inpainting(mask=0.7, img_size=x.shape[1:])
        >>> physics(x)
        tensor([[[[ 1.5410, -0.0000, -2.1788],
                  [ 0.5684, -0.0000, -1.3986],
                  [ 0.4033,  0.0000, -0.0000]]]])

        Generate random masks on-the-fly using mask generators:

        >>> from deepinv.physics import Inpainting
        >>> from deepinv.physics.generator import BernoulliSplittingMaskGenerator
        >>> x = torch.randn(1, 1, 3, 3) # Define random 3x3 image
        >>> physics = Inpainting(img_size=x.shape[1:])
        >>> gen = BernoulliSplittingMaskGenerator(x.shape[1:], split_ratio=0.7)
        >>> params = gen.step(batch_size=1, seed = 0) # Generate random mask
        >>> physics(x, **params) # Set mask on-the-fly
        tensor([[[[-0.4033, -0.0000,  0.1820],
                  [-0.8567,  1.1006, -1.0712],
                  [ 0.1227, -0.0000,  0.3731]]]])
        >>> physics.update(**params) # Alternatively update mask before forward call
        >>> physics(x)
        tensor([[[[-0.4033, -0.0000,  0.1820],
                  [-0.8567,  1.1006, -1.0712],
                  [ 0.1227, -0.0000,  0.3731]]]])

    """

    @_deprecated_alias(tensor_size="img_size")
    def __init__(
        self,
        img_size,
        mask=None,
        pixelwise=True,
        device="cpu",
        rng: torch.Generator = None,
        **kwargs,
    ):
        super().__init__(**kwargs)

        if isinstance(mask, torch.Tensor):
            mask = mask.to(device)
        elif isinstance(mask, float):
            self.gen = BernoulliSplittingMaskGenerator(
                img_size=img_size,
                split_ratio=mask,
                pixelwise=pixelwise,
                device=device,
                rng=rng,
            )
            mask = self.gen.step(batch_size=None)["mask"]
        elif mask is None:
            pass
        else:
            raise ValueError(
                "mask should either be torch.nn.Parameter, torch.Tensor, float or None."
            )

        if mask is not None and len(mask.shape) == len(img_size):
            mask = mask.unsqueeze(0)

<<<<<<< HEAD
        self.tensor_size = tensor_size
        self.register_buffer("mask", mask)
        self.to(device)
=======
        self.img_size = img_size
        self.update_parameters(mask=mask)
>>>>>>> 8d4ef2ca

    def noise(self, x, **kwargs):
        r"""
        Incorporates noise into the measurements :math:`\tilde{y} = N(y)`

        :param torch.Tensor x:  clean measurements
        :return torch.Tensor: noisy measurements
        """
        noise = self.U(
            self.V_adjoint(
                self.V(self.U_adjoint(self.noise_model(x, **kwargs)) * self.mask)
            )
        )
        return noise

    def __mul__(self, other):
        r"""
        Concatenates two forward operators :math:`A = A_1\circ A_2` via the mul operation

        If the second operator is an Inpainting or MRI operator, the masks are multiplied element-wise,
        otherwise the default implementation of LinearPhysics is used (see :func:`deepinv.physics.LinearPhysics.__mul__`).

        :param deepinv.physics.Physics other: Physics operator :math:`A_2`
        :return: (:class:`deepinv.physics.Physics`) concatenated operator

        """

        if isinstance(other, self.__class__):
            return self.__class__(
                img_size=self.img_size,
                mask=self.mask * other.mask,
                noise_model=self.noise_model,
                device=self.mask.device if self.mask is not None else None,
            )
        elif isinstance(other, MRI):  # handles derived classes
            return other.__class__(
                mask=self.mask * other.mask,
                noise_model=self.noise_model,
                img_size=other.img_size,
                device=self.mask.device if self.mask is not None else None,
            )
        else:
            return super().__mul__(other)


class Demosaicing(Inpainting):
    r"""
    Demosaicing operator.

    The operator chooses one color per pixel according to the pattern specified.

    :param tuple img_size: size of the input images, e.g. (H, W) or (C, H, W).
    :param str pattern: ``bayer`` (see https://en.wikipedia.org/wiki/Bayer_filter) or other patterns.
    :param torch.device device: ``gpu`` or ``cpu``

    |sep|

    :Examples:

        Demosaicing operator using Bayer pattern for a 4x4 image:

        >>> from deepinv.physics import Demosaicing
        >>> x = torch.ones(1, 3, 4, 4)
        >>> physics = Demosaicing(img_size=(4, 4))
        >>> physics(x)[0, 1, :, :] # Green channel
        tensor([[0., 1., 0., 1.],
                [1., 0., 1., 0.],
                [0., 1., 0., 1.],
                [1., 0., 1., 0.]])

    """

    def __init__(self, img_size, pattern="bayer", device="cpu", **kwargs):
        if pattern == "bayer":
            if len(img_size) == 2:
                img_size = (3, img_size[0], img_size[1])

            mask = torch.zeros(img_size, device=device)
            # red
            mask[0, 1::2, 1::2] = 1
            # green
            mask[1, 0::2, 1::2] = 1
            mask[1, 1::2, 0::2] = 1
            # blue
            mask[2, 0::2, 0::2] = 1
        else:
            raise ValueError(f"The {pattern} pattern is not implemented")
        super().__init__(
            img_size=mask.shape, mask=mask, pixelwise=False, device=device, **kwargs
        )<|MERGE_RESOLUTION|>--- conflicted
+++ resolved
@@ -118,14 +118,9 @@
         if mask is not None and len(mask.shape) == len(img_size):
             mask = mask.unsqueeze(0)
 
-<<<<<<< HEAD
-        self.tensor_size = tensor_size
+        self.img_size = img_size
         self.register_buffer("mask", mask)
         self.to(device)
-=======
-        self.img_size = img_size
-        self.update_parameters(mask=mask)
->>>>>>> 8d4ef2ca
 
     def noise(self, x, **kwargs):
         r"""
