import torch
import torch.nn as nn
from typing import Callable
import warnings


class NoiseModel(nn.Module):
    r"""
    Base class for noise model.

    Noise models can be combined via :func:`deepinv.physics.NoiseModel.__mul__`.

    :param Callable noise_model: noise model function :math:`N(y)`.
    :param torch.Generator rng: (optional) a pseudorandom random number generator for the parameter generation.
        If provided, it should be on the same device as the input.
    """

    def __init__(self, noise_model: Callable = None, rng: torch.Generator = None):
        super().__init__()
        if noise_model is None:
            noise_model = lambda x: x
        self.noise_model = noise_model
        self.rng = rng
        if rng is not None:
            self.initial_random_state = rng.get_state()

    def forward(self, input: torch.Tensor, seed: int = None) -> torch.Tensor:
        r"""
        Add noise to the input

        :param torch.Tensor input: input tensor
        :param int seed: the seed for the random number generator.
        """
        self.rng_manual_seed(seed)
        return self.noise_model(input)

    def __mul__(self, other):
        r"""
        Concatenates two noise :math:`N = N_1 \circ N_2` via the mul operation

        The resulting operator will add the noise from both noise models and keep the `rng` of :math:`N_1`.

        :param deepinv.physics.NoiseModel other: Physics operator :math:`A_2`
        :return: (deepinv.physics.NoiseModel) concatenated operator

        """
        noise_model = lambda x: self.noise_model(other.noise_model(x))
        return NoiseModel(
            noise_model=noise_model,
            rng=self.rng,
        )

    def rng_manual_seed(self, seed: int = None):
        r"""
        Sets the seed for the random number generator.

        :param int seed: the seed to set for the random number generator.
            If not provided, the current state of the random number generator is used.
            .. note:: The seed will be ignored if the random number generator is not initialized.
        """
        if seed is not None:
            if self.rng is not None:
                self.rng = self.rng.manual_seed(seed)
            else:
                warnings.warn(
                    "Cannot set seed for random number generator because it is not initialized. The `seed` parameter is ignored."
                )

    def reset_rng(self):
        r"""
        Reset the random number generator to its initial state.
        """
        self.rng.set_state(self.initial_random_state)

    def rand_like(self, input: torch.Tensor, seed: int = None):
        r"""
        Equivalent to `torch.rand_like` but supports a pseudorandom number generator argument.

        :param int seed: the seed for the random number generator, if `rng` is provided.
        """
        self.rng_manual_seed(seed)
        return torch.empty_like(input).uniform_(generator=self.rng)

    def randn_like(self, input: torch.Tensor, seed: int = None):
        r"""
        Equivalent to `torch.randn_like` but supports a pseudorandom number generator argument.

        :param int seed: the seed for the random number generator, if `rng` is provided.
        """
        self.rng_manual_seed(seed)
        return torch.empty_like(input).normal_(generator=self.rng)


class GaussianNoise(NoiseModel):
    r"""
    Gaussian noise :math:`y=z+\epsilon` where :math:`\epsilon\sim \mathcal{N}(0,I\sigma^2)`.

    |sep|

    :Examples:

        Adding gaussian noise to a physics operator by setting the ``noise_model``
        attribute of the physics operator:

        >>> from deepinv.physics import Denoising, GaussianNoise
        >>> import torch
        >>> physics = Denoising()
        >>> physics.noise_model = GaussianNoise()
        >>> x = torch.rand(3, 1, 2, 2)
        >>> y = physics(x)

        We can sum 2 GaussianNoise instances:

        >>> gaussian_noise_1 = GaussianNoise(sigma=3.0)
        >>> gaussian_noise_2 = GaussianNoise(sigma=4.0)
        >>> gaussian_noise = gaussian_noise_1 + gaussian_noise_2
        >>> y = gaussian_noise(x)
<<<<<<< HEAD
        >>> assert gaussian_noise.sigma == 5.0, "Wrong standard deviation value for the sum."
=======
        >>> gaussian_noise.sigma.item()
        5.0
>>>>>>> ba2b3c9e

        We can also multiply a GaussianNoise by a float:

        | :math:`scaled\_gaussian\_noise(x) = \lambda \times gaussian\_noise(x)`

        >>> scaled_gaussian_noise = 3.0 * gaussian_noise
        >>> y = scaled_gaussian_noise(x)
<<<<<<< HEAD
        >>> assert scaled_gaussian_noise.sigma == 15.0, "Wrong standard deviation value for the multiplication."
=======
        >>> scaled_gaussian_noise.sigma.item()
        15.0
>>>>>>> ba2b3c9e

        We can also create a batch of GaussianNoise with different standard deviations:

        | :math:`x=[x_1, ..., x_b]`
        | :math:`t=[[[[\lambda_1]]], ..., [[[\lambda_b]]]]` a batch of scaling factors.
        | :math:`[t \times gaussian](x) = [\lambda_1 \times gaussian(x_1), ..., \lambda_b \times gaussian(x_b)]`

        >>> t = torch.rand((x.size(0),) + (1,) * (x.dim() - 1)) # if x.shape = (b, 3, 32, 32) then t.shape = (b, 1, 1, 1)
        >>> batch_gaussian_noise = t * gaussian_noise
        >>> y = batch_gaussian_noise(x)
        >>> assert (t[0]*gaussian_noise).sigma.item() == batch_gaussian_noise.sigma[0].item(), "Wrong standard deviation value for the first GaussianNoise."

    :param float sigma: Standard deviation of the noise.
    :param torch.Generator rng: (optional) a pseudorandom random number generator for the parameter generation.
    """

    def __init__(self, sigma=0.1, rng: torch.Generator = None):
        super().__init__(rng=rng)
        self.update_parameters(sigma=sigma)

    def __add__(self, other):
        r"""
        Sum of 2 gaussian noises via + operator.

        :math:`\sigma = \sqrt{\sigma_1^2 + \sigma_2^2}`

        :param deepinv.physics.GaussianNoise other: Gaussian with standard deviation :math:`\sigma`
        :return: (:class:`deepinv.physics.GaussianNoise`) -- Gaussian noise with the sum of the linears operators.
        """
        if not isinstance(other, GaussianNoise):
            raise TypeError(
                f"GaussianNoise Add Operator is unsupported for type {type(other)}"
            )
        return GaussianNoise(sigma=(self.sigma**2 + other.sigma**2) ** (0.5))

    def __mul__(self, other):
        r"""
<<<<<<< HEAD
        Element-wise multiplication of a GaussianNoise via * operator.

        0) If `other` is a :class:`NoiseModel`, then applies the NoiseModel multiplication.
=======
        Element-wise multiplication of a GaussianNoise via `*` operator.

        0) If `other` is a :class:`NoiseModel`, then applies the multiplication from `NoiseModel`.
>>>>>>> ba2b3c9e

        1) If `other` is a :class:`float`, then the standard deviation of the GaussianNoise is multiplied by `other`.

            | :math:`x=[x_1, ..., x_b]` a batch of images.
            | :math:`\lambda` a float.
            | :math:`\sigma = [\lambda \times \sigma_1, ..., \lambda \times \sigma_b]`

        2) If `other` is a :class:`torch.Tensor`, then the standard deviation of the GaussianNoise is multiplied by `other`.

            | :math:`x=[x_1, ..., x_b]` a batch of images.
            | :math:`other=[[[[\lambda_1]]], ..., [[[\lambda_b]]]]` a batch of scaling factors.
<<<<<<< HEAD
           | :math:`\sigma = [\lambda \times \sigma_1, ..., \lambda \times \sigma_b]`
=======
            | :math:`\sigma = [\lambda \times \sigma_1, ..., \lambda \times \sigma_b]`
>>>>>>> ba2b3c9e

        :param float or torch.Tensor other: Scaling factor for the GaussianNoise's standard deviation.
        :return: (:class:`deepinv.physics.GaussianNoise`) -- A new GaussianNoise with the new standard deviation.
        """
        if isinstance(other, NoiseModel):  # standard NoiseModel multiplication
            return super().__mul__(other)
        elif isinstance(other, float) or isinstance(
            other, torch.Tensor
        ):  # should be a float or a torch.Tensor
            if isinstance(self.sigma, torch.Tensor) and self.sigma.dim() > 0:
                self.sigma = to_nn_parameter(
                    self.sigma.reshape((self.sigma.size(0),) + (1,) * (other.dim() - 1))
                )
            return GaussianNoise(sigma=self.sigma * other)
        else:
            raise NotImplementedError(
                "Multiplication with type {} is not supported.".format(type(other))
            )

    def __rmul__(self, other):
        r"""
        Commutativity of the __mul__ operator.

        :param float or torch.Tensor other: Scaling factor for the GaussianNoise's standard deviation.
        :return: (:class:`deepinv.physics.GaussianNoise`) -- A new GaussianNoise with the new standard deviation.
        """
        if not isinstance(other, NoiseModel):
            return self.__mul__(other)
        else:
            raise NotImplementedError(
                "Multiplication (noise_model * gaussian_noise) with type {} is not supported.".format(
                    type(other)
                )
            )

    def forward(self, x, sigma=None, seed=None, **kwargs):
        r"""
        Adds the noise to measurements x

        :param torch.Tensor x: measurements
        :param float, torch.Tensor sigma: standard deviation of the noise.
            If not `None`, it will overwrite the current noise level.
        :param int seed: the seed for the random number generator, if `rng` is provided.

        :returns: noisy measurements
        """
        self.update_parameters(sigma=sigma)
        if isinstance(self.sigma, torch.Tensor):
            sigma = self.sigma[(...,) + (None,) * (x.dim() - 1)]
        else:
            sigma = self.sigma
        return x + self.randn_like(x, seed=seed) * sigma.to(x.device)

    def update_parameters(self, sigma=None, **kwargs):
        r"""
        Updates the standard deviation of the noise.

        :param float, torch.Tensor sigma: standard deviation of the noise.
        """
        if sigma is not None:
            self.sigma = to_nn_parameter(sigma)


class UniformGaussianNoise(NoiseModel):
    r"""
    Gaussian noise :math:`y=z+\epsilon` where
    :math:`\epsilon\sim \mathcal{N}(0,I\sigma^2)` and
    :math:`\sigma \sim\mathcal{U}(\sigma_{\text{min}}, \sigma_{\text{max}})`

    |sep|

    :Examples:

        Adding uniform gaussian noise to a physics operator by setting the ``noise_model``
        attribute of the physics operator:

        >>> from deepinv.physics import Denoising, UniformGaussianNoise
        >>> import torch
        >>> physics = Denoising()
        >>> physics.noise_model = UniformGaussianNoise()
        >>> x = torch.rand(1, 1, 2, 2)
        >>> y = physics(x)


    :param float sigma_min: minimum standard deviation of the noise.
    :param float sigma_max: maximum standard deviation of the noise.
    :param torch.Generator rng: (optional) a pseudorandom random number generator for the parameter generation.

    """

    def __init__(self, sigma_min=0.0, sigma_max=0.5, rng: torch.Generator = None):
        super().__init__(rng=rng)
        self.sigma_min = sigma_min
        self.sigma_max = sigma_max

    def forward(self, x, seed: int = None, **kwargs):
        r"""
        Adds the noise to measurements x.

        :param torch.Tensor x: measurements.
        :param int seed: the seed for the random number generator, if `rng` is provided.
        :returns: noisy measurements.
        """
        self.rng_manual_seed(seed)
        sigma = (
            torch.rand(
                (x.shape[0], 1) + (1,) * (x.dim() - 2),
                device=x.device,
                dtype=x.dtype,
                generator=self.rng,
            )
            * (self.sigma_max - self.sigma_min)
            + self.sigma_min
        )
        noise = self.randn_like(x) * sigma
        return x + noise


class PoissonNoise(NoiseModel):
    r"""

    Poisson noise :math:`y = \mathcal{P}(\frac{x}{\gamma})`
    with gain :math:`\gamma>0`.

    If ``normalize=True``, the output is multiplied by the gain, i.e., :math:`\tilde{y} = \gamma y`.

    |sep|

    :Examples:

        Adding Poisson noise to a physics operator by setting the ``noise_model``
        attribute of the physics operator:

        >>> from deepinv.physics import Denoising, PoissonNoise
        >>> import torch
        >>> physics = Denoising()
        >>> physics.noise_model = PoissonNoise()
        >>> x = torch.rand(1, 1, 2, 2)
        >>> y = physics(x)

    :param float gain: gain of the noise.
    :param bool normalize: normalize the output.
    :param bool clip_positive: clip the input to be positive before adding noise.
        This may be needed when a NN outputs negative values e.g. when using leaky ReLU.
    :param torch.Generator rng: (optional) a pseudorandom random number generator for the parameter generation.

    """

    def __init__(
        self, gain=1.0, normalize=True, clip_positive=False, rng: torch.Generator = None
    ):
        super().__init__(rng=rng)
        self.normalize = to_nn_parameter(normalize)
        self.update_parameters(gain=gain)
        self.clip_positive = clip_positive

    def forward(self, x, gain=None, seed: int = None, **kwargs):
        r"""
        Adds the noise to measurements x

        :param torch.Tensor x: measurements
        :param None, float, torch.Tensor gain: gain of the noise. If not None, it will overwrite the current noise level.
        :param int seed: the seed for the random number generator, if `rng` is provided.
        :returns: noisy measurements
        """
        self.update_parameters(gain=gain)
        self.rng_manual_seed(seed)
        if isinstance(self.gain, torch.Tensor):
            gain = self.gain[(...,) + (None,) * (x.dim() - 1)].to(x.device)
        else:
            gain = self.gain.to(x.device)
        y = torch.poisson(
            torch.clip(x / gain, min=0.0) if self.clip_positive else x / gain,
            generator=self.rng,
        )
        if self.normalize:
            y = y * gain
        return y

    def update_parameters(self, gain=None, **kwargs):
        r"""
        Updates the gain of the noise.

        :param float, torch.Tensor gain: gain of the noise.
        """
        if gain is not None:
            self.gain = to_nn_parameter(gain)


class GammaNoise(NoiseModel):
    r"""
    Gamma noise :math:`y = \mathcal{G}(\ell, x/\ell)`

    Follows the (shape, scale) parameterization of the Gamma distribution,
    where the mean is given by :math:`x` and the variance is given by :math:`x/\ell`,
    see https://en.wikipedia.org/wiki/Gamma_distribution for more details.

    Distribution for modelling speckle noise (eg. SAR images),
    where :math:`\ell>0` controls the noise level (smaller values correspond to higher noise).

    .. warning:: This noise model does not support the random number generator.

    :param float, torch.Tensor l: noise level.
    """

    def __init__(self, l=1.0):
        super().__init__(rng=None)
        if isinstance(l, int):
            l = float(l)
        self.update_parameters(l=l)

    def forward(self, x, l=None, **kwargs):
        r"""
        Adds the noise to measurements x

        :param torch.Tensor x: measurements
        :param None, float, torch.Tensor l: noise level. If not None, it will overwrite the current noise level.
        :returns: noisy measurements
        """
        self.update_parameters(l=l)
        d = torch.distributions.gamma.Gamma(
            self.l.to(x.device), self.l.to(x.device) / x
        )
        return d.sample()

    def update_parameters(self, l=None, **kwargs):
        r"""
        Updates the noise level.

        :param float, torch.Tensor ell: noise level.
        """
        if l is not None:
            self.l = to_nn_parameter(l)


class PoissonGaussianNoise(NoiseModel):
    r"""
    Poisson-Gaussian noise :math:`y = \gamma z + \epsilon` where :math:`z\sim\mathcal{P}(\frac{x}{\gamma})`
    and :math:`\epsilon\sim\mathcal{N}(0, I \sigma^2)`.

    |sep|

    :Examples:

        Adding Poisson gaussian noise to a physics operator by setting the ``noise_model``
        attribute of the physics operator:

        >>> from deepinv.physics import Denoising, PoissonGaussianNoise
        >>> import torch
        >>> physics = Denoising()
        >>> physics.noise_model = PoissonGaussianNoise()
        >>> x = torch.rand(1, 1, 2, 2)
        >>> y = physics(x)

    :param float gain: gain of the noise.
    :param float sigma: Standard deviation of the noise.
    :param torch.Generator rng: (optional) a pseudorandom random number generator for the parameter generation.
    """

    def __init__(
        self, gain=1.0, sigma=0.1, clip_positive=False, rng: torch.Generator = None
    ):
        super().__init__(rng=rng)
        self.clip_positive = clip_positive
        self.update_parameters(gain=gain, sigma=sigma)

    def forward(self, x, gain=None, sigma=None, seed: int = None, **kwargs):
        r"""
        Adds the noise to measurements x

        :param torch.Tensor x: measurements
        :param None, float, torch.Tensor gain: gain of the noise. If not None, it will overwrite the current gain.
        :param None, float, torch.Tensor sigma: Tensor containing gain and standard deviation.
            If not None, it will overwrite the current gain and standard deviation.
        :param int seed: the seed for the random number generator, if `rng` is provided.

        :returns: noisy measurements
        """
        self.update_parameters(gain=gain, sigma=sigma)
        self.rng_manual_seed(seed)

        if isinstance(self.gain, torch.Tensor):
            gain = self.gain[(...,) + (None,) * (x.dim() - 1)].to(x.device)
        else:
            gain = self.gain.to(x.device)

        if isinstance(self.sigma, torch.Tensor):
            sigma = self.sigma[(...,) + (None,) * (x.dim() - 1)].to(x.device)
        else:
            sigma = self.sigma.to(x.device)

        if self.clip_positive:
            y = torch.poisson(torch.clip(x / gain, min=0.0), generator=self.rng) * gain
        else:
            y = torch.poisson(x / gain, generator=self.rng) * gain

        y = y + self.randn_like(x) * sigma

        return y

    def update_parameters(self, gain=None, sigma=None, **kwargs):
        r"""
        Updates the gain and standard deviation of the noise.

        :param float, torch.Tensor gain: gain of the noise.
        :param float, torch.Tensor sigma: standard deviation of the noise.
        """
        if gain is not None:
            self.gain = to_nn_parameter(gain)

        if sigma is not None:
            self.sigma = to_nn_parameter(sigma)


class UniformNoise(NoiseModel):
    r"""
    Uniform noise :math:`y = x + \epsilon` where :math:`\epsilon\sim\mathcal{U}(-a,a)`.

    |sep|

    :Examples:

        Adding uniform noise to a physics operator by setting the ``noise_model``
        attribute of the physics operator:

        >>> from deepinv.physics import Denoising, UniformNoise
        >>> import torch
        >>> physics = Denoising()
        >>> physics.noise_model = UniformNoise()
        >>> x = torch.rand(1, 1, 2, 2)
        >>> y = physics(x)

    :param float a: amplitude of the noise.
    :param torch.Generator rng: (optional) a pseudorandom random number generator for the parameter generation.
    """

    def __init__(self, a=0.1, rng: torch.Generator = None):
        super().__init__(rng=rng)
        self.update_parameters(a=a)

    def forward(self, x, a=None, seed: int = None, **kwargs):
        r"""
        Adds the noise to measurements x

        :param torch.Tensor x: measurements
        :param float, torch.Tensor a: amplitude of the noise. If not None, it will overwrite the current noise level.
        :param int seed: the seed for the random number generator, if `rng` is provided.
        :returns: noisy measurements
        """
        self.update_parameters(a=a)
        return x + (self.rand_like(x, seed=seed) - 0.5) * 2 * self.a

    def update_parameters(self, a=None, **kwargs):
        r"""
        Updates the amplitude of the noise.

        :param float, torch.Tensor a: amplitude of the noise.
        """
        if a is not None:
            self.a = to_nn_parameter(a)


class LogPoissonNoise(NoiseModel):
    r"""
    Log-Poisson noise :math:`y = \frac{1}{\mu} \log(\frac{\mathcal{P}(\exp(-\mu x) N_0)}{N_0})`.

    This noise model is mostly used for modelling the noise for (low dose) computed tomography measurements.
    Here, N0 describes the average number of measured photons. It acts as a noise-level parameter, where a
    larger value of N0 corresponds to a lower strength of the noise.
    The value mu acts as a normalization constant of the forward operator. Consequently it should be chosen antiproportionally to the image size.

    For more details on the interpretation of the parameters for CT measurements, we refer to the paper
    `"LoDoPaB-CT, a benchmark dataset for low-dose computed tomography reconstruction" <https://www.nature.com/articles/s41597-021-00893-z>`_.

    :param float N0: number of photons

        |sep|

    :Examples:

        Adding LogPoisson noise to a physics operator by setting the ``noise_model``
        attribute of the physics operator:

        >>> from deepinv.physics import Denoising, LogPoissonNoise
        >>> import torch
        >>> physics = Denoising()
        >>> physics.noise_model = LogPoissonNoise()
        >>> x = torch.rand(1, 1, 2, 2)
        >>> y = physics(x)


    :param float mu: normalization constant
    :param torch.Generator rng: (optional) a pseudorandom random number generator for the parameter generation.
    """

    def __init__(self, N0=1024.0, mu=1 / 50.0, rng: torch.Generator = None):
        super().__init__(rng=rng)
        self.update_parameters(mu=mu, N0=N0)

    def forward(self, x, mu=None, N0=None, seed: int = None, **kwargs):
        r"""
        Adds the noise to measurements x

        :param torch.Tensor x: measurements
        :param None, float, torch.Tensor mu: number of photons.
            If not None, it will overwrite the current number of photons.
        :param None, float, torch.Tensor N0: normalization constant.
            If not None, it will overwrite the current normalization constant.
        :param int seed: the seed for the random number generator, if `rng` is provided.
        :returns: noisy measurements
        """
        self.update_parameters(mu=mu, N0=N0)
        self.rng_manual_seed(seed)
        N1_tilde = torch.poisson(self.N0 * torch.exp(-x * self.mu), generator=self.rng)
        y = -torch.log(N1_tilde / self.N0) / self.mu
        return y

    def update_parameters(self, mu=None, N0=None, **kwargs):
        r"""
        Updates the number of photons and normalization constant.

        :param float, torch.Tensor mu: number of photons.
        :param float, torch.Tensor N0: normalization constant.
        """
        if mu is not None:
            self.mu = to_nn_parameter(mu)

        if N0 is not None:
            self.N0 = to_nn_parameter(N0)


def to_nn_parameter(x):
    if isinstance(x, torch.Tensor):
        return torch.nn.Parameter(x, requires_grad=False)
    else:
        return torch.nn.Parameter(torch.tensor(x), requires_grad=False)<|MERGE_RESOLUTION|>--- conflicted
+++ resolved
@@ -115,12 +115,8 @@
         >>> gaussian_noise_2 = GaussianNoise(sigma=4.0)
         >>> gaussian_noise = gaussian_noise_1 + gaussian_noise_2
         >>> y = gaussian_noise(x)
-<<<<<<< HEAD
-        >>> assert gaussian_noise.sigma == 5.0, "Wrong standard deviation value for the sum."
-=======
         >>> gaussian_noise.sigma.item()
         5.0
->>>>>>> ba2b3c9e
 
         We can also multiply a GaussianNoise by a float:
 
@@ -128,12 +124,8 @@
 
         >>> scaled_gaussian_noise = 3.0 * gaussian_noise
         >>> y = scaled_gaussian_noise(x)
-<<<<<<< HEAD
-        >>> assert scaled_gaussian_noise.sigma == 15.0, "Wrong standard deviation value for the multiplication."
-=======
         >>> scaled_gaussian_noise.sigma.item()
         15.0
->>>>>>> ba2b3c9e
 
         We can also create a batch of GaussianNoise with different standard deviations:
 
@@ -171,15 +163,9 @@
 
     def __mul__(self, other):
         r"""
-<<<<<<< HEAD
-        Element-wise multiplication of a GaussianNoise via * operator.
-
-        0) If `other` is a :class:`NoiseModel`, then applies the NoiseModel multiplication.
-=======
         Element-wise multiplication of a GaussianNoise via `*` operator.
 
         0) If `other` is a :class:`NoiseModel`, then applies the multiplication from `NoiseModel`.
->>>>>>> ba2b3c9e
 
         1) If `other` is a :class:`float`, then the standard deviation of the GaussianNoise is multiplied by `other`.
 
@@ -191,11 +177,7 @@
 
             | :math:`x=[x_1, ..., x_b]` a batch of images.
             | :math:`other=[[[[\lambda_1]]], ..., [[[\lambda_b]]]]` a batch of scaling factors.
-<<<<<<< HEAD
-           | :math:`\sigma = [\lambda \times \sigma_1, ..., \lambda \times \sigma_b]`
-=======
             | :math:`\sigma = [\lambda \times \sigma_1, ..., \lambda \times \sigma_b]`
->>>>>>> ba2b3c9e
 
         :param float or torch.Tensor other: Scaling factor for the GaussianNoise's standard deviation.
         :return: (:class:`deepinv.physics.GaussianNoise`) -- A new GaussianNoise with the new standard deviation.
