--- conflicted
+++ resolved
@@ -196,8 +196,8 @@
     r"""
     Gaussian noise :math:`y=z+\epsilon` where :math:`\epsilon\sim \mathcal{N}(0,I\sigma^2)`.
 
-    :param float sigma: Standard deviation of the noise.
-    :param torch.Generator rng: (optional) a pseudorandom random number generator for the parameter generation.
+    :param Union[float, torch.Tensor] sigma: Standard deviation of the noise.
+    :param torch.Generator, None rng: (optional) a pseudorandom random number generator for the parameter generation.
 
     |sep|
 
@@ -242,11 +242,6 @@
         >>> y = batch_gaussian_noise(x)
         >>> assert (t[0]*gaussian_noise).sigma.item() == batch_gaussian_noise.sigma[0].item(), "Wrong standard deviation value for the first GaussianNoise."
 
-<<<<<<< HEAD
-=======
-    :param Union[float, torch.Tensor] sigma: Standard deviation of the noise.
-    :param torch.Generator, None rng: (optional) a pseudorandom random number generator for the parameter generation.
->>>>>>> 5738b03b
     """
 
     def __init__(
@@ -420,6 +415,10 @@
     :math:`\epsilon\sim \mathcal{N}(0,I\sigma^2)` and
     :math:`\sigma \sim\mathcal{U}(\sigma_{\text{min}}, \sigma_{\text{max}})`
 
+    :param Union[float, torch.Tensor] sigma_min: minimum standard deviation of the noise.
+    :param Union[float, torch.Tensor] sigma_max: maximum standard deviation of the noise.
+    :param torch.Generator, None rng: (optional) a pseudorandom random number generator for the parameter generation.
+
     |sep|
 
     :Examples:
@@ -433,11 +432,6 @@
         >>> physics.noise_model = UniformGaussianNoise()
         >>> x = torch.rand(1, 1, 2, 2)
         >>> y = physics(x)
-
-
-    :param Union[float, torch.Tensor] sigma_min: minimum standard deviation of the noise.
-    :param Union[float, torch.Tensor] sigma_max: maximum standard deviation of the noise.
-    :param torch.Generator, None rng: (optional) a pseudorandom random number generator for the parameter generation.
 
     """
 
@@ -492,6 +486,12 @@
 
     If ``normalize=True``, the output is multiplied by the gain, i.e., :math:`\tilde{y} = \gamma y`.
 
+    :param Union[float, torch.Tensor] gain: gain of the noise.
+    :param bool normalize: normalize the output.
+    :param bool clip_positive: clip the input to be positive before adding noise.
+        This may be needed when a NN outputs negative values e.g. when using leaky ReLU.
+    :param torch.Generator, None rng: (optional) a pseudorandom random number generator for the parameter generation.
+
     |sep|
 
     :Examples:
@@ -505,13 +505,7 @@
         >>> physics.noise_model = PoissonNoise()
         >>> x = torch.rand(1, 1, 2, 2)
         >>> y = physics(x)
-
-    :param Union[float, torch.Tensor] gain: gain of the noise.
-    :param bool normalize: normalize the output.
-    :param bool clip_positive: clip the input to be positive before adding noise.
-        This may be needed when a NN outputs negative values e.g. when using leaky ReLU.
-    :param torch.Generator, None rng: (optional) a pseudorandom random number generator for the parameter generation.
-
+        
     """
 
     def __init__(
@@ -618,11 +612,10 @@
         to avoid division by zero, i.e., :math:`\gamma=\max(\gamma, \text{min\_gain})`.
 
 
-    :param float gain: gain of the noise.
-    :param float sigma: Standard deviation of the noise.
-    :param bool clip_positive: clip the input to be positive before adding noise (required for Poisson noise).
-    :param float min_gain: minimum gain to avoid division by zero if gain=0.
-    :param torch.Generator rng: (optional) a pseudorandom random number generator for the parameter generation.
+    :param Union[float, torch.Tensor] gain: gain of the noise.
+    :param Union[float, torch.Tensor] sigma: Standard deviation of the noise.
+    :param bool clip_positive: (optional) if True, the input is clipped to be positive before adding noise.
+    :param torch.Generator, None rng: (optional) a pseudorandom random number generator for the parameter generation.
 
     |sep|
 
@@ -637,45 +630,22 @@
         >>> physics.noise_model = PoissonGaussianNoise()
         >>> x = torch.rand(1, 1, 2, 2)
         >>> y = physics(x)
-<<<<<<< HEAD
-=======
-
-    :param Union[float, torch.Tensor] gain: gain of the noise.
-    :param Union[float, torch.Tensor] sigma: Standard deviation of the noise.
-    :param bool clip_positive: (optional) if True, the input is clipped to be positive before adding noise.
-    :param torch.Generator, None rng: (optional) a pseudorandom random number generator for the parameter generation.
->>>>>>> 5738b03b
+        
     """
 
     def __init__(
         self,
-<<<<<<< HEAD
-        gain=1.0,
-        sigma=0.1,
-        clip_positive=True,
-        min_gain=1e-12,
-        rng: torch.Generator = None,
-=======
         gain: Union[float, torch.Tensor] = 1.0,
         sigma: Union[float, torch.Tensor] = 0.1,
         clip_positive: bool = False,
+        min_gain: [float, torch.Tensor] =1e-12,
         rng: Union[torch.Generator, None] = None,
->>>>>>> 5738b03b
     ):
         device = _infer_device([gain, sigma, rng])
         super().__init__(rng=rng)
 
         self.clip_positive = clip_positive
-<<<<<<< HEAD
         self.min_gain = min_gain
-        self.register_buffer(
-            "gain", self._float_to_tensor(gain).to(getattr(rng, "device", "cpu"))
-        )
-        self.register_buffer(
-            "sigma", self._float_to_tensor(sigma).to(getattr(rng, "device", "cpu"))
-        )
-=======
-
         gain = self._float_to_tensor(gain)
         gain = gain.to(device)
         self.register_buffer("gain", gain)
@@ -683,7 +653,6 @@
         sigma = self._float_to_tensor(sigma)
         sigma = sigma.to(device)
         self.register_buffer("sigma", sigma)
->>>>>>> 5738b03b
 
     def forward(self, x, gain=None, sigma=None, seed: int = None, **kwargs):
         r"""
@@ -735,9 +704,9 @@
     r"""
     Uniform noise :math:`y = x + \epsilon` where :math:`\epsilon\sim\mathcal{U}(-a,a)`.
 
-    :param float a: amplitude of the noise.
-    :param torch.Generator rng: (optional) a pseudorandom random number generator for the parameter generation.
-
+    :param Union[float, torch.Generator] a: amplitude of the noise.
+    :param torch.Generator, None rng: (optional) a pseudorandom random number generator for the parameter generation.
+    
     |sep|
 
     :Examples:
@@ -752,11 +721,6 @@
         >>> x = torch.rand(1, 1, 2, 2)
         >>> y = physics(x)
 
-<<<<<<< HEAD
-=======
-    :param Union[float, torch.Generator] a: amplitude of the noise.
-    :param torch.Generator, None rng: (optional) a pseudorandom random number generator for the parameter generation.
->>>>>>> 5738b03b
     """
 
     def __init__(
@@ -800,13 +764,9 @@
 
     For more details on the interpretation of the parameters for CT measurements, we refer to the paper :footcite:t:`leuschner2021lodopab`.
 
-<<<<<<< HEAD
-    :param float N0: number of photons
-    :param float mu: normalization constant
-    :param torch.Generator rng: (optional) a pseudorandom random number generator for the parameter generation.
-=======
     :param Union[float, torch.Tensor] N0: number of photons
->>>>>>> 5738b03b
+    :param Union[float, torch.Tensor] mu: normalization constant
+    :param torch.Generator, None rng: (optional) a pseudorandom random number generator for the parameter generation.
 
     |sep|
 
@@ -821,15 +781,7 @@
         >>> physics.noise_model = LogPoissonNoise()
         >>> x = torch.rand(1, 1, 2, 2)
         >>> y = physics(x)
-
-<<<<<<< HEAD
-=======
-
-    :param Union[float, torch.Tensor] mu: normalization constant
-    :param torch.Generator, None rng: (optional) a pseudorandom random number generator for the parameter generation.
-
-
->>>>>>> 5738b03b
+        
     """
 
     def __init__(
@@ -878,10 +830,10 @@
     giving the appearance of an image sprinkled with salt and pepper.
 
     The parameters s and p control the amount of salt (pixel to 1) and pepper (pixel to 0) noise.
-
-    :param float s: amount of salt noise.
-    :param float p: amount of pepper noise.
-    :param torch.Generator rng: (optional) a pseudorandom random number generator for the parameter generation.
+    
+    :param Union[float, torch.Tensor] s: amount of salt noise.
+    :param Union[float, torch.Tensor] p: amount of pepper noise.
+    :param torch.Generator, None rng: (optional) a pseudorandom random number generator for the parameter generation.
 
     |sep|
 
@@ -896,13 +848,7 @@
         >>> physics.noise_model = SaltPepperNoise()
         >>> x = torch.rand(1, 1, 2, 2)
         >>> y = physics(x)
-<<<<<<< HEAD
-=======
-
-    :param Union[float, torch.Tensor] s: amount of salt noise.
-    :param Union[float, torch.Tensor] p: amount of pepper noise.
-    :param torch.Generator, None rng: (optional) a pseudorandom random number generator for the parameter generation.
->>>>>>> 5738b03b
+        
     """
 
     def __init__(
