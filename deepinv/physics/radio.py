--- conflicted
+++ resolved
@@ -41,13 +41,10 @@
         device="cpu",
         **kwargs,
     ):
-<<<<<<< HEAD
         import torchkbnufft as tkbn
 
-=======
         if dataWeight is None:
             dataWeight = torch.tensor([1.0])
->>>>>>> 4e441573
         super(RadioInterferometry, self).__init__(**kwargs)
 
         self.device = device
