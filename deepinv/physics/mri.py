<<<<<<< HEAD
from typing import Optional, Union

=======
from typing import List, Optional, Union, Tuple
>>>>>>> 2298c5d2
import numpy as np
import torch
from torch import Tensor
from torchvision.transforms import CenterCrop, Resize

from deepinv.physics.forward import DecomposablePhysics, LinearPhysics
from deepinv.physics.time import TimeMixin


class MRIMixin:
    r"""
    Mixin base class for MRI functionality.

    Base class that provides helper functions for FFT and mask checking.
    """

    def check_mask(
        self, mask: Tensor = None, three_d: bool = False, device: str = "cpu", **kwargs
    ) -> None:
        r"""
        Updates MRI mask and verifies mask shape to be B,C,...,H,W where C=2.

        :param torch.Tensor mask: MRI subsampling mask.
        :param bool three_d: If ``False`` the mask should be min 4 dimensions (B, C, H, W) for 2D data, otherwise if ``True`` the mask should have 5 dimensions (B, C, D, H, W) for 3D data.
        :param torch.device, str device: mask intended device.
        """
        if mask is not None:
            if isinstance(mask, np.ndarray):
                mask = torch.from_numpy(mask)

            mask = mask.to(device)

            while len(mask.shape) < (
                4 if not three_d else 5
            ):  # to B,C,H,W or B,C,D,H,W
                mask = mask.unsqueeze(0)

            if mask.shape[1] == 1:  # make complex if real
                mask = torch.cat([mask, mask], dim=1)

        return mask

    @staticmethod
    def to_torch_complex(x: Tensor):
        """[B,2,...,H,W] real -> [B,...,H,W] complex"""
        return torch.view_as_complex(x.moveaxis(1, -1).contiguous())

    @staticmethod
    def from_torch_complex(x: Tensor):
        """[B,...,H,W] complex -> [B,2,...,H,W] real"""
        return torch.view_as_real(x).moveaxis(-1, 1)

    @staticmethod
    def ifft(x: Tensor, dim=(-2, -1), norm="ortho"):
        """Centered, orthogonal ifft

        :param torch.Tensor x: input kspace of complex dtype of shape [B,...] where ... is all dims to be transformed
        :param tuple dim: fft transform dims, defaults to (-2, -1)
        :param str norm: fft norm, see docs for :func:`torch.fft.fftn`, defaults to "ortho"
        """
        x = torch.fft.ifftshift(x, dim=dim)
        x = torch.fft.ifftn(x, dim=dim, norm=norm)
        return torch.fft.fftshift(x, dim=dim)

    @staticmethod
    def fft(x: Tensor, dim=(-2, -1), norm="ortho"):
        """Centered, orthogonal fft

        :param torch.Tensor x: input image of complex dtype of shape [B,...] where ... is all dims to be transformed
        :param tuple dim: fft transform dims, defaults to (-2, -1)
        :param str norm: fft norm, see docs for :func:`torch.fft.fftn`, defaults to "ortho"
        """
        x = torch.fft.ifftshift(x, dim=dim)
        x = torch.fft.fftn(x, dim=dim, norm=norm)
        return torch.fft.fftshift(x, dim=dim)

    def im_to_kspace(self, x: Tensor, three_d: bool = False) -> Tensor:
        """Convenience method that wraps fft.

        :param torch.Tensor x: input image of shape (B,2,...) of real dtype
        :param bool three_d: whether MRI data is 3D or not, defaults to False
        :return: Tensor: output measurements of shape (B,2,...) of real dtype
        """
        return self.from_torch_complex(
            self.fft(
                self.to_torch_complex(x), dim=(-3, -2, -1) if three_d else (-2, -1)
            )
        )

    def kspace_to_im(self, y: Tensor, three_d: bool = False) -> Tensor:
        """Convenience method that wraps inverse fft.

        :param torch.Tensor y: input measurements of shape (B,2,...) of real dtype
        :param bool three_d: whether MRI data is 3D or not, defaults to False
        :return: Tensor: output image of shape (B,2,...) of real dtype
        """
        return self.from_torch_complex(
            self.ifft(
                self.to_torch_complex(y), dim=(-3, -2, -1) if three_d else (-2, -1)
            )
        )

    def crop(
        self,
        x: Tensor,
        crop: bool = True,
        shape: tuple[int, int] = None,
        rescale: bool = False,
    ) -> Tensor:
        """Center crop 2D image according to ``img_size``.

        This matches the RSS reconstructions of the original raw data in :class:`deepinv.datasets.FastMRISliceDataset`.

        If ``img_size`` has odd height, then adjust by one pixel to match FastMRI data.

        :param torch.Tensor x: input tensor of shape (...,H,W)
        :param bool crop: whether to perform crop, defaults to `True`. If `True`, `rescale` must be `False`.
        :param tuple[int, int] shape: optional shape (..., H,W) to crop to. If `None`, crops to `img_size` attribute.
        :param bool rescale: whether to rescale instead of cropping. If `True`, `crop` must be `False`.
            Note to be careful here as resizing will change aspect ratio.
        """
        crop_size = shape[-2:] if shape is not None else self.img_size[-2:]
        odd_h = crop_size[0] % 2 == 1

        if odd_h:
            crop_size = (crop_size[0] + 1, crop_size[1])

        if rescale and crop:
            raise ValueError("Only one of rescale or crop can be used.")
        elif rescale:
            cropped = Resize(crop_size)(x.reshape(-1, *x.shape[-2:])).reshape(
                *x.shape[:-2], *crop_size
            )
        elif crop:
            cropped = CenterCrop(crop_size)(x)
        else:
            return x

        if odd_h:
            cropped = cropped[..., :-1, :]

        return cropped

    @staticmethod
    def rss(x: Tensor, multicoil: bool = True, three_d: bool = False) -> Tensor:
        r"""Perform root-sum-square reconstruction on multicoil data, defined as

        .. math::

                \operatorname{RSS}(x) = \sqrt{\sum_{n=1}^N |x_n|^2}

        where :math:`x_n` are the coil images of :math:`x`, :math:`|\cdot|` denotes the magnitude
        and :math:`N` is the number of coils. Note that the sum is performed voxel-wise.

        :param torch.Tensor x: input image of shape (B,2,...) where 2 represents
            real and imaginary channels
        :param bool multicoil: if ``True``, assume ``x`` is of shape (B,2,N,...),
            and reduce over coil dimension N too.
        """
        assert (
            x.shape[1] == 2 and not x.is_complex()
        ), "x should be of shape (B,2,...) and not of complex dtype."

        mc_dim = 1 if multicoil else 0
        th_dim = 1 if three_d else 0
        assert (
            len(x.shape) == 4 + mc_dim + th_dim
        ), "x should be of shape (B,2,...) for singlecoil data or (B,2,N,...) for multicoil data."

        ss = x.pow(2).sum(dim=1, keepdim=True)
        return ss.sum(dim=2).sqrt() if multicoil else ss.sqrt()


class MRI(MRIMixin, DecomposablePhysics):
    r"""
    Single-coil accelerated 2D or 3D magnetic resonance imaging.

    The linear operator operates in 2D slices or 3D volumes and is defined as

    .. math::

        y = MFx

    where :math:`M` applies a mask (subsampling operator), and :math:`F` is the 2D or 3D discrete Fourier Transform.
    This operator has a simple singular value decomposition, so it inherits the structure of
    :class:`deepinv.physics.DecomposablePhysics` and thus have a fast pseudo-inverse and prox operators.

    The complex images :math:`x` and measurements :math:`y` should be of size (B, C,..., H, W) with C=2, where the first channel corresponds to the real part
    and the second channel corresponds to the imaginary part. The ``...`` is an optional depth dimension for 3D MRI data.

    A fixed mask can be set at initialisation, or a new mask can be set either at forward (using ``physics(x, mask=mask)``) or using ``update``.

    .. note::

        We provide various random mask generators (e.g. Cartesian undersampling) that can be used directly with this physics. See e.g. :class:`deepinv.physics.generator.mri.RandomMaskGenerator`
        If mask is not passed, a mask full of ones is used (i.e. no acceleration).

    .. note::

        This physics is directly compatible with FastMRI data using :class:`deepinv.datasets.FastMRISliceDataset`.
        The dataset loads pairs of magnitude images and kspace ``(x, y)`` where ``x = MRI().A_adjoint(y, mag=True, crop=True)``.

    :param torch.Tensor mask: binary mask, where 1s represent sampling locations, and 0s otherwise.
        The mask size can either be (H,W), (C,H,W), (B,C,H,W), (B,C,...,H,W) where H, W are the image height and width, C is channels (which should be 2) and B is batch size.
    :param tuple img_size: if mask not specified, flat mask of ones is created using ``img_size``, where ``img_size`` can be of any shape specified above. If mask provided, ``img_size`` is ignored.
    :param bool three_d: if ``True``, calculate Fourier transform in 3D for 3D data (i.e. data of shape (B,C,D,H,W) where D is depth).
    :param torch.device device: cpu or gpu.

    |sep|

    :Examples:

        Single-coil accelerated MRI operator with subsampling mask:

        >>> from deepinv.physics import MRI
        >>> seed = torch.manual_seed(0) # Random seed for reproducibility
        >>> x = torch.randn(1, 2, 2, 2) # Define random 2x2 image
        >>> mask = 1 - torch.eye(2) # Define subsampling mask
        >>> physics = MRI(mask=mask) # Define mask at initialisation
        >>> physics(x)
        tensor([[[[ 0.0000, -1.4290],
                  [ 0.4564, -0.0000]],
        <BLANKLINE>
                 [[ 0.0000,  1.8622],
                  [ 0.0603, -0.0000]]]])
        >>> physics = MRI(img_size=x.shape) # No subsampling
        >>> physics(x)
        tensor([[[[ 2.2908, -1.4290],
                  [ 0.4564, -0.1814]],
        <BLANKLINE>
                 [[ 0.3744,  1.8622],
                  [ 0.0603, -0.6209]]]])
        >>> physics.update(mask=mask) # Update mask on the fly
        >>> physics(x)
        tensor([[[[ 0.0000, -1.4290],
                  [ 0.4564, -0.0000]],
        <BLANKLINE>
                 [[ 0.0000,  1.8622],
                  [ 0.0603, -0.0000]]]])

    """

    def __init__(
        self,
        mask: Optional[Tensor] = None,
        img_size: Optional[tuple] = (320, 320),
        three_d: bool = False,
        device="cpu",
        **kwargs,
    ):
        super().__init__(**kwargs)
        self.device = device
        self.three_d = three_d
        self.img_size = img_size

        if mask is None:
            mask = torch.ones(*img_size, device=device)

        # Check and update mask
        self.register_buffer("mask", self.check_mask(mask).to(self.device))
        self.to(device)

    def V_adjoint(self, x: Tensor) -> Tensor:
        return self.im_to_kspace(x, three_d=self.three_d)

    def V(self, x: Tensor) -> Tensor:
        return self.kspace_to_im(x, three_d=self.three_d)

    def A_adjoint(
        self,
        y: Tensor,
        mask: Tensor = None,
        mag: bool = False,
        crop: bool = False,
        **kwargs,
    ) -> Tensor:
        """Adjoint operator.

        Optionally perform crop and magnitude to match FastMRI data.

        By default, crop and magnitude are not performed.
        By setting ``mag=crop=True``, the outputs will be consistent with :class:`deepinv.datasets.FastMRISliceDataset`.

        :param torch.Tensor y: input kspace of shape (B,C,...,H,W)
        :param torch.Tensor mask: optionally set mask on-the-fly.
        :param bool mag: perform complex magnitude.
            This option is provided to match the original data of :class:`deepinv.datasets.FastMRISliceDataset`,
            such that ``x = MRI().A_adjoint(y, mag=True)``.
        :param bool crop: if ``True``, crop last 2 dims of x to last 2 dims of img_size.
            This option is provided to match the original data of :class:`deepinv.datasets.FastMRISliceDataset`,
            such that ``x = MRI().A_adjoint(y, crop=True)``.
        """
        x = super().A_adjoint(y, mask, **kwargs)
        if mag:
            x = self.rss(x, multicoil=False)
        if crop:
            x = self.crop(x, crop=crop)
        return x  # (B,C,...,H,W) where C=1 if mag else 2

    def noise(self, x, **kwargs):
        r"""
        Incorporates noise into the measurements :math:`\tilde{y} = N(y)`

        :param torch.Tensor x:  clean measurements
        :return torch.Tensor: noisy measurements
        """
        noise = self.U(self.noise_model(x, **kwargs) * self.mask)
        return noise

    def update_parameters(self, mask: Tensor = None, check_mask: bool = True, **kwargs):
        """Update MRI subsampling mask.

        :param torch.nn.parameter.Parameter, torch.Tensor mask: MRI mask
        :param bool check_mask: check mask dimensions before updating
        """
        if mask is not None:
            mask = (
                self.check_mask(
                    mask=mask,
                    three_d=getattr(self, "three_d", False),
                    device=self.device,
                )
                if check_mask
                else mask
            )

            self.register_buffer("mask", mask)
        if kwargs:
            super().update_parameters(**kwargs)


class MultiCoilMRI(MRIMixin, LinearPhysics):
    r"""
    Multi-coil 2D or 3D MRI operator.

    The linear operator operates in 2D slices or 3D volumes and is defined as:

    .. math::

        y_n = \text{diag}(p) F \text{diag}(s_n) x

    for :math:`n=1,\dots,N` coils, where :math:`y_n` are the measurements from the cth coil, :math:`\text{diag}(p)` is the acceleration mask, :math:`F` is the Fourier transform and :math:`\text{diag}(s_n)` is the nth coil sensitivity.

    The data ``x`` should be of shape (B,C,H,W) or (B,C,D,H,W) where C=2 is the channels (real and imaginary) and D is optional dimension for 3D MRI.
    Then, the resulting measurements ``y`` will be of shape (B,C,N,(D,)H,W) where N is the coils dimension.

    .. note::

        We provide various random mask generators (e.g. Cartesian undersampling) that can be used directly with this physics. See e.g. :class:`deepinv.physics.generator.mri.RandomMaskGenerator`.
        If mask or coil maps are not passed, a mask and maps full of ones is used (i.e. no acceleration).

    .. note::

        You can also simulate basic `birdcage coil sensitivity maps <https://mriquestions.com/birdcage-coil.html>` by passing instead an integer to ``coil_maps``
        using ``MultiCoilMRI(coil_maps=N, img_size=x.shape)`` (note this requires installing the ``sigpy`` library).

    .. note::

        This physics is directly compatible with FastMRI data using :class:`deepinv.datasets.FastMRISliceDataset`.
        The dataset loads pairs of RSS images and multicoil kspace ``(x, y)`` where ``x = MultiCoilMRI().A_adjoint(y, rss=True, crop=True)``.

    :param torch.Tensor mask: binary sampling mask which should have shape (H,W), (C,H,W), (B,C,H,W), or (B,C,...,H,W). If None, generate mask of ones with ``img_size``.
    :param torch.Tensor, str coil_maps: either ``Tensor``, integer, or ``None``. If complex valued (i.e. of complex dtype) coil sensitvity maps which should have shape (H,W), (N,H,W), (B,N,H,W) or (B,N,...,H,W).
        If None, generate flat coil maps of ones with ``img_size``. If integer, simulate birdcage coil maps with integer number of coils (this requires ``sigpy`` installed).
    :param tuple img_size: if ``mask`` or ``coil_maps`` not specified, flat ``mask`` or ``coil_maps`` of ones are created using ``img_size``,
        where ``img_size`` can be of any shape specified above. If ``mask`` or ``coil_maps`` provided, ``img_size`` is ignored.
    :param bool three_d: if ``True``, calculate Fourier transform in 3D for 3D data (i.e. data of shape (B,C,D,H,W) where D is depth).
    :param torch.device, str device: specify which device you want to use (i.e, cpu or gpu).

    |sep|

    :Examples:

        Multi-coil MRI operator:

        >>> from deepinv.physics import MultiCoilMRI
        >>> seed = torch.manual_seed(0) # Random seed for reproducibility
        >>> x = torch.randn(1, 2, 2, 2) # Define random 2x2 image B,C,H,W
        >>> physics = MultiCoilMRI(img_size=x.shape) # Define coil map of ones
        >>> physics(x).shape # B,C,N,H,W
        torch.Size([1, 2, 1, 2, 2])
        >>> coil_maps = torch.randn(1, 5, 2, 2, dtype=torch.complex64) # Define 5-coil sensitivity maps
        >>> physics.update(coil_maps=coil_maps) # Update coil maps on the fly
        >>> physics(x).shape
        torch.Size([1, 2, 5, 2, 2])

    """

    def __init__(
        self,
        mask: Optional[Tensor] = None,
        coil_maps: Optional[Union[Tensor, int]] = None,
        img_size: Optional[tuple] = (320, 320),
        three_d: bool = False,
        device=torch.device("cpu"),
        **kwargs,
    ):
        super().__init__(**kwargs)
        self.img_size = img_size
        self.device = device
        self.three_d = three_d

        if mask is None:
            mask = torch.ones(*img_size)

        if coil_maps is None:
            coil_maps = torch.ones(
                (self.img_size[-2:] if not self.three_d else self.img_size[-3:]),
                dtype=torch.complex64,
            )
        elif isinstance(coil_maps, int):
            coil_maps = self.simulate_birdcage_csm(n_coils=coil_maps)

        self.update_parameters(mask=mask, coil_maps=coil_maps)
        self.to(device)

    def A(
        self, x: Tensor, mask: Tensor = None, coil_maps: Tensor = None, **kwargs
    ) -> Tensor:
        r"""
        Applies linear operator.

        Optionally update MRI mask or coil sensitivity maps on the fly.

        :param torch.Tensor x: image with shape `(B,2,...,H,W)`.
        :param torch.Tensor mask: optionally set the mask on-the-fly.
        :param torch.Tensor coil_maps: optionally set the mask on-the-fly.
        :returns: (:class:`torch.Tensor`) multi-coil kspace measurements with shape `(B,2,N,...,H,W)` where `N` is coil dimension.
        """
        self.update_parameters(mask=mask, coil_maps=coil_maps, **kwargs)

        Sx = self.coil_maps * self.to_torch_complex(x)[:, None]  # [B,N,...,H,W]
        FSx = self.fft(Sx, dim=(-3, -2, -1) if self.three_d else (-2, -1))
        MFSx = self.mask[:, :, None] * self.from_torch_complex(FSx)  # [B,2,N,...,H,W]
        return MFSx

    def noise(self, x, **kwargs) -> Tensor:
        r"""
        Incorporates noise into the measurements :math:`\tilde{y} = N(y)` and takes the mask into account.

        :param torch.Tensor x:  clean measurements
        :param None, float noise_level: optional noise level parameter
        :return: noisy measurements
        """
        return self.mask[:, :, None] * self.noise_model(x, **kwargs)

    def A_adjoint(
        self,
        y: Tensor,
        mask: Tensor = None,
        coil_maps: Tensor = None,
        rss: bool = False,
        crop: bool = False,
        **kwargs,
    ) -> Tensor:
        r"""
        Applies adjoint linear operator.

        Optionally update MRI mask or coil sensitivity maps on the fly.

        :param torch.Tensor y: multi-coil kspace measurements with shape [B,2,N,...,H,W] where N is coil dimension.
        :param torch.Tensor mask: optionally set the mask on-the-fly.
        :param torch.Tensor coil_maps: optionally set the mask on-the-fly.
        :param bool rss: perform root-sum-square reconstruction.
            This option is provided to match the original data of :class:`deepinv.datasets.FastMRISliceDataset`,
            such that ``x = MultiCoilMRI().A_adjoint(y, rss=True)``.
        :param bool crop: if ``True``, crop last 2 dims of x to last 2 dims of img_size.
            This option is provided to match the original data of :class:`deepinv.datasets.FastMRISliceDataset`,
            such that ``x = MultiCoilMRI().A_adjoint(y, crop=True)``.
        :returns: (:class:`torch.Tensor`) image with shape `(B,2,...,H,W)` if not rss else `(B,1,...,H,W)`
        """
        assert y.shape[1] == 2, "y must be of shape (B,2,N,...,H,W)"
        self.update_parameters(mask=mask, coil_maps=coil_maps, **kwargs)

        My = self.to_torch_complex(self.mask[:, :, None] * y)  # [B,N,...,H,W]
        FiMy = self.ifft(My, dim=(-3, -2, -1) if self.three_d else (-2, -1))

        if rss:
            x = self.from_torch_complex(FiMy)
            x = self.rss(x, multicoil=True)  # [B,1,...,H,W]
        else:
            # Use conj as coil maps are elementwise multiplication
            SiFiMy = torch.sum(torch.conj(self.coil_maps) * FiMy, dim=1)  # [B,...,H,W]
            x = self.from_torch_complex(SiFiMy)  # [B,2,...,H,W]

        return self.crop(x, crop=crop)

    def A_dagger(
        self, y: Tensor, mask: Tensor = None, coil_maps: Tensor = None, **kwargs
    ) -> Tensor:
        r"""
        Computes least squares solution to the MRI inverse problem, as proposed in `SENSE: Sensitivity encoding for fast MRI <https://doi.org/10.1002/(SICI)1522-2594(199911)42:5%3C952::AID-MRM16%3E3.0.CO;2-S>`_.

        By default uses conjugate gradient solver. Overwrite default solver arguments by passing `kwargs`. See :func:`deepinv.optim.utils.least_squares` for details.

        The MRI mask or coil sensitivity maps are updated if passed as inputs to the function.

        :param torch.Tensor y: multi-coil kspace measurements with shape [B,2,N,...,H,W] where N is coil dimension.
        :param torch.Tensor mask: optionally set the mask on-the-fly.
        :param torch.Tensor coil_maps: optionally set the mask on-the-fly.
        :param dict kwargs: kwargs to pass to base :meth:`deepinv.physics.LinearPhysics.A_dagger`.
        :returns: (:class:`torch.Tensor`) image with shape `(B,2,...,H,W)`
        """
        self.update_parameters(mask=mask, coil_maps=coil_maps)
        return super().A_dagger(y, **kwargs)

    def update_parameters(
        self,
        mask: Tensor = None,
        coil_maps: Tensor = None,
        check_mask: bool = True,
        **kwargs,
    ):
        """Update MRI subsampling mask and coil sensitivity maps.

        :param torch.nn.parameter.Parameter, torch.Tensor mask: MRI mask
        :param torch.nn.parameter.Parameter, torch.Tensor coil_maps: MRI coil sensitivity maps
        :param bool check_mask: check mask dimensions before updating
        """
        if mask is not None:
            mask = (
                self.check_mask(mask=mask, three_d=self.three_d, device=self.device)
                if check_mask
                else mask
            )
            self.register_buffer("mask", mask)

        if coil_maps is not None:
            while len(coil_maps.shape) < (
                4 if not self.three_d else 5
            ):  # to B,N,H,W or B,N,D,H,W
                coil_maps = coil_maps.unsqueeze(0)

            if not coil_maps.is_complex():
                raise ValueError("coil_maps should be of torch complex dtype.")

            self.register_buffer("coil_maps", coil_maps.to(self.device))

        if kwargs:
            super().update_parameters(**kwargs)

    def simulate_birdcage_csm(self, n_coils: int) -> Tensor:
        """Simulate birdcage coil sensitivity maps. Requires library ``sigpy``.

        :param int n_coils: number of coils N
        :return torch.Tensor: coil maps of complex dtype of shape (N,H,W)
        """
        try:
            from sigpy.mri import birdcage_maps
        except ImportError:
            raise ImportError(
                "sigpy is required to simulate coil maps. Install it using pip install sigpy"
            )

        coil_maps = birdcage_maps(
            (n_coils,)
            + (self.img_size[-2:] if not self.three_d else self.img_size[-3:])
        )
        return torch.tensor(coil_maps).type(torch.complex64)

    @staticmethod
    def estimate_coil_maps(y: Tensor, calib_size: int = 24) -> Tensor:
        """Estimate coil sensitivity maps using ESPIRiT.

        This was proposed in `ESPIRiT — An Eigenvalue Approach to Autocalibrating Parallel MRI: Where SENSE meets GRAPPA <https://onlinelibrary.wiley.com/doi/10.1002/mrm.24751>`_.

        Note this uses a suboptimal undifferentiable unbatched implementation provided by `sigpy`.

        :param torch.Tensor y: multi-coil kspace measurements with shape [B,2,N,...,H,W] where N is coil dimension.
        :param int calib_size: optional square auto-calibration size in pixels, used by `sigpy`.
        :return: torch.Tensor of coil maps of complex dtype and shape [B,N,...,H,W]
        """
        try:
            from sigpy.mri.app import EspiritCalib
        except ImportError:
            raise ImportError(
                "sigpy is required to estimate sens maps. Install it using pip install sigpy"
            )

        return torch.from_numpy(
            np.stack(
                [
                    EspiritCalib(yb, calib_size, show_pbar=False).run()
                    for yb in MRIMixin.to_torch_complex(y).numpy()
                ]
            )
        )


class DynamicMRI(MRI, TimeMixin):
    r"""
    Single-coil accelerated dynamic magnetic resonance imaging.

    The linear operator operates in 2D+t videos and is defined as

    .. math::

        y_t = M_t Fx_t

    where :math:`M_t` applies a time-varying mask, and :math:`F` is the 2D discrete Fourier Transform.
    This operator has a simple singular value decomposition, so it inherits the structure of
    :class:`deepinv.physics.DecomposablePhysics` and thus have a fast pseudo-inverse and prox operators.

    The complex images :math:`x` and measurements :math:`y` should be of size (B, 2, T, H, W) where the first channel corresponds to the real part
    and the second channel corresponds to the imaginary part.

    A fixed mask can be set at initialisation, or a new mask can be set either at forward (using ``physics(x, mask=mask)``) or using ``update``.

    .. note::

        We provide various random mask generators (e.g. Cartesian undersampling) that can be used directly with this physics. See e.g. :class:`deepinv.physics.generator.mri.RandomMaskGenerator`

    :param torch.Tensor mask: binary mask, where 1s represent sampling locations, and 0s otherwise.
        The mask size can either be (H,W), (T,H,W), (C,T,H,W) or (B,C,T,H,W) where H, W are the image height and width, T is time-steps, C is channels (typically 2) and B is batch size.
    :param tuple img_size: if mask not specified, flat mask of ones is created using ``img_size``, where ``img_size`` can be of any shape specified above. If mask provided, ``img_size`` is ignored.
    :param torch.device device: cpu or gpu.

    |sep|

    :Examples:

        Single-coil accelerated 2D+t MRI operator:

        >>> from deepinv.physics import DynamicMRI
        >>> seed = torch.manual_seed(0) # Random seed for reproducibility
        >>> x = torch.randn(1, 2, 2, 2, 2) # Define random video of shape (B,C,T,H,W)
        >>> mask = torch.rand_like(x) > 0.75 # Define random 4x subsampling mask
        >>> physics = DynamicMRI(mask=mask) # Physics with given mask
        >>> physics.update(mask=mask) # Alternatively set mask on-the-fly
        >>> physics(x)
        tensor([[[[[-0.0000,  0.7969],
                   [-0.0000, -0.0000]],
        <BLANKLINE>
                  [[-0.0000, -1.9860],
                   [-0.0000, -0.4453]]],
        <BLANKLINE>
        <BLANKLINE>
                 [[[ 0.0000,  0.0000],
                   [-0.8137, -0.0000]],
        <BLANKLINE>
                  [[-0.0000, -0.0000],
                   [-0.0000,  1.1135]]]]])

    """

    def A(self, x: Tensor, mask: Tensor = None, **kwargs) -> torch.Tensor:
        mask = self.check_mask(self.mask if mask is None else mask).to(x.device)
        mask_flatten = self.flatten(mask.expand(*x.shape))

        y = self.unflatten(
            super().A(self.flatten(x), mask_flatten, check_mask=False),
            batch_size=x.shape[0],
        )
        self.update_parameters(mask=mask, check_mask=False, **kwargs)
        return y

    def A_adjoint(
        self, y: Tensor, mask: Tensor = None, mag: bool = False, **kwargs
    ) -> Tensor:
        """Adjoint operator.

        Optionally perform magnitude to reduce channel dimension.

        :param torch.Tensor y: input kspace of shape `(B,2,T,H,W)`
        :param torch.Tensor mask: optionally set mask on-the-fly, see class docs for shapes allowed.
        :param bool mag: perform complex magnitude.
        """
        mask = self.check_mask(self.mask if mask is None else mask).to(y.device)
        mask_flatten = self.flatten(mask.expand(*y.shape))
        x = self.unflatten(
            super().A_adjoint(
                self.flatten(y), mask=mask_flatten, check_mask=False, mag=mag
            ),
            batch_size=y.shape[0],
        )
        self.update_parameters(mask=mask, check_mask=False, **kwargs)

        return x

    def A_dagger(self, y: Tensor, mask: Tensor = None, **kwargs) -> torch.Tensor:
        return self.A_adjoint(y, mask=mask, **kwargs)

    def check_mask(self, mask: torch.Tensor = None, **kwargs) -> None:
        r"""
        Updates MRI mask and verifies mask shape to be B,C,T,H,W.

        :param torch.nn.parameter.Parameter, float MRI subsampling mask.
        """
        while mask is not None and len(mask.shape) < 5:  # to B,C,T,H,W
            mask = mask.unsqueeze(0)

        return super().check_mask(mask=mask, device=self.device, three_d=self.three_d)

    def noise(self, x, **kwargs):
        r"""
        Incorporates noise into the measurements :math:`\tilde{y} = N(y)`

        :param torch.Tensor x:  clean measurements
        :return torch.Tensor: noisy measurements
        """
        return self.noise_model(x, **kwargs) * self.mask

    def to_static(self, mask: Optional[torch.Tensor] = None) -> MRI:
        """Convert dynamic MRI to static MRI by removing time dimension.

        :param torch.Tensor mask: new static MRI mask. If None, existing mask is flattened (summed) along the time dimension.
        :return MRI: static MRI physics
        """
        return MRI(
            mask=torch.clip(self.mask.sum(2), 0.0, 1.0) if mask is None else mask,
            img_size=self.img_size,
            device=self.device,
        )


class SequentialMRI(DynamicMRI):
    r"""
    Single-coil accelerated magnetic resonance imaging using sequential sampling.

    Let :math:`M` be a subsampling mask with given acceleration.
    :math:`M_t` is a time-varying mask with the sequential sampling pattern e.g. non-overlapping lines or spokes, such that :math:`S=\bigcup_t S_t`.
    The sequential MRI operator then simulates a time sequence of k-space samples:

    .. math::

        y_t = M_t F x

    where :math:`F` is the 2D discrete Fourier Transform, the image :math:`x` is of shape (B, 2, H, W) and measurements :math:`y` is of shape (B, 2, T, H, W)
    where the first channel corresponds to the real part and the second channel corresponds to the imaginary part.

    This operator has a simple singular value decomposition, so it inherits the structure of :class:`deepinv.physics.DecomposablePhysics`
    and thus have a fast pseudo-inverse and prox operators.

    A fixed mask can be set at initialisation, or a new mask can be set either at forward (using ``physics(x, mask=mask)``)
    or using ``update``.

    .. note::

        We provide various random mask generators (e.g. Cartesian undersampling) that can be used directly with this physics. See e.g. :class:`deepinv.physics.generator.mri.RandomMaskGenerator`

    :param torch.Tensor mask: binary mask :math:`S_t,t=1\ldots T`, where 1s represent sampling locations, and 0s otherwise.
        The mask size can either be (H,W), (T,H,W), (C,T,H,W) or (B,C,T,H,W) where H, W are the image height and width, T is time-steps, C is channels (typically 2) and B is batch size.
    :param tuple img_size: if mask not specified, flat mask of ones is created using ``img_size``, where ``img_size`` can be of any shape specified above. If mask provided, ``img_size`` is ignored.
    :param torch.device device: cpu or gpu.

    |sep|

    :Examples:

        Single-coil accelerated sequential MRI operator:

        >>> from deepinv.physics import SequentialMRI
        >>> x = torch.randn(1, 2, 2, 2) # Define random image of shape (B,C,H,W)
        >>> mask = torch.zeros(1, 2, 3, 2, 2) # Empty demo time-varying mask with 3 frames
        >>> physics = SequentialMRI(mask=mask) # Physics with given mask
        >>> physics.update(mask=mask) # Alternatively set mask on-the-fly
        >>> physics(x).shape # MRI sequential samples
        torch.Size([1, 2, 3, 2, 2])

    """

    def A(self, x: Tensor, mask: Tensor = None, **kwargs) -> torch.Tensor:
        return super().A(
            self.repeat(x, self.mask if mask is None else mask), mask, **kwargs
        )

    def A_adjoint(
        self, y: Tensor, mask: Tensor = None, keep_time_dim=False, **kwargs
    ) -> torch.Tensor:
        r"""
        Computes the adjoint of the forward operator :math:`\tilde{x} = A^{\top}y`.

        :param torch.Tensor y: input tensor
        :param torch.nn.parameter.Parameter, float mask: input mask
        :param bool keep_time_dim: if ``True``, adjoint is calculated frame-by-frame. Used for visualisation. If ``False``, flatten the time dimension before calculating.
        :return: (:class:`torch.Tensor`) output tensor
        """
        if keep_time_dim:
            return super().A_adjoint(y, mask, **kwargs)
        else:
            mask = mask if mask is not None else self.mask
            return self.to_static().A_adjoint(
                self.average(y, mask), mask=self.average(mask), **kwargs
            )<|MERGE_RESOLUTION|>--- conflicted
+++ resolved
@@ -1,9 +1,4 @@
-<<<<<<< HEAD
 from typing import Optional, Union
-
-=======
-from typing import List, Optional, Union, Tuple
->>>>>>> 2298c5d2
 import numpy as np
 import torch
 from torch import Tensor
