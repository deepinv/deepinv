--- conflicted
+++ resolved
@@ -549,7 +549,6 @@
         )
 
 
-
 class SequentialMRI(DynamicMRI):
     r"""
     Single-coil accelerated magnetic resonance imaging using sequential sampling.
@@ -623,26 +622,6 @@
 
 class NonCartesianMRI(LinearPhysics):
     """
-<<<<<<< HEAD
-    We can implement our own custom autograd Functions by subclassing
-    torch.autograd.Function and implementing the forward and backward passes
-    which operate on Tensors.
-    """
-
-    def __init__(
-        self,
-        nufft_op,
-        **kwargs
-    ):
-        super(NonCartesianMRI, self).__init__(**kwargs)
-        self.nufft = nufft_op
-        
-    def A(self, x):
-        return self.nufft.op(x)
-
-    def A_adjoint(self, kspace):
-        return self.nufft.adj_op(kspace)
-=======
     DeepInv physics for non-Cartesian multi-coil MRI driven by an external NUFFT.
 
     Parameters
@@ -661,7 +640,7 @@
           adjoint (non-Cartesian backprojection). If ``samples`` is [C, M],
           the adjoint usually returns a [C, H, W, D] per-coil image; if it is
           [M], it returns [H, W, D]
-          
+
     **kwargs :
         Ignored here (placeholder to match other DeepInv physics signatures).
 
@@ -721,12 +700,10 @@
 
     """
 
-
-    def __init__(self,
-                 E,
-                 **kwargs):
+    def __init__(self, E, **kwargs):
         super().__init__()
         self.E = E
+
     # ---------------- required by DeepInv data-fidelity ---------------
     @torch.no_grad()
     def A(self, x: torch.Tensor) -> torch.Tensor:
@@ -737,5 +714,4 @@
         """
         Adjoint: y -> x (image domain, coil-combined)
         """
-        return self.E.adj_op(y)
->>>>>>> b49c64c2
+        return self.E.adj_op(y)