--- conflicted
+++ resolved
@@ -420,15 +420,8 @@
         :param torch.Tensor x:  clean measurements
         :param None, float noise_level: optional noise level parameter
         :return: noisy measurements
-<<<<<<< HEAD
-
-        """
-
-        return self.mask[..., None] * self.noise_model(x, **kwargs)
-=======
         """
         return self.mask[:, :, None] * self.noise_model(x, **kwargs)
->>>>>>> ba2b3c9e
 
     def A_adjoint(
         self,
