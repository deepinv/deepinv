from torchvision.transforms.functional import rotate
import torchvision
import torch
import numpy as np
import torch.fft as fft
from torch import Tensor
from deepinv.physics.forward import LinearPhysics, DecomposablePhysics
from deepinv.physics.functional import (
    conv2d,
    conv_transpose2d,
    conv_transpose2d_fft,
    filter_fft_2d,
    product_convolution2d,
    product_convolution2d_adjoint,
    conv3d_fft,
    conv_transpose3d_fft,
)


class Downsampling(LinearPhysics):
    r"""
    Downsampling operator for super-resolution problems.

    It is defined as

    .. math::

        y = S (h*x)

    where :math:`h` is a low-pass filter and :math:`S` is a subsampling operator.

    :param torch.Tensor, str, None filter: Downsampling filter. It can be ``'gaussian'``, ``'bilinear'``, ``'bicubic'``
        , ``'sinc'`` or a custom ``torch.Tensor`` filter. If ``None``, no filtering is applied.
    :param tuple[int] img_size: size of the input image
    :param int factor: downsampling factor
    :param str padding: options are ``'valid'``, ``'circular'``, ``'replicate'`` and ``'reflect'``.
        If ``padding='valid'`` the blurred output is smaller than the image (no padding)
        otherwise the blurred output has the same size as the image.

    |sep|

    :Examples:

        Downsampling operator with a gaussian filter:

        >>> from deepinv.physics import Downsampling
        >>> x = torch.zeros((1, 1, 32, 32)) # Define black image of size 32x32
        >>> x[:, :, 16, 16] = 1 # Define one white pixel in the middle
        >>> physics = Downsampling(filter = "gaussian", img_size=(1, 32, 32), factor=2)
        >>> y = physics(x)
        >>> y[:, :, 7:10, 7:10] # Display the center of the downsampled image
        tensor([[[[0.0146, 0.0241, 0.0146],
                  [0.0241, 0.0398, 0.0241],
                  [0.0146, 0.0241, 0.0146]]]])

    """

    def __init__(
        self,
        img_size,
        filter=None,
        factor=2,
        device="cpu",
        padding="circular",
        **kwargs,
    ):
        super().__init__(**kwargs)
        self.factor = factor
        assert isinstance(factor, int), "downsampling factor should be an integer"
        # assert len(img_size) == 3, "img_size should be a tuple of length 3, C x H x W"
        self.imsize = img_size
        self.padding = padding
        self.device = device
        self.filter = filter
        self.update_parameters(filter=filter, factor=factor, **kwargs)

    def A(self, x, filter=None, factor=None, **kwargs):
        r"""
        Applies the downsampling operator to the input image.

        :param torch.Tensor x: input image.
        :param None, torch.Tensor filter: Filter :math:`h` to be applied to the input image before downsampling.
            If not ``None``, it uses this filter and stores it as the current filter.
        """
<<<<<<< HEAD
        if filter is not None or factor is not None:
            self.update_parameters(filter=filter, factor=factor, **kwargs)
=======
        self.update_parameters(filter=filter, factor=factor, **kwargs)
>>>>>>> ba2b3c9e

        if self.filter is not None:
            x = conv2d(x, self.filter, padding=self.padding)

        x = x[:, :, :: self.factor, :: self.factor]  # downsample

        return x

    def A_adjoint(self, y, filter=None, factor=None, **kwargs):
        r"""
        Adjoint operator of the downsampling operator.

        :param torch.Tensor y: downsampled image.
        :param None, torch.Tensor filter: Filter :math:`h` to be applied to the input image before downsampling.
            If not ``None``, it uses this filter and stores it as the current filter.
        """
        if filter is not None or factor is not None:
            self.update_parameters(filter=filter, factor=factor, **kwargs)

        imsize = self.imsize

        if self.filter is not None:
            if self.padding == "valid":
                imsize = (
                    self.imsize[0],
                    self.imsize[1] - self.filter.shape[-2] + 1,
                    self.imsize[2] - self.filter.shape[-1] + 1,
                )
            else:
                imsize = (
                    self.imsize[0],
                    self.imsize[1],
                    self.imsize[2],
                )

        x = torch.zeros((y.shape[0],) + imsize, device=y.device, dtype=y.dtype)
        x[:, :, :: self.factor, :: self.factor] = y  # upsample
        if self.filter is not None:
            x = conv_transpose2d(
                x, self.filter, padding=self.padding
            )  # Note: this may be slow against x = conv_transpose2d_fft(x, self.filter) in the case of circular padding

        return x

    def prox_l2(self, z, y, gamma, use_fft=True, **kwargs):
        r"""
        If the padding is circular, it computes the proximal operator with the closed-formula of
        https://arxiv.org/abs/1510.00143.

        Otherwise, it computes it using the conjugate gradient algorithm which can be slow if applied many times.
        """

        if use_fft and self.padding == "circular":  # Formula from (Zhao, 2016)
            z_hat = self.A_adjoint(y) + 1 / gamma * z
            Fz_hat = fft.fft2(z_hat)

            def splits(a, sf):
                """split a into sfxsf distinct blocks
                Args:
                    a: NxCxWxH
                    sf: split factor
                Returns:
                    b: NxCx(W/sf)x(H/sf)x(sf^2)
                """
                b = torch.stack(torch.chunk(a, sf, dim=2), dim=4)
                b = torch.cat(torch.chunk(b, sf, dim=3), dim=4)
                return b

            top = torch.mean(splits(self.Fh * Fz_hat, self.factor), dim=-1)
            below = torch.mean(splits(self.Fh2, self.factor), dim=-1) + 1 / gamma
            rc = self.Fhc * (top / below).repeat(1, 1, self.factor, self.factor)
            r = torch.real(fft.ifft2(rc))
            return (z_hat - r) * gamma
        else:
            return LinearPhysics.prox_l2(self, z, y, gamma, **kwargs)

<<<<<<< HEAD
    def A_dagger(self, y, filter=None, factor=None, use_fft=True, **kwargs):
        r"""
        If the padding is circular, it computes the pseudo inverse with a  closed-formula similar to the one in
        https://arxiv.org/abs/1510.00143.

        Otherwise, it computes it using the conjugate gradient algorithm which can be slow if applied many times.
        """
        if filter is not None or factor is not None:
            self.update_parameters(filter=filter, factor=factor, **kwargs)

        if use_fft and self.padding == "circular":  # Formula from (Zhao, 2016)
            z_hat = self.A_adjoint(y)
            Fz_hat = fft.fft2(z_hat)

            def splits(a, sf):
                """split a into sfxsf distinct blocks
                Args:
                    a: NxCxWxH
                    sf: split factor
                Returns:
                    b: NxCx(W/sf)x(H/sf)x(sf^2)
                """
                b = torch.stack(torch.chunk(a, sf, dim=2), dim=4)
                b = torch.cat(torch.chunk(b, sf, dim=3), dim=4)
                return b

            top = torch.mean(splits(self.Fh * Fz_hat, self.factor), dim=-1)
            below = torch.mean(splits(self.Fh2, self.factor), dim=-1)
            rc = self.Fhc * (top / below).repeat(1, 1, self.factor, self.factor)
            r = torch.real(fft.ifft2(rc))
            return r
        else:
            return LinearPhysics.A_dagger(self, y, **kwargs)

    def update_parameters(self, filter=None, factor=None, **kwargs):
        r"""
        Updates the current filter.

        :param torch.Tensor filter: New filter to be applied to the input image.
=======
    def update_parameters(self, filter=None, factor=None, **kwargs):
        r"""
        Updates the current filter and/or factor.

        :param torch.Tensor filter: New filter to be applied to the input image.
        :param int factor: New downsampling factor to be applied to the input image.
>>>>>>> ba2b3c9e
        """
        if factor is not None:
            self.factor = factor

<<<<<<< HEAD
        if isinstance(filter, torch.nn.Parameter):
            self.filter = filter.requires_grad_(False).to(self.device)
        if isinstance(filter, torch.Tensor):
            self.filter = torch.nn.Parameter(filter, requires_grad=False).to(
                self.device
            )
        elif filter == "gaussian":
            self.filter = torch.nn.Parameter(
                gaussian_blur(sigma=(self.factor, self.factor)), requires_grad=False
            ).to(self.device)
        elif filter == "bilinear":
            self.filter = torch.nn.Parameter(
                bilinear_filter(self.factor), requires_grad=False
            ).to(self.device)
        elif filter == "bicubic":
            self.filter = torch.nn.Parameter(
                bicubic_filter(self.factor), requires_grad=False
            ).to(self.device)
        elif filter == "sinc":
            self.filter = torch.nn.Parameter(
                sinc_filter(self.factor, length=4 * self.factor), requires_grad=False
            ).to(self.device)
=======
        if filter is not None:
            if isinstance(filter, torch.nn.Parameter):
                self.filter = filter.requires_grad_(False).to(self.device)
            if isinstance(filter, torch.Tensor):
                self.filter = torch.nn.Parameter(filter, requires_grad=False).to(
                    self.device
                )
            elif filter == "gaussian":
                self.filter = torch.nn.Parameter(
                    gaussian_blur(sigma=(self.factor, self.factor)), requires_grad=False
                ).to(self.device)
            elif filter == "bilinear":
                self.filter = torch.nn.Parameter(
                    bilinear_filter(self.factor), requires_grad=False
                ).to(self.device)
            elif filter == "bicubic":
                self.filter = torch.nn.Parameter(
                    bicubic_filter(self.factor), requires_grad=False
                ).to(self.device)
            elif filter == "sinc":
                self.filter = torch.nn.Parameter(
                    sinc_filter(self.factor, length=4 * self.factor),
                    requires_grad=False,
                ).to(self.device)
>>>>>>> ba2b3c9e

        if self.filter is not None:
            self.Fh = filter_fft_2d(self.filter, self.imsize, real_fft=False).to(
                self.device
            )
            self.Fhc = torch.nn.Parameter(torch.conj(self.Fh), requires_grad=False)
            self.Fh2 = torch.nn.Parameter(self.Fhc * self.Fh, requires_grad=False)
            self.Fhc = torch.nn.Parameter(self.Fhc, requires_grad=False)
            self.Fh2 = torch.nn.Parameter(self.Fh2, requires_grad=False)


class Blur(LinearPhysics):
    r"""

    Blur operator.

    This forward operator performs

    .. math::

        y = w*x

    where :math:`*` denotes convolution and :math:`w` is a filter.

    :param torch.Tensor filter: Tensor of size (b, 1, h, w) or (b, c, h, w) in 2D; (b, 1, d, h, w) or (b, c, d, h, w) in 3D,
        containing the blur filter, e.g., :func:`deepinv.physics.blur.gaussian_blur`.
    :param str padding: options are ``'valid'``, ``'circular'``, ``'replicate'`` and ``'reflect'``.
        If ``padding='valid'`` the blurred output is smaller than the image (no padding)
        otherwise the blurred output has the same size as the image. (default is ``'valid'``).
        Only ``padding='valid'`` and  ``padding = 'circular'`` are implemented in 3D.
    :param str device: cpu or cuda.


    .. note::

        This class makes it possible to change the filter at runtime by passing a new filter to the forward method, e.g.,
        ``y = physics(x, w)``. The new filter :math:`w` is stored as the current filter.

    .. note::

        This class uses the highly optimized :func:`torch.nn.functional.conv2d` for performing the convolutions in 2D
        and FFT for performing the convolutions in 3D as implemented in :func:`deepinv.physics.functional.conv3d_fft`.
        It uses FFT based convolutions in 3D since :func:`torch.nn.functional.conv3d` is slow for large kernels.

    |sep|

    :Examples:

        Blur operator with a basic averaging filter applied to a 16x16 black image with
        a single white pixel in the center:

        >>> from deepinv.physics import Blur
        >>> x = torch.zeros((1, 1, 16, 16)) # Define black image of size 16x16
        >>> x[:, :, 8, 8] = 1 # Define one white pixel in the middle
        >>> w = torch.ones((1, 1, 2, 2)) / 4 # Basic 2x2 averaging filter
        >>> physics = Blur(filter=w)
        >>> y = physics(x)
        >>> y[:, :, 7:10, 7:10] # Display the center of the blurred image
        tensor([[[[0.2500, 0.2500, 0.0000],
                  [0.2500, 0.2500, 0.0000],
                  [0.0000, 0.0000, 0.0000]]]])

    """

    def __init__(self, filter=None, padding="valid", device="cpu", **kwargs):
        super().__init__(**kwargs)
        self.device = device
        self.padding = padding
        self.update_parameters(filter=filter, **kwargs)

    def A(self, x, filter=None, **kwargs):
        r"""
        Applies the filter to the input image.

        :param torch.Tensor x: input image.
        :param torch.Tensor filter: Filter :math:`w` to be applied to the input image.
            If not ``None``, it uses this filter instead of the one defined in the class, and
            the provided filter is stored as the current filter.
        """
        self.update_parameters(filter=filter, **kwargs)

        if x.dim() == 4:
            return conv2d(x, filter=self.filter, padding=self.padding)
        elif x.dim() == 5:
            return conv3d_fft(x, filter=self.filter, padding=self.padding)

    def A_adjoint(self, y, filter=None, **kwargs):
        r"""
        Adjoint operator of the blur operator.

        :param torch.Tensor y: blurred image.
        :param torch.Tensor filter: Filter :math:`w` to be applied to the input image.
            If not ``None``, it uses this filter instead of the one defined in the class, and
            the provided filter is stored as the current filter.
        """
        self.update_parameters(filter=filter, **kwargs)

        if y.dim() == 4:
            return conv_transpose2d(y, filter=self.filter, padding=self.padding)
        elif y.dim() == 5:
            return conv_transpose3d_fft(y, filter=self.filter, padding=self.padding)

    def update_parameters(self, filter=None, **kwargs):
        r"""
        Updates the current filter.

        :param torch.Tensor filter: New filter to be applied to the input image.
        """
        if filter is not None:
            self.filter = torch.nn.Parameter(
                filter.to(self.device), requires_grad=False
            )

        if hasattr(self.noise_model, "update_parameters"):
            self.noise_model.update_parameters(**kwargs)


class BlurFFT(DecomposablePhysics):
    """

    FFT-based blur operator.

    It performs the operation

    .. math::

        y = w*x

    where :math:`*` denotes convolution and :math:`w` is a filter.

    Blur operator based on ``torch.fft`` operations, which assumes a circular padding of the input, and allows for
    the singular value decomposition via ``deepinv.Physics.DecomposablePhysics`` and has fast pseudo-inverse and prox operators.



    :param tuple img_size: Input image size in the form (C, H, W).
    :param torch.Tensor filter: torch.Tensor of size (1, c, h, w) containing the blur filter with h<=H, w<=W and c=1 or c=C e.g.,
        :func:`deepinv.physics.blur.gaussian_blur`.
    :param str device: cpu or cuda

    |sep|

    :Examples:

        BlurFFT operator with a basic averaging filter applied to a 16x16 black image with
        a single white pixel in the center:

        >>> from deepinv.physics import BlurFFT
        >>> x = torch.zeros((1, 1, 16, 16)) # Define black image of size 16x16
        >>> x[:, :, 8, 8] = 1 # Define one white pixel in the middle
        >>> filter = torch.ones((1, 1, 2, 2)) / 4 # Basic 2x2 filter
        >>> physics = BlurFFT(filter=filter, img_size=(1, 16, 16))
        >>> y = physics(x)
        >>> y[y<1e-5] = 0.
        >>> y[:, :, 7:10, 7:10] # Display the center of the blurred image
        tensor([[[[0.2500, 0.2500, 0.0000],
                  [0.2500, 0.2500, 0.0000],
                  [0.0000, 0.0000, 0.0000]]]])
    """

    def __init__(self, img_size, filter=None, device="cpu", **kwargs):
        super().__init__(**kwargs)
        self.device = device
        self.img_size = img_size
        self.update_parameters(filter=filter, **kwargs)

    def A(self, x, filter=None, **kwargs):
        self.update_parameters(filter, **kwargs)
        return super().A(x)

    def A_adjoint(self, x, filter=None, **kwargs):
        self.update_parameters(filter, **kwargs)
        return super().A_adjoint(x)

    def V_adjoint(self, x):
        return torch.view_as_real(
            fft.rfft2(x, norm="ortho")
        )  # make it a true SVD (see J. Romberg notes)

    def U(self, x):
        return fft.irfft2(
            torch.view_as_complex(x) * self.angle,
            norm="ortho",
            s=self.img_size[-2:],
        )

    def U_adjoint(self, x):
        return torch.view_as_real(
            fft.rfft2(x, norm="ortho") * torch.conj(self.angle)
        )  # make it a true SVD (see J. Romberg notes)

    def V(self, x):
        return fft.irfft2(torch.view_as_complex(x), norm="ortho", s=self.img_size[-2:])

    def update_parameters(self, filter=None, **kwargs):
        r"""
        Updates the current filter.

        :param torch.Tensor filter: New filter to be applied to the input image.
        """
        if filter is not None:
            if self.img_size[0] > filter.shape[1]:
                filter = filter.repeat(1, self.img_size[0], 1, 1)
            self.filter = torch.nn.Parameter(filter, requires_grad=False).to(
                self.device
            )

            mask = filter_fft_2d(filter, self.img_size).to(self.device)
            self.angle = torch.angle(mask)
            self.angle = torch.exp(-1.0j * self.angle).to(self.device)
            mask = torch.abs(mask).unsqueeze(-1)
            mask = torch.cat([mask, mask], dim=-1)
            self.mask = torch.nn.Parameter(mask, requires_grad=False)

        if hasattr(self.noise_model, "update_parameters"):
            self.noise_model.update_parameters(**kwargs)


class SpaceVaryingBlur(LinearPhysics):
    r"""

    Implements a space varying blur via product-convolution.

    This operator performs

    .. math::

        y = \sum_{k=1}^K h_k \star (w_k \odot x)

    where :math:`\star` is a convolution, :math:`\odot` is a Hadamard product,  :math:`w_k` are multipliers :math:`h_k` are filters.

    :param torch.Tensor w: Multipliers :math:`w_k`. Tensor of size (b, c, K, H, W). b in {1, B} and c in {1, C}
    :param torch.Tensor h: Filters :math:`h_k`. Tensor of size (b, c, K, h, w). b in {1, B} and c in {1, C}, h<=H and w<=W.
    :param padding: options = ``'valid'``, ``'circular'``, ``'replicate'``, ``'reflect'``.
        If ``padding = 'valid'`` the blurred output is smaller than the image (no padding),
        otherwise the blurred output has the same size as the image.
    :param str device: cpu or cuda

    |sep|

    :Examples:

        We show how to instantiate a spatially varying blur operator.

        >>> from deepinv.physics.generator import DiffractionBlurGenerator, ProductConvolutionBlurGenerator
        >>> from deepinv.physics.blur import SpaceVaryingBlur
        >>> from deepinv.utils.plotting import plot
        >>> psf_size = 32
        >>> img_size = (256, 256)
        >>> delta = 16
        >>> psf_generator = DiffractionBlurGenerator((psf_size, psf_size))
        >>> pc_generator = ProductConvolutionBlurGenerator(psf_generator=psf_generator, img_size=img_size)
        >>> params_pc = pc_generator.step(1)
        >>> physics = SpaceVaryingBlur(**params_pc)
        >>> dirac_comb = torch.zeros(img_size).unsqueeze(0).unsqueeze(0)
        >>> dirac_comb[0,0,::delta,::delta] = 1
        >>> psf_grid = physics(dirac_comb)
        >>> plot(psf_grid, titles="Space varying impulse responses")

    """

    def __init__(self, filters=None, multipliers=None, padding=None, **kwargs):
        super().__init__(**kwargs)
        self.method = "product_convolution2d"
        if self.method == "product_convolution2d":
            self.update_parameters(filters, multipliers, padding, **kwargs)

    def A(
        self, x: Tensor, filters=None, multipliers=None, padding=None, **kwargs
    ) -> torch.Tensor:
        r"""
        Applies the space varying blur operator to the input image.

        It can receive new parameters  :math:`w_k`, :math:`h_k` and padding to be used in the forward operator, and stored
        as the current parameters.

        :param torch.Tensor filters: Multipliers :math:`w_k`. Tensor of size (b, c, K, H, W). b in {1, B} and c in {1, C}
        :param torch.Tensor multipliers: Filters :math:`h_k`. Tensor of size (b, c, K, h, w). b in {1, B} and c in {1, C}, h<=H and w<=W
        :param padding: options = ``'valid'``, ``'circular'``, ``'replicate'``, ``'reflect'``.
            If `padding = 'valid'` the blurred output is smaller than the image (no padding),
            otherwise the blurred output has the same size as the image.
        :param str device: cpu or cuda
        """
        if self.method == "product_convolution2d":
            self.update_parameters(filters, multipliers, padding, **kwargs)

            return product_convolution2d(
                x, self.multipliers, self.filters, self.padding
            )
        else:
            raise NotImplementedError("Method not implemented in product-convolution")

    def A_adjoint(
        self, y: Tensor, filters=None, multipliers=None, padding=None, **kwargs
    ) -> torch.Tensor:
        r"""
        Applies the adjoint operator.

        It can receive new parameters :math:`w_k`, :math:`h_k` and padding to be used in the forward operator, and stored
        as the current parameters.

        :param torch.Tensor h: Filters :math:`h_k`. Tensor of size (b, c, K, h, w). b in {1, B} and c in {1, C}, h<=H and w<=W
        :param torch.Tensor w: Multipliers :math:`w_k`. Tensor of size (b, c, K, H, W). b in {1, B} and c in {1, C}
        :param padding: options = ``'valid'``, ``'circular'``, ``'replicate'``, ``'reflect'``.
            If `padding = 'valid'` the blurred output is smaller than the image (no padding),
            otherwise the blurred output has the same size as the image.
        :param str device: cpu or cuda
        """
        if self.method == "product_convolution2d":
            self.update_parameters(
                filters=filters, multipliers=multipliers, padding=padding, **kwargs
            )

            return product_convolution2d_adjoint(
                y, self.multipliers, self.filters, self.padding
            )
        else:
            raise NotImplementedError("Method not implemented in product-convolution")

    def update_parameters(self, filters=None, multipliers=None, padding=None, **kwargs):
        r"""
        Updates the current parameters.

        :param torch.Tensor filters: Multipliers :math:`w_k`. Tensor of size (b, c, K, H, W). b in {1, B} and c in {1, C}
        :param torch.Tensor multipliers: Filters :math:`h_k`. Tensor of size (b, c, K, h, w). b in {1, B} and c in {1, C}, h<=H and w<=W
        :param padding: options = ``'valid'``, ``'circular'``, ``'replicate'``, ``'reflect'``.
        """
        if filters is not None:
            self.filters = torch.nn.Parameter(filters, requires_grad=False)
        if multipliers is not None:
            self.multipliers = torch.nn.Parameter(multipliers, requires_grad=False)
        if padding is not None:
            self.padding = padding


def gaussian_blur(sigma=(1, 1), angle=0):
    r"""
    Gaussian blur filter.

    Defined as

    .. math::
        \begin{equation*}
            G(x, y) = \frac{1}{2\pi\sigma_x\sigma_y} \exp{\left(-\frac{x'^2}{2\sigma_x^2} - \frac{y'^2}{2\sigma_y^2}\right)}
        \end{equation*}

    where :math:`x'` and :math:`y'` are the rotated coordinates obtained by rotating $(x, y)$ around the origin
    by an angle :math:`\theta`:

    .. math::

        \begin{align*}
            x' &= x \cos(\theta) - y \sin(\theta) \\
            y' &= x \sin(\theta) + y \cos(\theta)
        \end{align*}

    with :math:`\sigma_x` and :math:`\sigma_y`  the standard deviations along the :math:`x'` and :math:`y'` axes.


    :param float, tuple[float] sigma: standard deviation of the gaussian filter. If sigma is a float the filter is isotropic, whereas
        if sigma is a tuple of floats (sigma_x, sigma_y) the filter is anisotropic.
    :param float angle: rotation angle of the filter in degrees (only useful for anisotropic filters)
    """
    if isinstance(sigma, (int, float)):
        sigma = (sigma, sigma)

    s = max(sigma)
    c = int(s / 0.3 + 1)
    k_size = 2 * c + 1

    delta = torch.arange(k_size)

    x, y = torch.meshgrid(delta, delta, indexing="ij")
    x = x - c
    y = y - c
    filt = (x / sigma[0]).pow(2)
    filt += (y / sigma[1]).pow(2)
    filt = torch.exp(-filt / 2.0)

    filt = (
        rotate(
            filt.unsqueeze(0).unsqueeze(0),
            angle,
            interpolation=torchvision.transforms.InterpolationMode.BILINEAR,
        )
        .squeeze(0)
        .squeeze(0)
    )

    filt = filt / filt.flatten().sum()

    return filt.unsqueeze(0).unsqueeze(0)


def kaiser_window(beta, length, device="cpu"):
    """Return the Kaiser window of length `length` and shape parameter `beta`."""
    if beta < 0:
        raise ValueError("beta must be greater than 0")
    if length < 1:
        raise ValueError("length must be greater than 0")
    if length == 1:
        return torch.tensor([1.0])
    half = (length - 1) / 2
    n = torch.arange(length, device=device)
    beta = torch.tensor(beta, device=device)
    return torch.i0(beta * torch.sqrt(1 - ((n - half) / half) ** 2)) / torch.i0(beta)


def sinc_filter(factor=2, length=11, windowed=True, device="cpu"):
    r"""
    Anti-aliasing sinc filter multiplied by a Kaiser window.

    The kaiser window parameter is computed as follows:

    .. math::

        A = 2.285 \cdot (L - 1) \cdot 3.14 \cdot \Delta f + 7.95

    where :math:`\Delta f = 2 (2 - \sqrt{2}) / \text{factor}`. Then, the beta parameter is computed as:

    .. math::

        \begin{equation*}
            \beta = \begin{cases}
                0 & \text{if } A \leq 21 \\
                0.5842 \cdot (A - 21)^{0.4} + 0.07886 \cdot (A - 21) & \text{if } 21 < A \leq 50 \\
                0.1102 \cdot (A - 8.7) & \text{otherwise}
            \end{cases}
        \end{equation*}

    :param float factor: Downsampling factor.
    :param int length: Length of the filter.
    """
    deltaf = 2 * (2 - 1.4142136) / factor

    n = torch.arange(length, device=device) - (length - 1) / 2
    filter = torch.sinc(n / factor)

    if windowed:
        A = 2.285 * (length - 1) * 3.14159 * deltaf + 7.95
        if A <= 21:
            beta = 0
        elif A <= 50:
            beta = 0.5842 * (A - 21) ** 0.4 + 0.07886 * (A - 21)
        else:
            beta = 0.1102 * (A - 8.7)

        filter = filter * kaiser_window(beta, length, device=device)

    filter = filter.unsqueeze(0)
    filter = filter * filter.T
    filter = filter.unsqueeze(0).unsqueeze(0)
    filter = filter / filter.sum()
    return filter


def bilinear_filter(factor=2):
    r"""
    Bilinear filter.

    It has size (2*factor, 2*factor) and is defined as

    .. math::

        \begin{equation*}
            w(x, y) = \begin{cases}
                (1 - |x|) \cdot (1 - |y|) & \text{if } |x| \leq 1 \text{ and } |y| \leq 1 \\
                0 & \text{otherwise}
            \end{cases}
        \end{equation*}

    for :math:`x, y \in {-\text{factor} + 0.5, -\text{factor} + 0.5 + 1/\text{factor}, \ldots, \text{factor} - 0.5}`.

    :param int factor: downsampling factor
    """
    x = np.arange(start=-factor + 0.5, stop=factor, step=1) / factor
    w = 1 - np.abs(x)
    w = np.outer(w, w)
    w = w / np.sum(w)
    return torch.Tensor(w).unsqueeze(0).unsqueeze(0)


def bicubic_filter(factor=2):
    r"""
    Bicubic filter.

    It has size (4*factor, 4*factor) and is defined as

    .. math::

        \begin{equation*}
            w(x, y) = \begin{cases}
                (a + 2)|x|^3 - (a + 3)|x|^2 + 1 & \text{if } |x| \leq 1 \\
                a|x|^3 - 5a|x|^2 + 8a|x| - 4a & \text{if } 1 < |x| < 2 \\
                0 & \text{otherwise}
            \end{cases}
        \end{equation*}

    for :math:`x, y \in {-2\text{factor} + 0.5, -2\text{factor} + 0.5 + 1/\text{factor}, \ldots, 2\text{factor} - 0.5}`.

    :param int factor: downsampling factor
    """
    x = np.arange(start=-2 * factor + 0.5, stop=2 * factor, step=1) / factor
    a = -0.5
    x = np.abs(x)
    w = ((a + 2) * np.power(x, 3) - (a + 3) * np.power(x, 2) + 1) * (x <= 1)
    w += (
        (a * np.power(x, 3) - 5 * a * np.power(x, 2) + 8 * a * x - 4 * a)
        * (x > 1)
        * (x < 2)
    )
    w = np.outer(w, w)
    w = w / np.sum(w)
    return torch.Tensor(w).unsqueeze(0).unsqueeze(0)<|MERGE_RESOLUTION|>--- conflicted
+++ resolved
@@ -82,12 +82,7 @@
         :param None, torch.Tensor filter: Filter :math:`h` to be applied to the input image before downsampling.
             If not ``None``, it uses this filter and stores it as the current filter.
         """
-<<<<<<< HEAD
-        if filter is not None or factor is not None:
-            self.update_parameters(filter=filter, factor=factor, **kwargs)
-=======
         self.update_parameters(filter=filter, factor=factor, **kwargs)
->>>>>>> ba2b3c9e
 
         if self.filter is not None:
             x = conv2d(x, self.filter, padding=self.padding)
@@ -164,82 +159,16 @@
         else:
             return LinearPhysics.prox_l2(self, z, y, gamma, **kwargs)
 
-<<<<<<< HEAD
-    def A_dagger(self, y, filter=None, factor=None, use_fft=True, **kwargs):
-        r"""
-        If the padding is circular, it computes the pseudo inverse with a  closed-formula similar to the one in
-        https://arxiv.org/abs/1510.00143.
-
-        Otherwise, it computes it using the conjugate gradient algorithm which can be slow if applied many times.
-        """
-        if filter is not None or factor is not None:
-            self.update_parameters(filter=filter, factor=factor, **kwargs)
-
-        if use_fft and self.padding == "circular":  # Formula from (Zhao, 2016)
-            z_hat = self.A_adjoint(y)
-            Fz_hat = fft.fft2(z_hat)
-
-            def splits(a, sf):
-                """split a into sfxsf distinct blocks
-                Args:
-                    a: NxCxWxH
-                    sf: split factor
-                Returns:
-                    b: NxCx(W/sf)x(H/sf)x(sf^2)
-                """
-                b = torch.stack(torch.chunk(a, sf, dim=2), dim=4)
-                b = torch.cat(torch.chunk(b, sf, dim=3), dim=4)
-                return b
-
-            top = torch.mean(splits(self.Fh * Fz_hat, self.factor), dim=-1)
-            below = torch.mean(splits(self.Fh2, self.factor), dim=-1)
-            rc = self.Fhc * (top / below).repeat(1, 1, self.factor, self.factor)
-            r = torch.real(fft.ifft2(rc))
-            return r
-        else:
-            return LinearPhysics.A_dagger(self, y, **kwargs)
-
-    def update_parameters(self, filter=None, factor=None, **kwargs):
-        r"""
-        Updates the current filter.
-
-        :param torch.Tensor filter: New filter to be applied to the input image.
-=======
     def update_parameters(self, filter=None, factor=None, **kwargs):
         r"""
         Updates the current filter and/or factor.
 
         :param torch.Tensor filter: New filter to be applied to the input image.
         :param int factor: New downsampling factor to be applied to the input image.
->>>>>>> ba2b3c9e
         """
         if factor is not None:
             self.factor = factor
 
-<<<<<<< HEAD
-        if isinstance(filter, torch.nn.Parameter):
-            self.filter = filter.requires_grad_(False).to(self.device)
-        if isinstance(filter, torch.Tensor):
-            self.filter = torch.nn.Parameter(filter, requires_grad=False).to(
-                self.device
-            )
-        elif filter == "gaussian":
-            self.filter = torch.nn.Parameter(
-                gaussian_blur(sigma=(self.factor, self.factor)), requires_grad=False
-            ).to(self.device)
-        elif filter == "bilinear":
-            self.filter = torch.nn.Parameter(
-                bilinear_filter(self.factor), requires_grad=False
-            ).to(self.device)
-        elif filter == "bicubic":
-            self.filter = torch.nn.Parameter(
-                bicubic_filter(self.factor), requires_grad=False
-            ).to(self.device)
-        elif filter == "sinc":
-            self.filter = torch.nn.Parameter(
-                sinc_filter(self.factor, length=4 * self.factor), requires_grad=False
-            ).to(self.device)
-=======
         if filter is not None:
             if isinstance(filter, torch.nn.Parameter):
                 self.filter = filter.requires_grad_(False).to(self.device)
@@ -264,7 +193,6 @@
                     sinc_filter(self.factor, length=4 * self.factor),
                     requires_grad=False,
                 ).to(self.device)
->>>>>>> ba2b3c9e
 
         if self.filter is not None:
             self.Fh = filter_fft_2d(self.filter, self.imsize, real_fft=False).to(
