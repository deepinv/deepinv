from torchvision.transforms.functional import rotate
import torchvision
import torch
import numpy as np
import torch.fft as fft
from torch import Tensor
from deepinv.physics.forward import LinearPhysics, DecomposablePhysics
from deepinv.physics.functional import (
    conv2d,
    conv_transpose2d,
    filter_fft_2d,
    downsample,
    product_convolution,
    product_convolution_adjoint,
)


def gaussian_blur(sigma=(1, 1), angle=0):
    r"""
    Gaussian blur filter.

    :param float, tuple[float] sigma: standard deviation of the gaussian filter. If sigma is a float the filter is isotropic, whereas
        if sigma is a tuple of floats (sigma_x, sigma_y) the filter is anisotropic.
    :param float angle: rotation angle of the filter in degrees (only useful for anisotropic filters)
    """
    if isinstance(sigma, (int, float)):
        sigma = (sigma, sigma)

    s = max(sigma)
    c = int(s / 0.3 + 1)
    k_size = 2 * c + 1

    delta = torch.arange(k_size)

    x, y = torch.meshgrid(delta, delta, indexing="ij")
    x = x - c
    y = y - c
    filt = (x / sigma[0]).pow(2)
    filt += (y / sigma[1]).pow(2)
    filt = torch.exp(-filt / 2.0)

    filt = (
        rotate(
            filt.unsqueeze(0).unsqueeze(0),
            angle,
            interpolation=torchvision.transforms.InterpolationMode.BILINEAR,
        )
        .squeeze(0)
        .squeeze(0)
    )

    filt = filt / filt.flatten().sum()

    return filt.unsqueeze(0).unsqueeze(0)


def bilinear_filter(factor=2):
    x = np.arange(start=-factor + 0.5, stop=factor, step=1) / factor
    w = 1 - np.abs(x)
    w = np.outer(w, w)
    w = w / np.sum(w)
    return torch.Tensor(w).unsqueeze(0).unsqueeze(0)


def bicubic_filter(factor=2):
    x = np.arange(start=-2 * factor + 0.5, stop=2 * factor, step=1) / factor
    a = -0.5
    x = np.abs(x)
    w = ((a + 2) * np.power(x, 3) - (a + 3) * np.power(x, 2) + 1) * (x <= 1)
    w += (
        (a * np.power(x, 3) - 5 * a * np.power(x, 2) + 8 * a * x - 4 * a)
        * (x > 1)
        * (x < 2)
    )
    w = np.outer(w, w)
    w = w / np.sum(w)
    return torch.Tensor(w).unsqueeze(0).unsqueeze(0)


class Downsampling(LinearPhysics):
    r"""
    Downsampling operator for super-resolution problems.

    It is defined as

    .. math::

        y = S (h*x)

    where :math:`h` is a low-pass filter and :math:`S` is a subsampling operator.

    :param torch.Tensor, str, NoneType filter: Downsampling filter. It can be ``'gaussian'``, ``'bilinear'`` or ``'bicubic'`` or a
        custom ``torch.Tensor`` filter. If ``None``, no filtering is applied.
    :param tuple[int] img_size: size of the input image
    :param int factor: downsampling factor
    :param str padding: options are ``'valid'``, ``'circular'``, ``'replicate'`` and ``'reflect'``.
        If ``padding='valid'`` the blurred output is smaller than the image (no padding)
        otherwise the blurred output has the same size as the image.

    |sep|

    :Examples:

        Downsampling operator with a gaussian filter:

        >>> from deepinv.physics import Downsampling
        >>> x = torch.zeros((1, 1, 32, 32)) # Define black image of size 32x32
        >>> x[:, :, 16, 16] = 1 # Define one white pixel in the middle
        >>> physics = Downsampling(filter = "gaussian", img_size=((1, 1, 32, 32)), factor = 2)
        >>> y = physics(x)
        >>> y[:, :, 7:10, 7:10] # Display the center of the downsampled image
        tensor([[[[0.0146, 0.0241, 0.0146],
                  [0.0241, 0.0398, 0.0241],
                  [0.0146, 0.0241, 0.0146]]]])

    """

    def __init__(
        self,
        img_size,
        filter=None,
        factor=2,
        device="cpu",
        padding="circular",
        **kwargs,
    ):
        super().__init__(**kwargs)
        self.factor = factor
        assert isinstance(factor, int), "downsampling factor should be an integer"
        self.imsize = img_size
        self.padding = padding
        if isinstance(filter, torch.nn.Parameter):
            self.filter = filter.requires_grad_(False).to(device)
        if isinstance(filter, torch.Tensor):
            self.filter = torch.nn.Parameter(filter, requires_grad=False).to(device)
        elif filter is None:
            self.filter = filter
        elif filter == "gaussian":
            self.filter = torch.nn.Parameter(
                gaussian_blur(sigma=(factor, factor)), requires_grad=False
            ).to(device)
        elif filter == "bilinear":
            self.filter = torch.nn.Parameter(
                bilinear_filter(self.factor), requires_grad=False
            ).to(device)
        elif filter == "bicubic":
            self.filter = torch.nn.Parameter(
                bicubic_filter(self.factor), requires_grad=False
            ).to(device)
        else:
            raise Exception("The chosen downsampling filter doesn't exist")

        if self.filter is not None:
            self.Fh = filter_fft_2d(self.filter, img_size, real_fft=False).to(device)
            self.Fhc = torch.conj(self.Fh)
            self.Fh2 = self.Fhc * self.Fh
            self.Fhc = torch.nn.Parameter(self.Fhc, requires_grad=False)
            self.Fh2 = torch.nn.Parameter(self.Fh2, requires_grad=False)

    def A(self, x, filter=None, **kwargs):
        r"""
        Applies the downsampling operator to the input image.

        :param torch.Tensor x: input image.
        :param None, torch.Tensor filter: Filter :math:`h` to be applied to the input image before downsampling.
            If not ``None``, it uses this filter and stores it as the current filter.
        """
        if filter is not None:
            self.filter = torch.nn.Parameter(torch.tensor(filter))

        if self.filter is not None:
            x = conv2d(x, self.filter, padding=self.padding)

        x = x[:, :, :: self.factor, :: self.factor]  # downsample
        return x

    def A_adjoint(self, y, filter=None, **kwargs):
        r"""
        Adjoint operator of the downsampling operator.


        :param torch.Tensor y: downsampled image.
        :param None, torch.Tensor filter: Filter :math:`h` to be applied to the input image before downsampling.
            If not ``None``, it uses this filter and stores it as the current filter.
        """
        if filter is not None:
            self.filter = torch.nn.Parameter(torch.tensor(filter))

        x = torch.zeros((y.shape[0],) + self.imsize, device=y.device)
        x[:, :, :: self.factor, :: self.factor] = y  # upsample
        if self.filter is not None:
            x = conv_transpose2d(x, self.filter, padding=self.padding)
        return x

    def prox_l2(self, z, y, gamma, use_fft=True):
        r"""
        If the padding is circular, it computes the proximal operator with the closed-formula of
        https://arxiv.org/abs/1510.00143.

        Otherwise, it computes it using the conjugate gradient algorithm which can be slow if applied many times.
        """

        if use_fft and self.padding == "circular":  # Formula from (Zhao, 2016)
            z_hat = self.A_adjoint(y) + 1 / gamma * z
            Fz_hat = fft.fft2(z_hat)

            def splits(a, sf):
                """split a into sfxsf distinct blocks
                Args:
                    a: NxCxWxH
                    sf: split factor
                Returns:
                    b: NxCx(W/sf)x(H/sf)x(sf^2)
                """
                b = torch.stack(torch.chunk(a, sf, dim=2), dim=4)
                b = torch.cat(torch.chunk(b, sf, dim=3), dim=4)
                return b

            top = torch.mean(splits(self.Fh * Fz_hat, self.factor), dim=-1)
            below = torch.mean(splits(self.Fh2, self.factor), dim=-1) + 1 / gamma
            rc = self.Fhc * (top / below).repeat(1, 1, self.factor, self.factor)
            r = torch.real(fft.ifft2(rc))
            return (z_hat - r) * gamma
        else:
            return LinearPhysics.prox_l2(self, z, y, gamma)


class Blur(LinearPhysics):
    r"""

    Blur operator.

    This forward operator performs

    .. math:: y = w*x

    where :math:`*` denotes convolution and :math:`w` is a filter.

    This class uses :meth:`torch.nn.functional.conv2d` for performing the convolutions.

    :param torch.Tensor filter: Tensor of size (1, 1, H, W) or (1, C, H, W) containing the blur filter, e.g., :meth:`deepinv.physics.blur.gaussian_filter`.
    :param str padding: options are ``'valid'``, ``'circular'``, ``'replicate'`` and ``'reflect'``. If ``padding='valid'`` the blurred output is smaller than the image (no padding)
        otherwise the blurred output has the same size as the image.
    :param str device: cpu or cuda.


    .. note::

        This class allows to change the filter at runtime by passing a new filter to the forward method, e.g.,
        ``y = physics(x, w)``. The new filter :math:`w` is stored as the current filter.

    |sep|

    :Examples:

        Blur operator with a basic averaging filter applied to a 16x16 black image with
        a single white pixel in the center:

        >>> from deepinv.physics import Blur
        >>> x = torch.zeros((1, 1, 16, 16)) # Define black image of size 16x16
        >>> x[:, :, 8, 8] = 1 # Define one white pixel in the middle
        >>> w = torch.ones((1, 1, 2, 2)) / 4 # Basic 2x2 averaging filter
        >>> physics = Blur(filter=w)
        >>> y = physics(x)
        >>> y[:, :, 7:10, 7:10] # Display the center of the blurred image
        tensor([[[[0.0000, 0.0000, 0.0000],
                  [0.0000, 0.2500, 0.2500],
                  [0.0000, 0.2500, 0.2500]]]])

    """

    def __init__(self, filter, padding="circular", device="cpu", **kwargs):
        super().__init__(**kwargs)
        self.padding = padding
        self.filter = filter.to(device)

    def A(self, x, filter=None, **kwargs):
        r"""
        Applies the filter to the input image.

        :param torch.Tensor x: input image.
        :param torch.Tensor filter: Filter :math:`w` to be applied to the input image.
            If not ``None``, it uses this filter instead of the one defined in the class, and
            the provided filter is stored as the current filter.
        """
        if filter is not None:
            self.filter = filter
        return conv2d(x, self.filter, self.padding)

    def A_adjoint(self, y, filter=None, **kwargs):
        r"""
        Adjoint operator of the blur operator.

        :param torch.Tensor y: blurred image.
        :param torch.Tensor filter: Filter :math:`w` to be applied to the input image.
            If not ``None``, it uses this filter instead of the one defined in the class, and
            the provided filter is stored as the current filter.
        """

        if filter is not None:
            self.filter = filter
        return conv_transpose2d(y, self.filter, self.padding)


class BlurFFT(DecomposablePhysics):
    """

    FFT-based blur operator.

    It performs the operation

    .. math:: y = w*x

    where :math:`*` denotes convolution and :math:`w` is a filter.

    Blur operator based on ``torch.fft`` operations, which assumes a circular padding of the input, and allows for
    the singular value decomposition via ``deepinv.Physics.DecomposablePhysics`` and has fast pseudo-inverse and prox operators.



    :param tuple img_size: Input image size in the form (C, H, W).
    :param torch.Tensor filter: torch.Tensor of size (1, 1, H, W) or (1, C, H, W) containing the blur filter, e.g.,
        :meth:`deepinv.physics.blur.gaussian_filter`.
    :param str device: cpu or cuda

    |sep|

    :Examples:

        BlurFFT operator with a basic averaging filter applied to a 16x16 black image with
        a single white pixel in the center:

        >>> from deepinv.physics import BlurFFT
        >>> x = torch.zeros((1, 1, 16, 16)) # Define black image of size 16x16
        >>> x[:, :, 8, 8] = 1 # Define one white pixel in the middle
        >>> filter = torch.ones((1, 1, 2, 2)) / 4 # Basic 2x2 filter
        >>> physics = BlurFFT(filter=filter, img_size=(1, 1, 16, 16))
        >>> y = physics(x)
        >>> y[:, :, 7:10, 7:10] # Display the center of the blurred image
        tensor([[[[ 2.5000e-01,  2.5000e-01, -3.1177e-10],
                  [ 2.5000e-01,  2.5000e-01, -7.1280e-10],
                  [-7.5937e-10, -5.4986e-10,  3.9221e-10]]]])

    """

    def __init__(self, img_size, filter, device="cpu", **kwargs):
        super().__init__(**kwargs)
        self.device = device
        self.img_size = img_size
        self.set_mask(filter)

    def set_mask(self, filter):
        if self.img_size[0] > filter.shape[1]:
            filter = filter.repeat(1, self.img_size[0], 1, 1)

        mask = filter_fft_2d(filter, self.img_size).to(self.device)
        self.angle = torch.angle(mask)
        self.angle = torch.exp(-1.0j * self.angle).to(self.device)
        mask = torch.abs(mask).unsqueeze(-1)
        mask = torch.cat([mask, mask], dim=-1)
<<<<<<< HEAD
        self.mask = torch.nn.Parameter(mask, requires_grad=False)
=======
        self.mask = torch.nn.Parameter(mask)
>>>>>>> 1979bb55

    def A(self, x, filter=None, **kwargs):
        if filter is not None:
            self.set_mask(filter)
        return super().A(x)

    def A_adjoint(self, x, filter=None, **kwargs):
        if filter is not None:
            self.set_mask(filter)
        return super().A_adjoint(x)

    def V_adjoint(self, x):
        return torch.view_as_real(
            fft.rfft2(x, norm="ortho")
        )  # make it a true SVD (see J. Romberg notes)

    def U(self, x):
        return fft.irfft2(
            torch.view_as_complex(x) * self.angle, norm="ortho", s=self.img_size[-2:]
        )

    def U_adjoint(self, x):
        return torch.view_as_real(
            fft.rfft2(x, norm="ortho") * torch.conj(self.angle)
        )  # make it a true SVD (see J. Romberg notes)

    def V(self, x):
        return fft.irfft2(torch.view_as_complex(x), norm="ortho", s=self.img_size[-2:])


class SpaceVaryingBlur(LinearPhysics):
    """

    Implements a space varying blur
    It implements general integral operator of the form

    .. math:: y(s) = \int k(s,t) x(t) \,dt

    where :math:`k` is an integral kernel. Expressed as above, this is an arbitrary operator which cannot be computed efficiently.
    Efficient methods are available if :math:`k` is sufficiently smooth.

    :param str method: method 'product_convolution'
    :param list params: list of parameters describing the method.
        'product_convolution': params is a list [w, h, params], see deepinv.physics.functional.product_convolution
    :param str device: cpu or cuda

    |sep|

    :Examples:

    """

    def __init__(self, method, params=None, **kwargs):
        super().__init__(**kwargs)
        self.method = method
        if self.method == "product_convolution":
            if params is not None:
                if "w" in params:
                    self.w = params["w"]
                if "h" in params:
                    self.h = params["h"]
                if "padding" in params:
                    self.padding = params["padding"]

    def A(self, x: Tensor, h=None, w=None, padding=None) -> Tensor:
        if self.method == "product_convolution":
            if w is not None:
                self.w = w
            if h is not None:
                self.h = h
            if padding is not None:
                self.padding = padding

            return product_convolution(x, self.w, self.h, self.padding)
        else:
            raise NotImplementedError("Method not implemented in product-convolution")

    def A_adjoint(self, y: Tensor, h=None, w=None, padding=None) -> Tensor:
        if self.method == "product_convolution":
            if w is not None:
                self.w = w
            if h is not None:
                self.h = h
            if padding is not None:
                self.padding = padding

            return product_convolution_adjoint(y, self.w, self.h, self.padding)
        else:
            raise NotImplementedError("Method not implemented in product-convolution")


# # test code
if __name__ == "__main__":
    # %%
    import deepinv as dinv
    from deepinv.utils.plotting import plot
    from deepinv.utils.demo import load_url_image, get_image_url
    from deepinv.physics.generator.blur import (
        DiffractionBlurGenerator,
        MotionBlurGenerator,
    )
    from deepinv.physics.functional.interp import ThinPlateSpline
    from deepinv.physics.blur import SpaceVaryingBlur

    device = dinv.utils.get_freer_gpu() if torch.cuda.is_available() else "cpu"
    dtype = torch.float32

    # %%
    url = get_image_url("CBSD_0010.png")
    x = load_url_image(url, grayscale=False).to(device)
    x = torch.tensor(x, device=device, dtype=torch.float)
    n0, n1 = x.shape[-2:]

    # %%
    n_psfs = 1024
    psf_size = 41
    generator = DiffractionBlurGenerator(
        (1, psf_size, psf_size), fc=0.25, device=device
    )
    psfs = generator.step(n_psfs)
    plot(psfs)

    # %%
    q = 10
    psfs_reshape = psfs.reshape(n_psfs, psf_size * psf_size)
    U, S, V = torch.svd_lowrank(psfs_reshape, q=q)
    eigen_psf = (V.T).reshape(q, psf_size, psf_size)[:, None, None]
    coeffs = psfs_reshape @ V
    mu = torch.mean(coeffs, 0)
    sigma = torch.std(coeffs, 0)

    plot(eigen_psf[:, 0])

    # %%
    spacing_psf = 2 * psf_size
    T0 = torch.linspace(0, 1, n0 // spacing_psf, device=device, dtype=dtype)
    T1 = torch.linspace(0, 1, n1 // spacing_psf, device=device, dtype=dtype)
    yy, xx = torch.meshgrid(T0, T1)
    X = torch.stack((yy.flatten(), xx.flatten()), dim=1)
    C = mu[None, :] + torch.randn(X.shape[0], q, device=device) * sigma[None, :]
    tps = ThinPlateSpline(0.0, device)
    tps.fit(X, C)
    T0 = torch.linspace(0, 1, n0, device=device, dtype=dtype)
    T1 = torch.linspace(0, 1, n1, device=device, dtype=dtype)
    yy, xx = torch.meshgrid(T0, T1)
    w = tps.transform(torch.stack((yy.flatten(), xx.flatten()), dim=1)).T
    w = w.reshape(q, n0, n1)[:, None, None]
    plot(w[:, 0])

    # %%
    params_blur = {"h": eigen_psf, "w": w, "padding": "reflect"}
    svb = SpaceVaryingBlur(method="product_convolution", params=params_blur)

    # %%
    y = svb(x)
    plot([x, y], titles=["original", "blurred image"])

    dc = torch.zeros_like(x)
    dc[
        :,
        :,
        psf_size // 2 : -psf_size // 2 : 2 * psf_size,
        psf_size // 2 : -psf_size // 2 : 2 * psf_size,
    ] = 1
    y = svb(dc)
    plot([dc, y], titles=["Dirac grid", "blurred Dirac grid"])

    # #%%
    # w = torch.ones((1, 1, 2, 2)) / 4
    # physics = BlurFFT(filter=w, img_size=(1, 1, 16, 16), noise_model=dinv.physics.GaussianNoise(.01))

# if __name__ == "__main__":
#     device = "cuda:0"
#
#     import matplotlib.pyplot as plt
#
#     device = "cuda:0"
#     x = torchvision.io.read_image("../../datasets/celeba/img_align_celeba/085307.jpg")
#     x = x.unsqueeze(0).float().to(device) / 255
#     x = torchvision.transforms.Resize((160, 180))(x)
#
#     sigma_noise = 0.0
#     kernel = torch.zeros((1, 1, 15, 15), device=device)
#     kernel[:, :, 7, :] = 1 / 15
#     physics = Downsampling(image_size=x.shape[1:], filter="bilinear", device=device)
#     physics2 = Blur(image_size=x.shape[1:], filter=kernel, device=device)
#
#     y = physics(x)
#     y2 = physics2(x)
#
#     xhat = physics.V(physics.U_adjoint(y) / physics.mask)
#     xhat2 = physics2.A_dagger(y2)
#
#     print(xhat.shape)
#     # print(physics.adjointness_test(x))
#     print(torch.sum((y - y2).pow(2)))
#     print(torch.sum((xhat - xhat2).pow(2)))
#
#     print(torch.sum((x - xhat).pow(2)))
#     print(torch.sum((x - xhat2).pow(2)))
#
#     print(physics.compute_norm(x))
#     print(physics.adjointness_test(x))
#     xhat = physics.prox_l2(y, y, gamma=1.0)
#
#     xhat = physics.A_dagger(y)
#
#     plt.imshow(x.squeeze(0).permute(1, 2, 0).cpu().numpy())
#     plt.show()
#     plt.imshow(y.squeeze(0).permute(1, 2, 0).cpu().numpy())
#     plt.show()
#     plt.imshow(xhat.squeeze(0).permute(1, 2, 0).cpu().numpy())
#     plt.show()
#     plt.imshow(xhat2.squeeze(0).permute(1, 2, 0).cpu().numpy())
#     plt.show()
#
#     plt.imshow(physics.A(xhat).squeeze(0).permute(1, 2, 0).cpu().numpy())
#     plt.show()<|MERGE_RESOLUTION|>--- conflicted
+++ resolved
@@ -358,11 +358,7 @@
         self.angle = torch.exp(-1.0j * self.angle).to(self.device)
         mask = torch.abs(mask).unsqueeze(-1)
         mask = torch.cat([mask, mask], dim=-1)
-<<<<<<< HEAD
         self.mask = torch.nn.Parameter(mask, requires_grad=False)
-=======
-        self.mask = torch.nn.Parameter(mask)
->>>>>>> 1979bb55
 
     def A(self, x, filter=None, **kwargs):
         if filter is not None:
