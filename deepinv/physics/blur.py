--- conflicted
+++ resolved
@@ -99,9 +99,7 @@
 
     :Examples:
 
-<<<<<<< HEAD
-        Downsampling operator applied to a 128x128 black image with a single white
-        pixel in the center, with a factor of 4 and a gaussian filter:
+        Downsampling operator with a gaussian filter:
 
         >>> x = torch.zeros((1, 1, 128, 128)) # Define black image of size 128x128
         >>> x[:, :, 64, 64] = 1 # Define one white pixel in the middle
@@ -111,14 +109,6 @@
         tensor([[[[0.0037, 0.0060, 0.0037],
                   [0.0060, 0.0100, 0.0060],
                   [0.0037, 0.0060, 0.0037]]]])
-=======
-        Downsampling operator with a gaussian filter:
-
-        >>> x = torch.zeros((1, 1, 3, 3)) # Defining black image of size 3x3
-        >>> x[:, :, 1, 1] = 1 # Defining one white pixel in the middle
-        >>> physics = Downsampling(img_size=(1, 1, 3, 3), filter="gaussian")
-        >>> physics(x)
->>>>>>> ea380604
 
     """
 
