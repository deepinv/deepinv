--- conflicted
+++ resolved
@@ -40,7 +40,6 @@
         return self.B(x, **kwargs).abs().square()
 
     def A_dagger(self, y: torch.Tensor, **kwargs) -> torch.Tensor:
-<<<<<<< HEAD
         r"""
         Computes a initial reconstruction for the image :math:`x` from the measurements :math:`y`.
 
@@ -51,10 +50,6 @@
 
     def A_adjoint(self, y: torch.Tensor, **kwargs) -> torch.Tensor:
         return self.A_dagger(y, **kwargs)
-=======
-        x_init = self.B.A_adjoint(y)
-        return super().A_dagger(y, x_init)
->>>>>>> 74af9a17
 
     def B_adjoint(self, y: torch.Tensor, **kwargs) -> torch.Tensor:
         return self.B.A_adjoint(y, **kwargs)
