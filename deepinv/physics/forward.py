from __future__ import annotations
from typing import Union
<<<<<<< HEAD
=======
import copy
import inspect
import itertools
import collections.abc
>>>>>>> 99379cfd

import torch
from torch import Tensor
import torch.nn as nn
from deepinv.physics.noise import GaussianNoise, ZeroNoise
from deepinv.utils.tensorlist import randn_like, TensorList
from deepinv.optim.utils import least_squares, lsqr
import warnings


class Physics(torch.nn.Module):  # parent class for forward models
    r"""
    Parent class for forward operators

    It describes the general forward measurement process

    .. math::

        y = \noise{\forw{x}}

    where :math:`x` is an image of :math:`n` pixels, :math:`y` is the measurements of size :math:`m`,
    :math:`A:\xset\mapsto \yset` is a deterministic mapping capturing the physics of the acquisition
    and :math:`N:\yset\mapsto \yset` is a stochastic mapping which characterizes the noise affecting
    the measurements.

    :param Callable A: forward operator function which maps an image to the observed measurements :math:`x\mapsto y`.
    :param deepinv.physics.NoiseModel, Callable noise_model: function that adds noise to the measurements :math:`\noise{z}`.
        See the noise module for some predefined functions.
    :param Callable sensor_model: function that incorporates any sensor non-linearities to the sensing process,
        such as quantization or saturation, defined as a function :math:`\sensor{z}`, such that
        :math:`y=\sensor{\noise{\forw{x}}}`. By default, the `sensor_model` is set to the identity :math:`\sensor{z}=z`.
    :param int max_iter: If the operator does not have a closed form pseudoinverse, the gradient descent algorithm
        is used for computing it, and this parameter fixes the maximum number of gradient descent iterations.
    :param float tol: If the operator does not have a closed form pseudoinverse, the gradient descent algorithm
        is used for computing it, and this parameter fixes the absolute tolerance of the gradient descent algorithm.
    :param str solver: least squares solver to use. Only gradient descent is available for non-linear operators.
    """

    def __init__(
        self,
        A=lambda x, **kwargs: x,
        noise_model=ZeroNoise(),
        sensor_model=lambda x: x,
        solver="gradient_descent",
        max_iter=50,
        tol=1e-4,
    ):
        super().__init__()
        self.noise_model = noise_model
        self.sensor_model = sensor_model
        self.forw = A
        self.SVD = False  # flag indicating SVD available
        self.max_iter = max_iter
        self.tol = tol
        self.solver = solver

    def __mul__(self, other):
        r"""
        Concatenates two forward operators :math:`A = A_1\circ A_2` via the mul operation

        The resulting operator keeps the noise and sensor models of :math:`A_1`.

        :param deepinv.physics.Physics other: Physics operator :math:`A_2`
        :return: (:class:`deepinv.physics.Physics`) concatenated operator

        """

        warnings.warn(
            "You are composing two physics objects. The resulting physics will not retain the original attributes. "
            "You may instead retrieve attributes of the original physics by indexing the resulting physics."
        )
        return compose(other, self, max_iter=self.max_iter, tol=self.tol)

    def stack(self, other):
        r"""
        Stacks two forward operators :math:`A(x) = \begin{bmatrix} A_1(x) \\ A_2(x) \end{bmatrix}`

        The measurements produced by the resulting model are :class:`deepinv.utils.TensorList` objects, where
        each entry corresponds to the measurements of the corresponding operator.

        Returns a :class:`deepinv.physics.StackedPhysics` object.

        See :ref:`physics_combining` for more information.

        :param deepinv.physics.Physics other: Physics operator :math:`A_2`
        :return: (:class:`deepinv.physics.StackedPhysics`) stacked operator

        """
        return stack(self, other)

    def forward(self, x, **kwargs):
        r"""
        Computes forward operator

        .. math::

                y = N(A(x), \sigma)


        :param torch.Tensor, list[torch.Tensor] x: signal/image
        :return: (:class:`torch.Tensor`) noisy measurements

        """
        return self.sensor(self.noise(self.A(x, **kwargs), **kwargs))

    def A(self, x, **kwargs):
        r"""
        Computes forward operator :math:`y = A(x)` (without noise and/or sensor non-linearities)

        :param torch.Tensor,list[torch.Tensor] x: signal/image
        :return: (:class:`torch.Tensor`) clean measurements

        """
        return self.forw(x, **kwargs)

    def sensor(self, x):
        r"""
        Computes sensor non-linearities :math:`y = \eta(y)`

        :param torch.Tensor,list[torch.Tensor] x: signal/image
        :return: (:class:`torch.Tensor`) clean measurements
        """
        return self.sensor_model(x)

    def set_noise_model(self, noise_model, **kwargs):
        r"""
        Sets the noise model

        :param Callable noise_model: noise model
        """
        self.noise_model = noise_model

    def noise(self, x, **kwargs) -> Tensor:
        r"""
        Incorporates noise into the measurements :math:`\tilde{y} = N(y)`

        :param torch.Tensor x:  clean measurements
        :param None, float noise_level: optional noise level parameter
        :return: noisy measurements

        """

        return self.noise_model(x, **kwargs)

    def A_dagger(self, y, x_init=None):
        r"""
        Computes an inverse as:

        .. math::

            x^* \in \underset{x}{\arg\min} \quad \|\forw{x}-y\|^2.

        This function uses gradient descent to find the inverse. It can be overwritten by a more efficient pseudoinverse in cases where closed form formulas exist.

        :param torch.Tensor y: a measurement :math:`y` to reconstruct via the pseudoinverse.
        :param torch.Tensor x_init: initial guess for the reconstruction.
        :return: (:class:`torch.Tensor`) The reconstructed image :math:`x`.

        """

        if self.solver == "gradient_descent":
            if x_init is None:
                x_init = self.A_adjoint(y)

            x = x_init

            lr = 1e-1
            loss = torch.nn.MSELoss()
            for _ in range(self.max_iter):
                x = x - lr * self.A_vjp(x, self.A(x) - y)
                err = loss(self.A(x), y)
                if err < self.tol:
                    break
        else:
            raise NotImplementedError(
                f"Solver {self.solver} not implemented for A_dagger"
            )

        return x.clone()

    def set_ls_solver(self, solver, max_iter=None, tol=None):
        r"""
        Change default solver for computing the least squares solution:

        .. math::

            x^* \in \underset{x}{\arg\min} \quad \|\forw{x}-y\|^2.

        :param str solver: solver to use. If the physics are non-linear, the only available solver is `'gradient_descent'`.
            For linear operators, the options are `'CG'`, `'lsqr'`, `'BiCGStab'` and `'minres'` (see :func:`deepinv.optim.utils.least_squares` for more details).
        :param int max_iter: maximum number of iterations for the solver.
        :param float tol: relative tolerance for the solver, stopping when :math:`\|A(x) - y\| < \text{tol} \|y\|`.
        """

        if max_iter is not None:
            self.max_iter = max_iter
        if tol is not None:
            self.tol = tol
        self.solver = solver

    def A_vjp(self, x, v):
        r"""
        Computes the product between a vector :math:`v` and the Jacobian of the forward operator :math:`A` evaluated at :math:`x`, defined as:

        .. math::

            A_{vjp}(x, v) = \left. \frac{\partial A}{\partial x}  \right|_x^\top  v.

        By default, the Jacobian is computed using automatic differentiation.

        :param torch.Tensor x: signal/image.
        :param torch.Tensor v: vector.
        :return: (:class:`torch.Tensor`) the VJP product between :math:`v` and the Jacobian.
        """
        _, vjpfunc = torch.func.vjp(self.A, x)
        return vjpfunc(v)[0]

    def update(self, **kwargs):
        r"""
        Update the parameters of the physics: forward operator and noise model.

        :param dict kwargs: dictionary of parameters to update.
        """
        self.update_parameters(**kwargs)
        if hasattr(self.noise_model, "update_parameters"):
            self.noise_model.update_parameters(**kwargs)

    def update_parameters(self, **kwargs):
        r"""

        Update the parameters of the forward operator.

        :param dict kwargs: dictionary of parameters to update.
        """
        if kwargs:
            for key, value in kwargs.items():
                if (
                    value is not None
                    and hasattr(self, key)
                    and isinstance(value, torch.Tensor)
                ):
                    self.register_buffer(key, value)

    # NOTE: Physics instances can hold instances of torch.Generator as
    # (possibly nested) attributes and they cannot be copied using deepcopy
    # natively. For this reason, we manually copy them beforehand and populate
    # the copies using the memo parameter of deepcopy. For more details, see:
    # https://github.com/pytorch/pytorch/issues/43672
    # https://github.com/pytorch/pytorch/pull/49840
    # https://discuss.pytorch.org/t/deepcopy-typeerror-cant-pickle-torch-c-generator-objects/104464
    def clone(self):
        r"""
        Clone the forward operator by performing deepcopy to copy all attributes to new memory.

        This method should be favored to `copy.deepcopy` as it works even in
        the presence of `torch.Generator` objects. See `this issue
        <https://github.com/pytorch/pytorch/issues/43672>` for more details.
        """
        memo = {}

        # Traverse the object hierarchy graph of the forward operator
        traversal_queue = [self]
        seen = set()
        while traversal_queue:
            # 1. Get the next node to process
            node = traversal_queue.pop()

            # 2. Process the node
            if isinstance(node, torch.Generator):
                generator_device = node.device
                obj_clone = torch.Generator(generator_device)
                obj_clone.set_state(node.get_state())
                node_id = id(node)
                memo[node_id] = obj_clone

            # 3. Compute its neighbors (attributes and values for mapping objects)
            neighbors = []

            # NOTE: Attribute resolution can be dynamic and return new objects,
            # preventing the algorithm from terminating. To avoid that, we use
            # insepct.getattr_static. We don't use inspect.getmembers_static
            # because it was only introduced in Python 3.11 and we currently
            # support Python 3.9 onwards.
            for attr in dir(node):
                value = inspect.getattr_static(node, attr, default=None)
                if value is not None:
                    neighbors.append(value)

            # NOTE: It is necessary to include values for mapping objects for
            # the case of submodules which are stored as entries in a
            # dictionary instead of directly as attributes.
            if isinstance(node, collections.abc.Mapping):
                neighbors += list(node.values())

            # 4. Queue the unseen neighbors
            for neighbor in neighbors:
                child_id = id(neighbor)
                if child_id not in seen:
                    seen.add(child_id)
                    traversal_queue.append(neighbor)

        return copy.deepcopy(self, memo=memo)


class LinearPhysics(Physics):
    r"""
    Parent class for linear operators.

    It describes the linear forward measurement process of the form

    .. math::

        y = N(A(x))

    where :math:`x` is an image of :math:`n` pixels, :math:`y` is the measurements of size :math:`m`,
    :math:`A:\xset\mapsto \yset` is a deterministic linear mapping capturing the physics of the acquisition
    and :math:`N:\yset\mapsto \yset` is a stochastic mapping which characterizes the noise affecting
    the measurements.

    :param Callable A: forward operator function which maps an image to the observed measurements :math:`x\mapsto y`.
        It is recommended to normalize it to have unit norm.
    :param Callable A_adjoint: transpose of the forward operator, which should verify the adjointness test.

        .. note::

            A_adjoint can be generated automatically using the :func:`deepinv.physics.adjoint_function`
            method which relies on automatic differentiation, at the cost of a few extra computations per adjoint call.

    :param Callable noise_model: function that adds noise to the measurements :math:`N(z)`.
        See the noise module for some predefined functions.
    :param Callable sensor_model: function that incorporates any sensor non-linearities to the sensing process,
        such as quantization or saturation, defined as a function :math:`\eta(z)`, such that
        :math:`y=\eta\left(N(A(x))\right)`. By default, the sensor_model is set to the identity :math:`\eta(z)=z`.
    :param int max_iter: If the operator does not have a closed form pseudoinverse, the conjugate gradient algorithm
        is used for computing it, and this parameter fixes the maximum number of conjugate gradient iterations.
    :param float tol: If the operator does not have a closed form pseudoinverse, a least squares algorithm
        is used for computing it, and this parameter fixes the relative tolerance of the least squares algorithm.
    :param str solver: least squares solver to use. Choose between `'CG'`, `'lsqr'`, `'BiCGStab'` and `'minres'`. See :func:`deepinv.optim.utils.least_squares` for more details.

    |sep|

    :Examples:

        Blur operator with a basic averaging filter applied to a 32x32 black image with
        a single white pixel in the center:

        >>> from deepinv.physics.blur import Blur, Downsampling
        >>> x = torch.zeros((1, 1, 32, 32)) # Define black image of size 32x32
        >>> x[:, :, 16, 16] = 1 # Define one white pixel in the middle
        >>> w = torch.ones((1, 1, 3, 3)) / 9 # Basic 3x3 averaging filter
        >>> physics = Blur(filter=w)
        >>> y = physics(x)

        Linear operators can also be stacked. The measurements produced by the resulting
        model are :class:`deepinv.utils.TensorList` objects, where each entry corresponds to the
        measurements of the corresponding operator (see :ref:`physics_combining` for more information):

        >>> physics1 = Blur(filter=w)
        >>> physics2 = Downsampling(img_size=((1, 32, 32)), filter="gaussian", factor=4)
        >>> physics = physics1.stack(physics2)
        >>> y = physics(x)

        Linear operators can also be composed by multiplying them:

        >>> physics = physics1 * physics2
        >>> y = physics(x)

        Linear operators also come with an adjoint, a pseudoinverse, and proximal operators in a given norm:

        >>> from deepinv.loss.metric import PSNR
        >>> physics = Blur(filter=w, padding='circular')
        >>> y = physics(x) # Compute measurements
        >>> x_dagger = physics.A_dagger(y) # Compute linear pseudoinverse
        >>> x_prox = physics.prox_l2(torch.zeros_like(x), y, 1.) # Compute prox at x=0
        >>> PSNR()(x, x_prox) > PSNR()(x, y) # Should be closer to the original
        tensor([True])

        The adjoint can be generated automatically using the :func:`deepinv.physics.adjoint_function` method
        which relies on automatic differentiation, at the cost of a few extra computations per adjoint call:

        >>> from deepinv.physics import LinearPhysics, adjoint_function
        >>> A = lambda x: torch.roll(x, shifts=(1,1), dims=(2,3)) # Shift image by one pixel
        >>> physics = LinearPhysics(A=A, A_adjoint=adjoint_function(A, (4, 1, 5, 5)))
        >>> x = torch.randn((4, 1, 5, 5))
        >>> y = physics(x)
        >>> torch.allclose(physics.A_adjoint(y), x) # We have A^T(A(x)) = x
        True

    """

    def __init__(
        self,
        A=lambda x, **kwargs: x,
        A_adjoint=lambda x, **kwargs: x,
        noise_model=lambda x, **kwargs: x,
        sensor_model=lambda x: x,
        max_iter=50,
        tol=1e-4,
        solver="CG",
        **kwargs,
    ):
        super().__init__(
            A=A,
            noise_model=noise_model,
            sensor_model=sensor_model,
            max_iter=max_iter,
            solver=solver,
            tol=tol,
        )
        self.A_adj = A_adjoint

    def A_adjoint(self, y, **kwargs):
        r"""
        Computes transpose of the forward operator :math:`\tilde{x} = A^{\top}y`.
        If :math:`A` is linear, it should be the exact transpose of the forward matrix.

        .. note::

            If the problem is non-linear, there is not a well-defined transpose operation,
            but defining one can be useful for some reconstruction networks, such as :class:`deepinv.models.ArtifactRemoval`.

        :param torch.Tensor y: measurements.
        :param None, torch.Tensor params: optional additional parameters for the adjoint operator.
        :return: (:class:`torch.Tensor`) linear reconstruction :math:`\tilde{x} = A^{\top}y`.

        """
        return self.A_adj(y, **kwargs)

    def A_vjp(self, x, v):
        r"""
        Computes the product between a vector :math:`v` and the Jacobian of the forward operator :math:`A` evaluated at :math:`x`, defined as:

        .. math::

            A_{vjp}(x, v) = \left. \frac{\partial A}{\partial x}  \right|_x^\top  v = \conj{A} v.

        :param torch.Tensor x: signal/image.
        :param torch.Tensor v: vector.
        :return: (:class:`torch.Tensor`) the VJP product between :math:`v` and the Jacobian.
        """
        return self.A_adjoint(v)

    def A_A_adjoint(self, y, **kwargs):
        r"""
        A helper function that computes :math:`A A^{\top}y`.

        This function can speed up computation when :math:`A A^{\top}` is available in closed form.
        Otherwise it just calls :func:`deepinv.physics.Physics.A` and :func:`deepinv.physics.LinearPhysics.A_adjoint`.

        :param torch.Tensor y: measurement.
        :return: (:class:`torch.Tensor`) the product :math:`AA^{\top}y`.
        """
        return self.A(self.A_adjoint(y, **kwargs), **kwargs)

    def A_adjoint_A(self, x, **kwargs):
        r"""
        A helper function that computes :math:`A^{\top}Ax`.

        This function can speed up computation when :math:`A^{\top}A` is available in closed form.
        Otherwise it just cals :func:`deepinv.physics.Physics.A` and :func:`deepinv.physics.LinearPhysics.A_adjoint`.

        :param torch.Tensor x: signal/image.
        :return: (:class:`torch.Tensor`) the product :math:`A^{\top}Ax`.
        """
        return self.A_adjoint(self.A(x, **kwargs), **kwargs)

    def __mul__(self, other):
        r"""
        Concatenates two linear forward operators :math:`A = A_1 \circ A_2` via the * operation

        The resulting linear operator keeps the noise and sensor models of :math:`A_1`.

        :param deepinv.physics.LinearPhysics other: Physics operator :math:`A_2`
        :return: (:class:`deepinv.physics.LinearPhysics`) concatenated operator

        """
        return compose(other, self, max_iter=self.max_iter, tol=self.tol)

    def stack(self, other):
        r"""
        Stacks forward operators :math:`A = \begin{bmatrix} A_1 \\ A_2 \end{bmatrix}`.

        The measurements produced by the resulting model are :class:`deepinv.utils.TensorList` objects, where
        each entry corresponds to the measurements of the corresponding operator.

        .. note::

            When using the ``stack`` operator between two noise objects, the operation will retain only the second
            noise.

        See :ref:`physics_combining` for more information.

        :param deepinv.physics.Physics other: Physics operator :math:`A_2`
        :return: (:class:`deepinv.physics.StackedPhysics`) stacked operator

        """
        return stack(self, other)

    def compute_norm(self, x0, max_iter=100, tol=1e-3, verbose=True, **kwargs):
        r"""
        Computes the spectral :math:`\ell_2` norm (Lipschitz constant) of the operator

        :math:`A^{\top}A`, i.e., :math:`\|A^{\top}A\|`.

        using the `power method <https://en.wikipedia.org/wiki/Power_iteration>`_.

        :param torch.Tensor x0: initialisation point of the algorithm
        :param int max_iter: maximum number of iterations
        :param float tol: relative variation criterion for convergence
        :param bool verbose: print information

        :returns z: (float) spectral norm of :math:`\conj{A} A`, i.e., :math:`\|\conj{A} A\|`.
        """
        x = torch.randn_like(x0)
        x /= torch.norm(x)
        zold = torch.zeros_like(x)
        for it in range(max_iter):
            y = self.A(x, **kwargs)
            y = self.A_adjoint(y, **kwargs)
            z = torch.matmul(x.conj().reshape(-1), y.reshape(-1)) / torch.norm(x) ** 2

            rel_var = torch.norm(z - zold)
            if rel_var < tol and verbose:
                print(
                    f"Power iteration converged at iteration {it}, value={z.item():.2f}"
                )
                break
            zold = z
            x = y / torch.norm(y)

        return z.real

    def adjointness_test(self, u, **kwargs):
        r"""
        Numerically check that :math:`A^{\top}` is indeed the adjoint of :math:`A`.

        :param torch.Tensor u: initialisation point of the adjointness test method

        :return: (float) a quantity that should be theoretically 0. In practice, it should be of the order of the chosen dtype precision (i.e. single or double).

        """
        u_in = u  # .type(self.dtype)
        Au = self.A(u_in, **kwargs)

        if isinstance(Au, tuple) or isinstance(Au, list):
            V = [randn_like(au) for au in Au]
            Atv = self.A_adjoint(V, **kwargs)
            s1 = 0
            for au, v in zip(Au, V):
                s1 += (v.conj() * au).flatten().sum()

        else:
            v = randn_like(Au)
            Atv = self.A_adjoint(v, **kwargs)

            s1 = (v.conj() * Au).flatten().sum()

        s2 = (Atv * u_in.conj()).flatten().sum()

        return s1.conj() - s2

    def condition_number(self, x, max_iter=500, tol=1e-6, verbose=False, **kwargs):
        r"""
        Computes an approximation of the condition number of the linear operator :math:`A`.

        Uses the LSQR algorithm, see :func:`deepinv.optim.utils.lsqr` for more details.

        :param torch.Tensor x: Any input tensor (e.g. random)
        :param int max_iter: maximum number of iterations
        :param float tol: relative variation criterion for convergence
        :param bool verbose: print information
        :return: (:class:`torch.Tensor`) condition number of the operator
        """
        y = self.A(x, **kwargs)
        _, cond = lsqr(
            self.A,
            self.A_adjoint,
            y,
            max_iter=max_iter,
            verbose=verbose,
            tol=tol,
            parallel_dim=None,
            **kwargs,
        )

        return cond

    def prox_l2(
        self, z, y, gamma, solver="CG", max_iter=None, tol=None, verbose=False, **kwargs
    ):
        r"""
        Computes proximal operator of :math:`f(x) = \frac{1}{2}\|Ax-y\|^2`, i.e.,

        .. math::

            \underset{x}{\arg\min} \; \frac{\gamma}{2}\|Ax-y\|^2 + \frac{1}{2}\|x-z\|^2

        :param torch.Tensor y: measurements tensor
        :param torch.Tensor z: signal tensor
        :param float gamma: hyperparameter of the proximal operator
        :return: (:class:`torch.Tensor`) estimated signal tensor

        """
        if max_iter is not None:
            self.max_iter = max_iter
        if tol is not None:
            self.tol = tol
        if solver is not None:
            self.solver = solver

        return least_squares(
            self.A,
            self.A_adjoint,
            y,
            solver=solver,
            gamma=gamma,
            verbose=verbose,
            init=z,
            z=z,
            parallel_dim=[0],
            ATA=self.A_adjoint_A,
            AAT=self.A_A_adjoint,
            max_iter=self.max_iter,
            tol=self.tol,
            **kwargs,
        )

    def A_dagger(
        self, y, solver="CG", max_iter=None, tol=None, verbose=False, **kwargs
    ):
        r"""
        Computes the solution in :math:`x` to :math:`y = Ax` using a least squares solver.

        This function can be overwritten by a more efficient pseudoinverse in cases where closed form formulas exist.

        :param torch.Tensor y: a measurement :math:`y` to reconstruct via the pseudoinverse.
        :param str solver: least squares solver to use. Choose between 'CG', 'lsqr' and 'BiCGStab'. See :func:`deepinv.optim.utils.least_squares` for more details.
        :return: (:class:`torch.Tensor`) The reconstructed image :math:`x`.

        """
        if max_iter is not None:
            self.max_iter = max_iter
        if tol is not None:
            self.tol = tol
        if solver is not None:
            self.solver = solver

        return least_squares(
            self.A,
            self.A_adjoint,
            y,
            parallel_dim=[0],
            AAT=self.A_A_adjoint,
            verbose=verbose,
            ATA=self.A_adjoint_A,
            max_iter=self.max_iter,
            tol=self.tol,
            solver=self.solver,
            **kwargs,
        )


class ComposedPhysics(Physics):
    r"""
    Composes multiple physics operators into a single operator.

    The measurements produced by the resulting model are defined as

    .. math::

        \noise{\forw{x}} = N_k(A_k(\dots A_2(A_1(x))))

    where :math:`A_i(\cdot)` is the ith physics operator and :math:`N_k(\cdot)` is the noise of the last operator.

    :param list[deepinv.physics.Physics] *physics: list of physics to compose.
    """

    def __init__(self, *physics: Physics, device=None, **kwargs):
        super().__init__()

        self.physics_list = nn.ModuleList([])
        for physics_item in physics:
            self.physics_list.extend(
                [physics_item]
                if not isinstance(physics_item, ComposedPhysics)
                else physics_item.physics_list
            )
        self.noise_model = physics[-1].noise_model
        self.sensor_model = physics[-1].sensor_model
        self.to(device)

    def A(self, x: Tensor, **kwargs) -> Tensor:
        r"""
        Computes forward of composed operator

        .. math::

            y = A_k(\dots(A_1(x)))

        :param torch.Tensor x: signal/image
        :return: measurements
        """
        for physics in self.physics_list:
            x = physics.A(x, **kwargs)
        return x

    def update_parameters(self, **kwargs):
        r"""
        Updates the parameters of each operator in the composed operator.

        :param dict kwargs: dictionary of parameters to update.
        """
        for physics in self.physics_list:
            physics.update_parameters(**kwargs)

    def __str__(self):
        return (
            "ComposedPhysics("
            + "\n".join([f"{p}" for p in reversed(self.physics_list)])
            + ")"
        )

    def __repr__(self):
        return self.__str__()

    def __getitem__(self, item):
        r"""
        Returns the physics operator at index `item`.

        :param int item: index of the physics operator
        """
        return self.physics_list[item]


class ComposedLinearPhysics(ComposedPhysics, LinearPhysics):
    r"""
    Composes multiple linear physics operators into a single operator.

    The measurements produced by the resulting model are defined as

    .. math::

        \noise{\forw{x}} = N_k(A_k \dots A_2(A_1(x)))

    where :math:`A_i(\cdot)` is the i-th physics operator and :math:`N_k(\cdot)` is the noise of the last operator.

    :param list[deepinv.physics.Physics] *physics: list of physics operators to compose.
    """

    def __init__(self, *physics: Physics, **kwargs):
        super().__init__(*physics, **kwargs)

    def A_adjoint(self, y: Tensor, **kwargs) -> Tensor:
        r"""
        Computes adjoint of composed operator

        .. math::

            x = A_1^{\top} A_2^{\top} \dots A_k^{\top} y

        :param torch.Tensor y: measurements
        :return: signal/image
        """
        for physics in reversed(self.physics_list):
            y = physics.A_adjoint(y, **kwargs)
        return y


def compose(*physics: Union[Physics, LinearPhysics], **kwargs):
    r"""
    Composes multiple forward operators :math:`A = A_1\circ A_2\circ \dots \circ A_n`.

    The measurements produced by the resulting model are :class:`deepinv.utils.TensorList` objects, where
    each entry corresponds to the measurements of the corresponding operator.

    :param deepinv.physics.Physics physics: Physics operators :math:`A_i` to be composed.
    """
    if any(isinstance(phys, DecomposablePhysics) for phys in physics):
        warnings.warn(
            "At least one input physics is a DecomposablePhysics, but resulting physics will not be decomposable. `A_dagger` and `prox_l2` will fall back to approximate methods, which may impact performance."
        )

    if all(isinstance(phys, LinearPhysics) for phys in physics):
        return ComposedLinearPhysics(*physics, **kwargs)
    else:
        return ComposedPhysics(*physics, **kwargs)


class DecomposablePhysics(LinearPhysics):
    r"""
    Parent class for linear operators with SVD decomposition.

    The singular value decomposition is expressed as

    .. math::

        A = U\text{diag}(s)V^{\top} \in \mathbb{R}^{m\times n}

    where :math:`U\in\mathbb{C}^{n\times n}` and :math:`V\in\mathbb{C}^{m\times m}`
    are orthonormal linear transformations and :math:`s\in\mathbb{R}_{+}^{n}` are the singular values.

    :param Callable U: orthonormal transformation
    :param Callable U_adjoint: transpose of U
    :param Callable V: orthonormal transformation
    :param Callable V_adjoint: transpose of V
    :param torch.nn.parameter.Parameter, float params: Singular values of the transform

    |sep|

    :Examples:

        Recreation of the Inpainting operator using the DecomposablePhysics class:

        >>> from deepinv.physics import DecomposablePhysics
        >>> seed = torch.manual_seed(0)  # Random seed for reproducibility
        >>> img_size = (1, 1, 3, 3)  # Input size
        >>> mask = torch.tensor([[1, 0, 1], [1, 0, 1], [1, 0, 1]])  # Binary mask
        >>> U = lambda x: x  # U is the identity operation
        >>> U_adjoint = lambda x: x  # U_adjoint is the identity operation
        >>> V = lambda x: x  # V is the identity operation
        >>> V_adjoint = lambda x: x  # V_adjoint is the identity operation
        >>> mask_svd = mask.float().unsqueeze(0).unsqueeze(0)  # Convert the mask to torch.Tensor and adjust its dimensions
        >>> physics = DecomposablePhysics(U=U, U_adjoint=U_adjoint, V=V, V_adjoint=V_adjoint, mask=mask_svd)

        Apply the operator to a random tensor:

        >>> x = torch.randn(img_size)
        >>> with torch.no_grad():
        ...     physics.A(x)  # Apply the masking
        tensor([[[[ 1.5410, -0.0000, -2.1788],
                  [ 0.5684, -0.0000, -1.3986],
                  [ 0.4033,  0.0000, -0.7193]]]])

    """

    def __init__(
        self,
        U=lambda x: x,
        U_adjoint=lambda x: x,
        V=lambda x: x,
        V_adjoint=lambda x: x,
        mask=1.0,
        **kwargs,
    ):
        super().__init__(**kwargs)
        self._V = V
        self._U = U
        self._U_adjoint = U_adjoint
        self._V_adjoint = V_adjoint
        mask = torch.tensor(mask) if not isinstance(mask, torch.Tensor) else mask
        self.register_buffer("mask", mask)

    def A(self, x, mask=None, **kwargs) -> Tensor:
        r"""
        Applies the forward operator :math:`y = A(x)`.

        If a mask/singular values is provided, it is used to apply the forward operator,
        and also stored as the current mask/singular values.

        :param torch.Tensor x: input tensor
        :param torch.nn.parameter.Parameter, float mask: singular values.
        :return: output tensor

        """

        self.update_parameters(mask=mask, **kwargs)

        return self.U(self.mask * self.V_adjoint(x))

    def A_adjoint(self, y, mask=None, **kwargs) -> Tensor:
        r"""
        Computes the adjoint of the forward operator :math:`\tilde{x} = A^{\top}y`.

        If a mask/singular values is provided, it is used to apply the adjoint operator,
        and also stored as the current mask/singular values.

        :param torch.Tensor y: input tensor
        :param torch.nn.parameter.Parameter, float mask: singular values.
        :return: output tensor
        """

        self.update_parameters(mask=mask, **kwargs)

        if isinstance(self.mask, float):
            mask = self.mask
        else:
            mask = torch.conj(self.mask)

        return self.V(mask * self.U_adjoint(y))

    def A_A_adjoint(self, y, mask=None, **kwargs):
        r"""
        A helper function that computes :math:`A A^{\top}y`.

        Using the SVD decomposition, we have :math:`A A^{\top} = U\text{diag}(s^2)U^{\top}`.

        :param torch.Tensor y: measurement.
        :return: (:class:`torch.Tensor`) the product :math:`AA^{\top}y`.
        """
        self.update_parameters(mask=mask, **kwargs)
        return self.U(self.mask.conj() * self.mask * self.U_adjoint(y))

    def A_adjoint_A(self, x, mask=None, **kwargs):
        r"""
        A helper function that computes :math:`A^{\top} A x`.

        Using the SVD decomposition, we have :math:`A^{\top}A = V\text{diag}(s^2)V^{\top}`.

        :param torch.Tensor x: signal/image.
        :return: (:class:`torch.Tensor`) the product :math:`A^{\top}Ax`.
        """
        self.update_parameters(mask=mask, **kwargs)
        return self.V(self.mask.conj() * self.mask * self.V_adjoint(x))

    def U(self, x):
        r"""
        Applies the :math:`U` operator of the SVD decomposition.

        .. note::

            This method should be overwritten by the user to define its custom `DecomposablePhysics` operator.

        :param torch.Tensor x: input tensor
        """
        return self._U(x)

    def V(self, x):
        r"""
        Applies the :math:`V` operator of the SVD decomposition.

        .. note::

            This method should be overwritten by the user to define its custom `DecomposablePhysics` operator.

        :param torch.Tensor x: input tensor
        """
        return self._V(x)

    def U_adjoint(self, x):
        r"""
        Applies the :math:`U^{\top}` operator of the SVD decomposition.

        .. note::

            This method should be overwritten by the user to define its custom `DecomposablePhysics` operator.

        :param torch.Tensor x: input tensor
        """
        return self._U_adjoint(x)

    def V_adjoint(self, x):
        r"""
        Applies the :math:`V^{\top}` operator of the SVD decomposition.

        .. note::

            This method should be overwritten by the user to define its custom `DecomposablePhysics` operator.

        :param torch.Tensor x: input tensor
        """
        return self._V_adjoint(x)

    def prox_l2(self, z, y, gamma, **kwargs):
        r"""
        Computes proximal operator of :math:`f(x)=\frac{\gamma}{2}\|Ax-y\|^2`
        in an efficient manner leveraging the singular vector decomposition.

        :param torch.Tensor, float z: signal tensor
        :param torch.Tensor y: measurements tensor
        :param float gamma: hyperparameter :math:`\gamma` of the proximal operator
        :return: (:class:`torch.Tensor`) estimated signal tensor

        """
        b = self.A_adjoint(y) + 1 / gamma * z
        if isinstance(self.mask, float):
            scaling = self.mask**2 + 1 / gamma
        else:
            if (
                isinstance(gamma, torch.Tensor) and gamma.dim() < self.mask.dim()
            ):  # may be the case when mask is fft related
                gamma = gamma[(...,) + (None,) * (self.mask.dim() - gamma.dim())]
            scaling = torch.conj(self.mask) * self.mask + 1 / gamma
        x = self.V(self.V_adjoint(b) / scaling)
        return x

    def A_dagger(self, y, mask=None, **kwargs):
        r"""
        Computes :math:`A^{\dagger}y = x` in an efficient manner leveraging the singular vector decomposition.

        :param torch.Tensor y: a measurement :math:`y` to reconstruct via the pseudoinverse.
        :return: (:class:`torch.Tensor`) The reconstructed image :math:`x`.

        """
        self.update_parameters(mask=mask, **kwargs)

        # avoid division by singular value = 0
        if not isinstance(self.mask, float):
            mask = torch.zeros_like(self.mask)
            mask[self.mask > 1e-5] = 1 / self.mask[self.mask > 1e-5]
        else:
            mask = 1 / self.mask

        return self.V(self.U_adjoint(y) * mask)


class Denoising(DecomposablePhysics):
    r"""

    Forward operator for denoising problems.

    The linear operator is just the identity mapping :math:`A(x)=x`

    :param torch.nn.Module noise: noise distribution, e.g., :class:`deepinv.physics.GaussianNoise`, or a user-defined torch.nn.Module.

    |sep|

    :Examples:

        Denoising operator with Gaussian noise with standard deviation 0.1:

        >>> from deepinv.physics import Denoising, GaussianNoise
        >>> seed = torch.manual_seed(0) # Random seed for reproducibility
        >>> x = 0.5*torch.randn(1, 1, 3, 3) # Define random 3x3 image
        >>> physics = Denoising(GaussianNoise(sigma=0.1))
        >>> with torch.no_grad():
        ...     physics(x)
        tensor([[[[ 0.7302, -0.2064, -1.0712],
                  [ 0.1985, -0.4322, -0.8064],
                  [ 0.2139,  0.3624, -0.3223]]]])

    """

    def __init__(self, noise_model=GaussianNoise(sigma=0.1), **kwargs):
        super().__init__(noise_model=noise_model, **kwargs)


def adjoint_function(A, input_size, device="cpu", dtype=torch.float):
    r"""
    Provides the adjoint function of a linear operator :math:`A`, i.e., :math:`A^{\top}`.


    The generated function can be simply called as ``A_adjoint(y)``, for example:

    >>> import torch
    >>> from deepinv.physics.forward import adjoint_function
    >>> A = lambda x: torch.roll(x, shifts=(1,1), dims=(2,3)) # shift image by one pixel
    >>> x = torch.randn((4, 1, 5, 5))
    >>> y = A(x)
    >>> A_adjoint = adjoint_function(A, (4, 1, 5, 5))
    >>> torch.allclose(A_adjoint(y), x) # we have A^T(A(x)) = x
    True


    :param Callable A: linear operator :math:`A`.
    :param tuple input_size: size of the input tensor e.g. (B, C, H, W).
        The first dimension, i.e. batch size, should be equal or lower than the batch size B
        of the input tensor to the adjoint operator.
    :param str device: device where the adjoint operator is computed.
    :return: (Callable) function that computes the adjoint of :math:`A`.

    """
    x = torch.ones(input_size, device=device, dtype=dtype)
    (_, vjpfunc) = torch.func.vjp(A, x)
    batches = x.size()[0]

    # NOTE: In certain cases A(x) can't be automatically differentiated
    # infinitely many times wrt x. In that case, the adjoint of A computed
    # using automatic differentiation might not be automatically differentiable
    # either. We avoid this problem by using the involutive property of the
    # adjoint operator, i.e.,  (A^\top)^\top = A, and we specifically define
    # the adjoint of the adjoint as the original linear operator A. For more
    # details, see https://github.com/deepinv/deepinv/issues/511
    class Adjoint(torch.autograd.Function):
        @staticmethod
        def forward(y):
            if y.size()[0] < batches:
                y2 = torch.zeros(
                    (batches,) + y.shape[1:], device=y.device, dtype=y.dtype
                )
                y2[: y.size()[0], ...] = y
                return vjpfunc(y2)[0][: y.size()[0], ...]
            elif y.size()[0] > batches:
                raise ValueError(
                    "Batch size of A_adjoint input is larger than expected"
                )
            else:
                return vjpfunc(y)[0]

        @staticmethod
        def setup_context(ctx, inputs, outputs):
            pass

        @staticmethod
        def backward(ctx, grad_output):
            return A(grad_output)

    return Adjoint.apply


def stack(*physics: Union[Physics, LinearPhysics]):
    r"""
    Stacks multiple forward operators :math:`A = \begin{bmatrix} A_1(x) \\ A_2(x) \\ \vdots \\ A_n(x) \end{bmatrix}`.

    The measurements produced by the resulting model are :class:`deepinv.utils.TensorList` objects, where
    each entry corresponds to the measurements of the corresponding operator.

    :param deepinv.physics.Physics physics: Physics operators :math:`A_i` to be stacked.
    """
    if all(isinstance(phys, LinearPhysics) for phys in physics):
        return StackedLinearPhysics(physics)
    else:
        return StackedPhysics(physics)


class StackedPhysics(Physics):
    r"""
    Stacks multiple physics operators into a single operator.

    The measurements produced by the resulting model are :class:`deepinv.utils.TensorList` objects, where
    each entry corresponds to the measurements of the corresponding operator.

    See :ref:`physics_combining` for more information.

    :param list[deepinv.physics.Physics] physics_list: list of physics operators to stack.
    """

    def __init__(self, physics_list: list[Physics], **kwargs):
        super(StackedPhysics, self).__init__()

        self.physics_list = []
        for physics in physics_list:
            self.physics_list.extend(
                [physics]
                if not isinstance(physics, StackedPhysics)
                else physics.physics_list
            )

    def A(self, x: Tensor, **kwargs) -> TensorList:
        r"""
        Computes forward of stacked operator

        .. math::

            y = \begin{bmatrix} A_1(x) \\ A_2(x) \\ \vdots \\ A_n(x) \end{bmatrix}

        :param torch.Tensor x: signal/image
        :return: measurements
        """
        return TensorList([physics.A(x, **kwargs) for physics in self.physics_list])

    def __str__(self):
        return "StackedPhysics(" + "\n".join([f"{p}" for p in self.physics_list]) + ")"

    def __repr__(self):
        return self.__str__()

    def __getitem__(self, item):
        r"""
        Returns the physics operator at index `item`.

        :param int item: index of the physics operator
        """
        return self.physics_list[item]

    def sensor(self, y: TensorList, **kwargs) -> TensorList:
        r"""
        Applies sensor non-linearities to the measurements per physics operator
        in the stacked operator.

        :param deepinv.utils.TensorList y: measurements
        :return: measurements
        """
        for i, physics in enumerate(self.physics_list):
            y[i] = physics.sensor(y[i], **kwargs)
        return y

    def __len__(self):
        r"""
        Returns the number of physics operators in the stacked operator

        """
        return len(self.physics_list)

    def noise(self, y: TensorList, **kwargs) -> TensorList:
        r"""
        Applies noise to the measurements per physics operator in the stacked operator.

        :param deepinv.utils.TensorList y: measurements
        :return: noisy measurements
        """
        for i, physics in enumerate(self.physics_list):
            y[i] = physics.noise(y[i], **kwargs)
        return y

    def set_noise_model(self, noise_model, item=0):
        r"""
        Sets the noise model for the physics operator at index `item`.

        :param Callable, deepinv.physics.NoiseModel noise_model: noise model for the physics operator.
        :param int item: index of the physics operator
        """
        self.physics_list[item].set_noise_model(noise_model)

    def update_parameters(self, **kwargs):
        r"""
        Updates the parameters of the stacked operator.

        :param dict kwargs: dictionary of parameters to update.
        """
        for physics in self.physics_list:
            physics.update_parameters(**kwargs)


class StackedLinearPhysics(StackedPhysics, LinearPhysics):
    r"""
    Stacks multiple linear physics operators into a single operator.

    The measurements produced by the resulting model are :class:`deepinv.utils.TensorList` objects, where
    each entry corresponds to the measurements of the corresponding operator.

    See :ref:`physics_combining` for more information.

    :param list[deepinv.physics.Physics] physics_list: list of physics operators to stack.
    :param str reduction: how to combine tensorlist outputs of adjoint operators into single
        adjoint output. Choose between ``sum``, ``mean`` or ``None``.
    """

    def __init__(self, physics_list, reduction="sum", **kwargs):
        super(StackedLinearPhysics, self).__init__(physics_list, **kwargs)
        if reduction == "sum":
            self.reduction = sum
        elif reduction == "mean":
            self.reduction = lambda x: sum(x) / len(x)
        elif reduction in ("none", None):
            self.reduction = lambda x: x
        else:
            raise ValueError("reduction must be either sum, mean or none.")

    def A_adjoint(self, y: TensorList, **kwargs) -> torch.Tensor:
        r"""
        Computes the adjoint of the stacked operator, defined as

        .. math::

            A^{\top}y = \sum_{i=1}^{n} A_i^{\top}y_i.

        :param deepinv.utils.TensorList y: measurements
        """
        return self.reduction(
            [
                physics.A_adjoint(y[i], **kwargs)
                for i, physics in enumerate(self.physics_list)
            ]
        )<|MERGE_RESOLUTION|>--- conflicted
+++ resolved
@@ -1,12 +1,9 @@
 from __future__ import annotations
 from typing import Union
-<<<<<<< HEAD
-=======
 import copy
 import inspect
 import itertools
 import collections.abc
->>>>>>> 99379cfd
 
 import torch
 from torch import Tensor
