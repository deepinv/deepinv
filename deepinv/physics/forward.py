from typing import Union

import torch
from torch import Tensor
from deepinv.physics.noise import GaussianNoise
from deepinv.utils.tensorlist import randn_like, TensorList
from deepinv.optim.utils import least_squares, lsqr


class Physics(torch.nn.Module):  # parent class for forward models
    r"""
    Parent class for forward operators

    It describes the general forward measurement process

    .. math::

        y = N(A(x))

    where :math:`x` is an image of :math:`n` pixels, :math:`y` is the measurements of size :math:`m`,
    :math:`A:\xset\mapsto \yset` is a deterministic mapping capturing the physics of the acquisition
    and :math:`N:\yset\mapsto \yset` is a stochastic mapping which characterizes the noise affecting
    the measurements.

    :param Callable A: forward operator function which maps an image to the observed measurements :math:`x\mapsto y`.
    :param deepinv.physics.NoiseModel, Callable noise_model: function that adds noise to the measurements :math:`N(z)`.
        See the noise module for some predefined functions.
    :param Callable sensor_model: function that incorporates any sensor non-linearities to the sensing process,
        such as quantization or saturation, defined as a function :math:`\eta(z)`, such that
        :math:`y=\eta\left(N(A(x))\right)`. By default, the `sensor_model` is set to the identity :math:`\eta(z)=z`.
    :param int max_iter: If the operator does not have a closed form pseudoinverse, the gradient descent algorithm
        is used for computing it, and this parameter fixes the maximum number of gradient descent iterations.
    :param float tol: If the operator does not have a closed form pseudoinverse, the gradient descent algorithm
        is used for computing it, and this parameter fixes the absolute tolerance of the gradient descent algorithm.
    :param str solver: least squares solver to use. Only gradient descent is available for non-linear operators.
    """

    def __init__(
        self,
        A=lambda x, **kwargs: x,
        noise_model=lambda x, **kwargs: x,
        sensor_model=lambda x: x,
        solver="gradient_descent",
        max_iter=50,
        tol=1e-4,
    ):
        super().__init__()
        self.noise_model = noise_model
        self.sensor_model = sensor_model
        self.forw = A
        self.SVD = False  # flag indicating SVD available
        self.max_iter = max_iter
        self.tol = tol
        self.solver = solver

    def __mul__(self, other):  #  physics3 = physics1 \circ physics2
        r"""
        Concatenates two forward operators :math:`A = A_1\circ A_2` via the mul operation

        The resulting operator keeps the noise and sensor models of :math:`A_1`.

        :param deepinv.physics.Physics other: Physics operator :math:`A_2`
        :return: (:class:`deepinv.physics.Physics`) concatenated operator

        """
        A = lambda x: self.A(other.A(x))  # (A' = A_1 A_2)
        noise = self.noise_model
        sensor = self.sensor_model
        return Physics(
            A=A,
            noise_model=noise,
            sensor_model=sensor,
            max_iter=self.max_iter,
            tol=self.tol,
        )

    def stack(self, other):
        r"""
        Stacks two forward operators :math:`A(x) = \begin{bmatrix} A_1(x) \\ A_2(x) \end{bmatrix}`

        The measurements produced by the resulting model are :class:`deepinv.utils.TensorList` objects, where
        each entry corresponds to the measurements of the corresponding operator.

        Returns a :class:`deepinv.physics.StackedPhysics` object.

        See :ref:`physics_combining` for more information.

        :param deepinv.physics.Physics other: Physics operator :math:`A_2`
        :return: (:class:`deepinv.physics.StackedPhysics`) stacked operator

        """
        return stack(self, other)

    def forward(self, x, **kwargs):
        r"""
        Computes forward operator

        .. math::

                y = N(A(x), \sigma)


        :param torch.Tensor, list[torch.Tensor] x: signal/image
        :return: (:class:`torch.Tensor`) noisy measurements

        """
        return self.sensor(self.noise(self.A(x, **kwargs), **kwargs))

    def A(self, x, **kwargs):
        r"""
        Computes forward operator :math:`y = A(x)` (without noise and/or sensor non-linearities)

        :param torch.Tensor,list[torch.Tensor] x: signal/image
        :return: (:class:`torch.Tensor`) clean measurements

        """
        return self.forw(x, **kwargs)

    def sensor(self, x):
        r"""
        Computes sensor non-linearities :math:`y = \eta(y)`

        :param torch.Tensor,list[torch.Tensor] x: signal/image
        :return: (:class:`torch.Tensor`) clean measurements
        """
        return self.sensor_model(x)

    def set_noise_model(self, noise_model, **kwargs):
        r"""
        Sets the noise model

        :param Callable noise_model: noise model
        """
        self.noise_model = noise_model

    def noise(self, x, **kwargs) -> Tensor:
        r"""
        Incorporates noise into the measurements :math:`\tilde{y} = N(y)`

        :param torch.Tensor x:  clean measurements
        :param None, float noise_level: optional noise level parameter
        :return: noisy measurements

        """

        return self.noise_model(x, **kwargs)

    def A_dagger(self, y, x_init=None):
        r"""
        Computes an inverse as:

        .. math::

            x^* \in \underset{x}{\arg\min} \quad \|\forw{x}-y\|^2.

        This function uses gradient descent to find the inverse. It can be overwritten by a more efficient pseudoinverse in cases where closed form formulas exist.

        :param torch.Tensor y: a measurement :math:`y` to reconstruct via the pseudoinverse.
        :param torch.Tensor x_init: initial guess for the reconstruction.
        :return: (:class:`torch.Tensor`) The reconstructed image :math:`x`.

        """

        if self.solver == "gradient_descent":
            if x_init is None:
                x_init = self.A_adjoint(y)

            x = x_init

            lr = 1e-1
            loss = torch.nn.MSELoss()
            for _ in range(self.max_iter):
                x = x - lr * self.A_vjp(x, self.A(x) - y)
                err = loss(self.A(x), y)
                if err < self.tol:
                    break
        else:
            raise NotImplementedError(
                f"Solver {self.solver} not implemented for A_dagger"
            )

        return x.clone()

    def set_ls_solver(self, solver, max_iter=None, tol=None):
        r"""
        Change default solver for computing the least squares solution:

        .. math::

            x^* \in \underset{x}{\arg\min} \quad \|\forw{x}-y\|^2.

        :param str solver: solver to use. If the physics are non-linear, the only available solver is `'gradient_descent'`.
            For linear operators, the options are `'CG'`, `'lsqr'`, `'BiCGStab'` and `'minres'` (see :func:`deepinv.optim.utils.least_squares` for more details).
        :param int max_iter: maximum number of iterations for the solver.
        :param float tol: relative tolerance for the solver, stopping when :math:`\|A(x) - y\| < \text{tol} \|y\|`.
        """

        if max_iter is not None:
            self.max_iter = max_iter
        if tol is not None:
            self.tol = tol
        self.solver = solver

    def A_vjp(self, x, v):
        r"""
        Computes the product between a vector :math:`v` and the Jacobian of the forward operator :math:`A` evaluated at :math:`x`, defined as:

        .. math::

            A_{vjp}(x, v) = \left. \frac{\partial A}{\partial x}  \right|_x^\top  v.

        By default, the Jacobian is computed using automatic differentiation.

        :param torch.Tensor x: signal/image.
        :param torch.Tensor v: vector.
        :return: (:class:`torch.Tensor`) the VJP product between :math:`v` and the Jacobian.
        """
        _, vjpfunc = torch.func.vjp(self.A, x)
        return vjpfunc(v)[0]

    def update_parameters(self, **kwargs):
        r"""
        Updates the parameters of the operator.

        """
        for key, value in kwargs.items():
            if (
                value is not None
                and hasattr(self, key)
                and isinstance(value, torch.Tensor)
            ):
                setattr(self, key, torch.nn.Parameter(value, requires_grad=False))

    def update(self, **kwargs):
        r"""
        Update the parameters of the forward operator.

        :param dict kwargs: dictionary of parameters to update.
        """
<<<<<<< HEAD
        if hasattr(self, "update_parameters"):
            self.update_parameters(**kwargs)
=======
        self.update_parameters(**kwargs)
>>>>>>> b43c9cc1

        # if self.noise_model is not None:
        # check if noise model has a method named update_parameters
        if hasattr(self.noise_model, "update_parameters"):
            self.noise_model.update_parameters(**kwargs)


class LinearPhysics(Physics):
    r"""
    Parent class for linear operators.

    It describes the linear forward measurement process of the form

    .. math::

        y = N(A(x))

    where :math:`x` is an image of :math:`n` pixels, :math:`y` is the measurements of size :math:`m`,
    :math:`A:\xset\mapsto \yset` is a deterministic linear mapping capturing the physics of the acquisition
    and :math:`N:\yset\mapsto \yset` is a stochastic mapping which characterizes the noise affecting
    the measurements.

    :param Callable A: forward operator function which maps an image to the observed measurements :math:`x\mapsto y`.
        It is recommended to normalize it to have unit norm.
    :param Callable A_adjoint: transpose of the forward operator, which should verify the adjointness test.

        .. note::

            A_adjoint can be generated automatically using the :func:`deepinv.physics.adjoint_function`
            method which relies on automatic differentiation, at the cost of a few extra computations per adjoint call.

    :param Callable noise_model: function that adds noise to the measurements :math:`N(z)`.
        See the noise module for some predefined functions.
    :param Callable sensor_model: function that incorporates any sensor non-linearities to the sensing process,
        such as quantization or saturation, defined as a function :math:`\eta(z)`, such that
        :math:`y=\eta\left(N(A(x))\right)`. By default, the sensor_model is set to the identity :math:`\eta(z)=z`.
    :param int max_iter: If the operator does not have a closed form pseudoinverse, the conjugate gradient algorithm
        is used for computing it, and this parameter fixes the maximum number of conjugate gradient iterations.
    :param float tol: If the operator does not have a closed form pseudoinverse, a least squares algorithm
        is used for computing it, and this parameter fixes the relative tolerance of the least squares algorithm.
    :param str solver: least squares solver to use. Choose between `'CG'`, `'lsqr'`, `'BiCGStab'` and `'minres'`. See :func:`deepinv.optim.utils.least_squares` for more details.

    |sep|

    :Examples:

        Blur operator with a basic averaging filter applied to a 32x32 black image with
        a single white pixel in the center:

        >>> from deepinv.physics.blur import Blur, Downsampling
        >>> x = torch.zeros((1, 1, 32, 32)) # Define black image of size 32x32
        >>> x[:, :, 16, 16] = 1 # Define one white pixel in the middle
        >>> w = torch.ones((1, 1, 3, 3)) / 9 # Basic 3x3 averaging filter
        >>> physics = Blur(filter=w)
        >>> y = physics(x)

        Linear operators can also be stacked. The measurements produced by the resulting
        model are :class:`deepinv.utils.TensorList` objects, where each entry corresponds to the
        measurements of the corresponding operator (see :ref:`physics_combining` for more information):

        >>> physics1 = Blur(filter=w)
        >>> physics2 = Downsampling(img_size=((1, 32, 32)), filter="gaussian", factor=4)
        >>> physics = physics1.stack(physics2)
        >>> y = physics(x)

        Linear operators can also be composed by multiplying them:

        >>> physics = physics1 * physics2
        >>> y = physics(x)

        Linear operators also come with an adjoint, a pseudoinverse, and proximal operators in a given norm:

        >>> from deepinv.loss.metric import PSNR
        >>> physics = Blur(filter=w, padding='circular')
        >>> y = physics(x) # Compute measurements
        >>> x_dagger = physics.A_dagger(y) # Compute linear pseudoinverse
        >>> x_prox = physics.prox_l2(torch.zeros_like(x), y, 1.) # Compute prox at x=0
        >>> PSNR()(x, x_prox) > PSNR()(x, y) # Should be closer to the original
        tensor([True])

        The adjoint can be generated automatically using the :func:`deepinv.physics.adjoint_function` method
        which relies on automatic differentiation, at the cost of a few extra computations per adjoint call:

        >>> from deepinv.physics import LinearPhysics, adjoint_function
        >>> A = lambda x: torch.roll(x, shifts=(1,1), dims=(2,3)) # Shift image by one pixel
        >>> physics = LinearPhysics(A=A, A_adjoint=adjoint_function(A, (4, 1, 5, 5)))
        >>> x = torch.randn((4, 1, 5, 5))
        >>> y = physics(x)
        >>> torch.allclose(physics.A_adjoint(y), x) # We have A^T(A(x)) = x
        True

    """

    def __init__(
        self,
        A=lambda x, **kwargs: x,
        A_adjoint=lambda x, **kwargs: x,
        noise_model=lambda x, **kwargs: x,
        sensor_model=lambda x: x,
        max_iter=50,
        tol=1e-4,
        solver="CG",
        **kwargs,
    ):
        super().__init__(
            A=A,
            noise_model=noise_model,
            sensor_model=sensor_model,
            max_iter=max_iter,
            solver=solver,
            tol=tol,
        )
        self.A_adj = A_adjoint

    def A_adjoint(self, y, **kwargs):
        r"""
        Computes transpose of the forward operator :math:`\tilde{x} = A^{\top}y`.
        If :math:`A` is linear, it should be the exact transpose of the forward matrix.

        .. note::

            If the problem is non-linear, there is not a well-defined transpose operation,
            but defining one can be useful for some reconstruction networks, such as :class:`deepinv.models.ArtifactRemoval`.

        :param torch.Tensor y: measurements.
        :param None, torch.Tensor params: optional additional parameters for the adjoint operator.
        :return: (:class:`torch.Tensor`) linear reconstruction :math:`\tilde{x} = A^{\top}y`.

        """
        return self.A_adj(y, **kwargs)

    def A_vjp(self, x, v):
        r"""
        Computes the product between a vector :math:`v` and the Jacobian of the forward operator :math:`A` evaluated at :math:`x`, defined as:

        .. math::

            A_{vjp}(x, v) = \left. \frac{\partial A}{\partial x}  \right|_x^\top  v = \conj{A} v.

        :param torch.Tensor x: signal/image.
        :param torch.Tensor v: vector.
        :return: (:class:`torch.Tensor`) the VJP product between :math:`v` and the Jacobian.
        """
        return self.A_adjoint(v)

    def A_A_adjoint(self, y, **kwargs):
        r"""
        A helper function that computes :math:`A A^{\top}y`.

        This function can speed up computation when :math:`A A^{\top}` is available in closed form.
        Otherwise it just calls :func:`deepinv.physics.Physics.A` and :func:`deepinv.physics.LinearPhysics.A_adjoint`.

        :param torch.Tensor y: measurement.
        :return: (:class:`torch.Tensor`) the product :math:`AA^{\top}y`.
        """
        return self.A(self.A_adjoint(y, **kwargs), **kwargs)

    def A_adjoint_A(self, x, **kwargs):
        r"""
        A helper function that computes :math:`A^{\top}Ax`.

        This function can speed up computation when :math:`A^{\top}A` is available in closed form.
        Otherwise it just cals :func:`deepinv.physics.Physics.A` and :func:`deepinv.physics.LinearPhysics.A_adjoint`.

        :param torch.Tensor x: signal/image.
        :return: (:class:`torch.Tensor`) the product :math:`A^{\top}Ax`.
        """
        return self.A_adjoint(self.A(x, **kwargs), **kwargs)

    def __mul__(self, other):
        r"""
        Concatenates two linear forward operators :math:`A = A_1\circ A_2` via the * operation

        The resulting linear operator keeps the noise and sensor models of :math:`A_1`.

        :param deepinv.physics.LinearPhysics other: Physics operator :math:`A_2`
        :return: (:class:`deepinv.physics.LinearPhysics`) concatenated operator

        """
        A = lambda x, **kwargs: self.A(other.A(x, **kwargs), **kwargs)  # (A' = A_1 A_2)
        A_adjoint = lambda x, **kwargs: other.A_adjoint(
            self.A_adjoint(x, **kwargs), **kwargs
        )
        noise = self.noise_model
        sensor = self.sensor_model
        return LinearPhysics(
            A=A,
            A_adjoint=A_adjoint,
            noise_model=noise,
            sensor_model=sensor,
            max_iter=self.max_iter,
            tol=self.tol,
        )

    def stack(self, other):
        r"""
        Stacks forward operators :math:`A = \begin{bmatrix} A_1 \\ A_2 \end{bmatrix}`.

        The measurements produced by the resulting model are :class:`deepinv.utils.TensorList` objects, where
        each entry corresponds to the measurements of the corresponding operator.

        .. note::

            When using the ``stack`` operator between two noise objects, the operation will retain only the second
            noise.

        See :ref:`physics_combining` for more information.

        :param deepinv.physics.Physics other: Physics operator :math:`A_2`
        :return: (:class:`deepinv.physics.StackedPhysics`) stacked operator

        """
        return stack(self, other)

    def compute_norm(self, x0, max_iter=100, tol=1e-3, verbose=True, **kwargs):
        r"""
        Computes the spectral :math:`\ell_2` norm (Lipschitz constant) of the operator

        :math:`A^{\top}A`, i.e., :math:`\|A^{\top}A\|`.

        using the `power method <https://en.wikipedia.org/wiki/Power_iteration>`_.

        :param torch.Tensor x0: initialisation point of the algorithm
        :param int max_iter: maximum number of iterations
        :param float tol: relative variation criterion for convergence
        :param bool verbose: print information

        :returns z: (float) spectral norm of :math:`\conj{A} A`, i.e., :math:`\|\conj{A} A\|`.
        """
        x = torch.randn_like(x0)
        x /= torch.norm(x)
        zold = torch.zeros_like(x)
        for it in range(max_iter):
            y = self.A(x, **kwargs)
            y = self.A_adjoint(y, **kwargs)
            z = torch.matmul(x.conj().reshape(-1), y.reshape(-1)) / torch.norm(x) ** 2

            rel_var = torch.norm(z - zold)
            if rel_var < tol and verbose:
                print(
                    f"Power iteration converged at iteration {it}, value={z.item():.2f}"
                )
                break
            zold = z
            x = y / torch.norm(y)

        return z.real

    def adjointness_test(self, u, **kwargs):
        r"""
        Numerically check that :math:`A^{\top}` is indeed the adjoint of :math:`A`.

        :param torch.Tensor u: initialisation point of the adjointness test method

        :return: (float) a quantity that should be theoretically 0. In practice, it should be of the order of the chosen dtype precision (i.e. single or double).

        """
        u_in = u  # .type(self.dtype)
        Au = self.A(u_in, **kwargs)

        if isinstance(Au, tuple) or isinstance(Au, list):
            V = [randn_like(au) for au in Au]
            Atv = self.A_adjoint(V, **kwargs)
            s1 = 0
            for au, v in zip(Au, V):
                s1 += (v.conj() * au).flatten().sum()

        else:
            v = randn_like(Au)
            Atv = self.A_adjoint(v, **kwargs)

            s1 = (v.conj() * Au).flatten().sum()

        s2 = (Atv * u_in.conj()).flatten().sum()

        return s1.conj() - s2

    def condition_number(self, x, max_iter=500, tol=1e-6, verbose=False, **kwargs):
        r"""
        Computes an approximation of the condition number of the linear operator :math:`A`.

        Uses the LSQR algorithm, see :func:`deepinv.optim.utils.lsqr` for more details.

        :param torch.Tensor x: Any input tensor (e.g. random)
        :param int max_iter: maximum number of iterations
        :param float tol: relative variation criterion for convergence
        :param bool verbose: print information
        :return: (:class:`torch.Tensor`) condition number of the operator
        """
        y = self.A(x, **kwargs)
        _, cond = lsqr(
            self.A,
            self.A_adjoint,
            y,
            max_iter=max_iter,
            verbose=verbose,
            tol=tol,
            parallel_dim=None,
            **kwargs,
        )

        return cond

    def prox_l2(
        self, z, y, gamma, solver="CG", max_iter=None, tol=None, verbose=False, **kwargs
    ):
        r"""
        Computes proximal operator of :math:`f(x) = \frac{1}{2}\|Ax-y\|^2`, i.e.,

        .. math::

            \underset{x}{\arg\min} \; \frac{\gamma}{2}\|Ax-y\|^2 + \frac{1}{2}\|x-z\|^2

        :param torch.Tensor y: measurements tensor
        :param torch.Tensor z: signal tensor
        :param float gamma: hyperparameter of the proximal operator
        :return: (:class:`torch.Tensor`) estimated signal tensor

        """
        if max_iter is not None:
            self.max_iter = max_iter
        if tol is not None:
            self.tol = tol
        if solver is not None:
            self.solver = solver

        return least_squares(
            self.A,
            self.A_adjoint,
            y,
            solver=solver,
            gamma=gamma,
            verbose=verbose,
            init=z,
            z=z,
            parallel_dim=[0],
            ATA=self.A_adjoint_A,
            AAT=self.A_A_adjoint,
            max_iter=self.max_iter,
            tol=self.tol,
            **kwargs,
        )

    def A_dagger(
        self, y, solver="CG", max_iter=None, tol=None, verbose=False, **kwargs
    ):
        r"""
        Computes the solution in :math:`x` to :math:`y = Ax` using a least squares solver.

        This function can be overwritten by a more efficient pseudoinverse in cases where closed form formulas exist.

        :param torch.Tensor y: a measurement :math:`y` to reconstruct via the pseudoinverse.
        :param str solver: least squares solver to use. Choose between 'CG', 'lsqr' and 'BiCGStab'. See :func:`deepinv.optim.utils.least_squares` for more details.
        :return: (:class:`torch.Tensor`) The reconstructed image :math:`x`.

        """
        if max_iter is not None:
            self.max_iter = max_iter
        if tol is not None:
            self.tol = tol
        if solver is not None:
            self.solver = solver

        return least_squares(
            self.A,
            self.A_adjoint,
            y,
            parallel_dim=[0],
            AAT=self.A_A_adjoint,
            verbose=verbose,
            ATA=self.A_adjoint_A,
            max_iter=self.max_iter,
            tol=self.tol,
            solver=self.solver,
            **kwargs,
        )


class DecomposablePhysics(LinearPhysics):
    r"""
    Parent class for linear operators with SVD decomposition.

    The singular value decomposition is expressed as

    .. math::

        A = U\text{diag}(s)V^{\top} \in \mathbb{R}^{m\times n}

    where :math:`U\in\mathbb{C}^{n\times n}` and :math:`V\in\mathbb{C}^{m\times m}`
    are orthonormal linear transformations and :math:`s\in\mathbb{R}_{+}^{n}` are the singular values.

    :param Callable U: orthonormal transformation
    :param Callable U_adjoint: transpose of U
    :param Callable V: orthonormal transformation
    :param Callable V_adjoint: transpose of V
    :param torch.nn.parameter.Parameter, float params: Singular values of the transform

    |sep|

    :Examples:

        Recreation of the Inpainting operator using the DecomposablePhysics class:

        >>> from deepinv.physics import DecomposablePhysics
        >>> seed = torch.manual_seed(0)  # Random seed for reproducibility
        >>> tensor_size = (1, 1, 3, 3)  # Input size
        >>> mask = torch.tensor([[1, 0, 1], [1, 0, 1], [1, 0, 1]])  # Binary mask
        >>> U = lambda x: x  # U is the identity operation
        >>> U_adjoint = lambda x: x  # U_adjoint is the identity operation
        >>> V = lambda x: x  # V is the identity operation
        >>> V_adjoint = lambda x: x  # V_adjoint is the identity operation
        >>> mask_svd = mask.float().unsqueeze(0).unsqueeze(0)  # Convert the mask to torch.Tensor and adjust its dimensions
        >>> physics = DecomposablePhysics(U=U, U_adjoint=U_adjoint, V=V, V_adjoint=V_adjoint, mask=mask_svd)

        Apply the operator to a random tensor:

        >>> x = torch.randn(tensor_size)
        >>> with torch.no_grad():
        ...     physics.A(x)  # Apply the masking
        tensor([[[[ 1.5410, -0.0000, -2.1788],
                  [ 0.5684, -0.0000, -1.3986],
                  [ 0.4033,  0.0000, -0.7193]]]])

    """

    def __init__(
        self,
        U=lambda x: x,
        U_adjoint=lambda x: x,
        V=lambda x: x,
        V_adjoint=lambda x: x,
        mask=1.0,
        **kwargs,
    ):
        super().__init__(**kwargs)
        self._V = V
        self._U = U
        self._U_adjoint = U_adjoint
        self._V_adjoint = V_adjoint
        mask = torch.tensor(mask) if not isinstance(mask, torch.Tensor) else mask
        self.mask = mask

    def A(self, x, mask=None, **kwargs) -> Tensor:
        r"""
        Applies the forward operator :math:`y = A(x)`.

        If a mask/singular values is provided, it is used to apply the forward operator,
        and also stored as the current mask/singular values.

        :param torch.Tensor x: input tensor
        :param torch.nn.parameter.Parameter, float mask: singular values.
        :return: output tensor

        """

        self.update_parameters(mask=mask, **kwargs)

        return self.U(self.mask * self.V_adjoint(x))

    def A_adjoint(self, y, mask=None, **kwargs) -> Tensor:
        r"""
        Computes the adjoint of the forward operator :math:`\tilde{x} = A^{\top}y`.

        If a mask/singular values is provided, it is used to apply the adjoint operator,
        and also stored as the current mask/singular values.

        :param torch.Tensor y: input tensor
        :param torch.nn.parameter.Parameter, float mask: singular values.
        :return: output tensor
        """

        self.update_parameters(mask=mask, **kwargs)

        if isinstance(self.mask, float):
            mask = self.mask
        else:
            mask = torch.conj(self.mask)

        return self.V(mask * self.U_adjoint(y))

    def A_A_adjoint(self, y, mask=None, **kwargs):
        r"""
        A helper function that computes :math:`A A^{\top}y`.

        Using the SVD decomposition, we have :math:`A A^{\top} = U\text{diag}(s^2)U^{\top}`.

        :param torch.Tensor y: measurement.
        :return: (:class:`torch.Tensor`) the product :math:`AA^{\top}y`.
        """
        self.update_parameters(mask=mask, **kwargs)
        return self.U(self.mask.conj() * self.mask * self.U_adjoint(y))

    def A_adjoint_A(self, x, mask=None, **kwargs):
        r"""
        A helper function that computes :math:`A^{\top} A x`.

        Using the SVD decomposition, we have :math:`A^{\top}A = V\text{diag}(s^2)V^{\top}`.

        :param torch.Tensor x: signal/image.
        :return: (:class:`torch.Tensor`) the product :math:`A^{\top}Ax`.
        """
        self.update_parameters(mask=mask, **kwargs)
        return self.V(self.mask.conj() * self.mask * self.V_adjoint(x))

    def U(self, x):
        r"""
        Applies the :math:`U` operator of the SVD decomposition.

        .. note::

            This method should be overwritten by the user to define its custom `DecomposablePhysics` operator.

        :param torch.Tensor x: input tensor
        """
        return self._U(x)

    def V(self, x):
        r"""
        Applies the :math:`V` operator of the SVD decomposition.

        .. note::

            This method should be overwritten by the user to define its custom `DecomposablePhysics` operator.

        :param torch.Tensor x: input tensor
        """
        return self._V(x)

    def U_adjoint(self, x):
        r"""
        Applies the :math:`U^{\top}` operator of the SVD decomposition.

        .. note::

            This method should be overwritten by the user to define its custom `DecomposablePhysics` operator.

        :param torch.Tensor x: input tensor
        """
        return self._U_adjoint(x)

    def V_adjoint(self, x):
        r"""
        Applies the :math:`V^{\top}` operator of the SVD decomposition.

        .. note::

            This method should be overwritten by the user to define its custom `DecomposablePhysics` operator.

        :param torch.Tensor x: input tensor
        """
        return self._V_adjoint(x)

    def prox_l2(self, z, y, gamma, **kwargs):
        r"""
        Computes proximal operator of :math:`f(x)=\frac{\gamma}{2}\|Ax-y\|^2`
        in an efficient manner leveraging the singular vector decomposition.

        :param torch.Tensor, float z: signal tensor
        :param torch.Tensor y: measurements tensor
        :param float gamma: hyperparameter :math:`\gamma` of the proximal operator
        :return: (:class:`torch.Tensor`) estimated signal tensor

        """
        b = self.A_adjoint(y) + 1 / gamma * z
        if isinstance(self.mask, float):
            scaling = self.mask**2 + 1 / gamma
        else:
            if (
                isinstance(gamma, torch.Tensor) and gamma.dim() < self.mask.dim()
            ):  # may be the case when mask is fft related
                gamma = gamma[(...,) + (None,) * (self.mask.dim() - gamma.dim())]
            scaling = torch.conj(self.mask) * self.mask + 1 / gamma
        x = self.V(self.V_adjoint(b) / scaling)
        return x

    def A_dagger(self, y, mask=None, **kwargs):
        r"""
        Computes :math:`A^{\dagger}y = x` in an efficient manner leveraging the singular vector decomposition.

        :param torch.Tensor y: a measurement :math:`y` to reconstruct via the pseudoinverse.
        :return: (:class:`torch.Tensor`) The reconstructed image :math:`x`.

        """
        self.update_parameters(mask=mask, **kwargs)

        # avoid division by singular value = 0
        if not isinstance(self.mask, float):
            mask = torch.zeros_like(self.mask)
            mask[self.mask > 1e-5] = 1 / self.mask[self.mask > 1e-5]
        else:
            mask = 1 / self.mask

        return self.V(self.U_adjoint(y) * mask)


class Denoising(DecomposablePhysics):
    r"""

    Forward operator for denoising problems.

    The linear operator is just the identity mapping :math:`A(x)=x`

    :param torch.nn.Module noise: noise distribution, e.g., :class:`deepinv.physics.GaussianNoise`, or a user-defined torch.nn.Module.

    |sep|

    :Examples:

        Denoising operator with Gaussian noise with standard deviation 0.1:

        >>> from deepinv.physics import Denoising, GaussianNoise
        >>> seed = torch.manual_seed(0) # Random seed for reproducibility
        >>> x = 0.5*torch.randn(1, 1, 3, 3) # Define random 3x3 image
        >>> physics = Denoising(GaussianNoise(sigma=0.1))
        >>> with torch.no_grad():
        ...     physics(x)
        tensor([[[[ 0.7302, -0.2064, -1.0712],
                  [ 0.1985, -0.4322, -0.8064],
                  [ 0.2139,  0.3624, -0.3223]]]])

    """

    def __init__(self, noise_model=GaussianNoise(sigma=0.1), **kwargs):
        super().__init__(noise_model=noise_model, **kwargs)


def adjoint_function(A, input_size, device="cpu", dtype=torch.float):
    r"""
    Provides the adjoint function of a linear operator :math:`A`, i.e., :math:`A^{\top}`.


    The generated function can be simply called as ``A_adjoint(y)``, for example:

    >>> import torch
    >>> from deepinv.physics.forward import adjoint_function
    >>> A = lambda x: torch.roll(x, shifts=(1,1), dims=(2,3)) # shift image by one pixel
    >>> x = torch.randn((4, 1, 5, 5))
    >>> y = A(x)
    >>> A_adjoint = adjoint_function(A, (4, 1, 5, 5))
    >>> torch.allclose(A_adjoint(y), x) # we have A^T(A(x)) = x
    True


    :param Callable A: linear operator :math:`A`.
    :param tuple input_size: size of the input tensor e.g. (B, C, H, W).
        The first dimension, i.e. batch size, should be equal or lower than the batch size B
        of the input tensor to the adjoint operator.
    :param str device: device where the adjoint operator is computed.
    :return: (Callable) function that computes the adjoint of :math:`A`.

    """
    x = torch.ones(input_size, device=device, dtype=dtype)
    (_, vjpfunc) = torch.func.vjp(A, x)
    batches = x.size()[0]

    def adjoint(y):
        if y.size()[0] < batches:
            y2 = torch.zeros((batches,) + y.shape[1:], device=y.device, dtype=y.dtype)
            y2[: y.size()[0], ...] = y
            return vjpfunc(y2)[0][: y.size()[0], ...]
        elif y.size()[0] > batches:
            raise ValueError("Batch size of A_adjoint input is larger than expected")
        else:
            return vjpfunc(y)[0]

    return adjoint


def stack(*physics: Union[Physics, LinearPhysics]):
    r"""
    Stacks multiple forward operators :math:`A = \begin{bmatrix} A_1(x) \\ A_2(x) \\ \vdots \\ A_n(x) \end{bmatrix}`.

    The measurements produced by the resulting model are :class:`deepinv.utils.TensorList` objects, where
    each entry corresponds to the measurements of the corresponding operator.

    :param deepinv.physics.Physics physics: Physics operators :math:`A_i` to be stacked.
    """
    if all(isinstance(phys, LinearPhysics) for phys in physics):
        return StackedLinearPhysics(physics)
    else:
        return StackedPhysics(physics)


class StackedPhysics(Physics):
    r"""
    Stacks multiple physics operators into a single operator.

    The measurements produced by the resulting model are :class:`deepinv.utils.TensorList` objects, where
    each entry corresponds to the measurements of the corresponding operator.

    See :ref:`physics_combining` for more information.

    :param list[deepinv.physics.Physics] physics_list: list of physics operators to stack.
    """

    def __init__(self, physics_list: list[Physics], **kwargs):
        super(StackedPhysics, self).__init__()

        self.physics_list = []
        for physics in physics_list:
            self.physics_list.extend(
                [physics]
                if not isinstance(physics, StackedPhysics)
                else physics.physics_list
            )

    def A(self, x: Tensor, **kwargs) -> TensorList:
        r"""
        Computes forward of stacked operator

        .. math::

            y = \begin{bmatrix} A_1(x) \\ A_2(x) \\ \vdots \\ A_n(x) \end{bmatrix}

        :param torch.Tensor x: signal/image
        :return: measurements
        """
        return TensorList([physics.A(x, **kwargs) for physics in self.physics_list])

    def __str__(self):
        return "StackedPhysics(" + "\n".join([f"{p}" for p in self.physics_list]) + ")"

    def __repr__(self):
        return self.__str__()

    def __getitem__(self, item):
        r"""
        Returns the physics operator at index `item`.

        :param int item: index of the physics operator
        """
        return self.physics_list[item]

    def sensor(self, y: TensorList, **kwargs) -> TensorList:
        r"""
        Applies sensor non-linearities to the measurements per physics operator
        in the stacked operator.

        :param deepinv.utils.TensorList y: measurements
        :return: measurements
        """
        for i, physics in enumerate(self.physics_list):
            y[i] = physics.sensor(y[i], **kwargs)
        return y

    def __len__(self):
        r"""
        Returns the number of physics operators in the stacked operator

        """
        return len(self.physics_list)

    def noise(self, y: TensorList, **kwargs) -> TensorList:
        r"""
        Applies noise to the measurements per physics operator in the stacked operator.

        :param deepinv.utils.TensorList y: measurements
        :return: noisy measurements
        """
        for i, physics in enumerate(self.physics_list):
            y[i] = physics.noise(y[i], **kwargs)
        return y

    def set_noise_model(self, noise_model, item=0):
        r"""
        Sets the noise model for the physics operator at index `item`.

        :param Callable, deepinv.physics.NoiseModel noise_model: noise model for the physics operator.
        :param int item: index of the physics operator
        """
        self.physics_list[item].set_noise_model(noise_model)

    def update_parameters(self, **kwargs):
        r"""
        Updates the parameters of the stacked operator.

        :param dict kwargs: dictionary of parameters to update.
        """
        for physics in self.physics_list:
            if hasattr(physics, "update_parameters"):
                physics.update_parameters(**kwargs)


class StackedLinearPhysics(StackedPhysics, LinearPhysics):
    r"""
    Stacks multiple linear physics operators into a single operator.

    The measurements produced by the resulting model are :class:`deepinv.utils.TensorList` objects, where
    each entry corresponds to the measurements of the corresponding operator.

    See :ref:`physics_combining` for more information.

    :param list[deepinv.physics.Physics] physics_list: list of physics operators to stack.
    :param str reduction: how to combine tensorlist outputs of adjoint operators into single
        adjoint output. Choose between ``sum``, ``mean`` or ``None``.
    """

    def __init__(self, physics_list, reduction="sum", **kwargs):
        super(StackedLinearPhysics, self).__init__(physics_list, **kwargs)
        if reduction == "sum":
            self.reduction = sum
        elif reduction == "mean":
            self.reduction = lambda x: sum(x) / len(x)
        elif reduction in ("none", None):
            self.reduction = lambda x: x
        else:
            raise ValueError("reduction must be either sum, mean or none.")

    def A_adjoint(self, y: TensorList, **kwargs) -> torch.Tensor:
        r"""
        Computes the adjoint of the stacked operator, defined as

        .. math::

            A^{\top}y = \sum_{i=1}^{n} A_i^{\top}y_i.

        :param deepinv.utils.TensorList y: measurements
        """
        return self.reduction(
            [
                physics.A_adjoint(y[i], **kwargs)
                for i, physics in enumerate(self.physics_list)
            ]
        )

    def update_parameters(self, **kwargs):
        r"""
        Updates the parameters of the stacked operator.

        :param dict kwargs: dictionary of parameters to update.
        """
        for physics in self.physics_list:
            if hasattr(physics, "update_parameters"):
                physics.update_parameters(**kwargs)<|MERGE_RESOLUTION|>--- conflicted
+++ resolved
@@ -237,12 +237,7 @@
 
         :param dict kwargs: dictionary of parameters to update.
         """
-<<<<<<< HEAD
-        if hasattr(self, "update_parameters"):
-            self.update_parameters(**kwargs)
-=======
         self.update_parameters(**kwargs)
->>>>>>> b43c9cc1
 
         # if self.noise_model is not None:
         # check if noise model has a method named update_parameters
@@ -1022,8 +1017,7 @@
         :param dict kwargs: dictionary of parameters to update.
         """
         for physics in self.physics_list:
-            if hasattr(physics, "update_parameters"):
-                physics.update_parameters(**kwargs)
+            physics.update_parameters(**kwargs)
 
 
 class StackedLinearPhysics(StackedPhysics, LinearPhysics):
@@ -1075,5 +1069,4 @@
         :param dict kwargs: dictionary of parameters to update.
         """
         for physics in self.physics_list:
-            if hasattr(physics, "update_parameters"):
-                physics.update_parameters(**kwargs)+            physics.update_parameters(**kwargs)