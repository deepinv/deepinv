from __future__ import annotations
from typing import Any
from types import MappingProxyType
from warnings import warn
import math

from numpy import ndarray
import torch

from deepinv.physics.forward import LinearPhysics, adjoint_function
from deepinv.physics.functional import (
    Radon,
    IRadon,
    RampFilter,
    ApplyRadon,
    XrayTransform,
)
from deepinv.physics.functional.astra import (
    AutogradTransform,
    create_projection_geometry,
    create_object_geometry,
)


class Tomography(LinearPhysics):
    r"""
    (Computed) Tomography operator.

    The Radon transform is the integral transform which takes a square image :math:`x` defined on the plane to a function
    :math:`y=\forw{x}` defined on the (two-dimensional) space of lines in the plane, whose value at a particular line is equal
    to the line integral of the function over that line.

    .. note::

        The pseudo-inverse is computed using the filtered back-projection algorithm with a Ramp filter.
        This is not the exact linear pseudo-inverse of the Radon transform, but it is a good approximation which is
        robust to noise.

    .. note::

        The measurements are not normalized by the image size, thus the norm of the operator depends on the image size.

    .. warning::

        The adjoint operator has small numerical errors due to interpolation. Set ``adjoint_via_backprop=True`` if you want to use the exact adjoint (computed via autograd).

    :param int, torch.Tensor angles: These are the tomography angles. If the type is ``int``, the angles are sampled uniformly between 0 and 360 degrees.
        If the type is :class:`torch.Tensor`, the angles are the ones provided (e.g., ``torch.linspace(0, 180, steps=10)``).
    :param int img_width: width/height of the square image input.
    :param bool circle: If ``True`` both forward and backward projection will be restricted to pixels inside a circle
        inscribed in the square image.
    :param bool parallel_computation: if ``True``, all projections are performed in parallel. Requires more memory but is faster on GPUs.
    :param bool adjoint_via_backprop: if ``True``, the adjoint will be computed via :func:`deepinv.physics.adjoint_function`. Otherwise the inverse Radon transform is used.
        The inverse Radon transform is computationally cheaper (particularly in memory), but has a small adjoint mismatch.
        The backprop adjoint is the exact adjoint, but might break random seeds since it backpropagates through :func:`torch.nn.functional.grid_sample`, see the note `here <https://docs.pytorch.org/docs/stable/generated/torch.nn.functional.grid_sample.html>`_.
    :param bool fbp_interpolate_boundary: the :func:`filtered back-projection <deepinv.physics.Tomography.A_dagger>` usually contains streaking artifacts on the boundary due to padding. For ``fbp_interpolate_boundary=True``
        these artifacts are corrected by cutting off the outer two pixels of the FBP and recovering them by interpolating the remaining image. This option
        only makes sense if ``circle`` is set to ``False``. Hence it will be ignored if ``circle`` is True.
    :param bool normalize: If ``True``, the outputs are normlized by the image size (i.e. it is assumed that the image lives on [0,1]^2 for the computation of the line integrals).
        In this case the operator norm is approximately given by :math:`\|A\|_2^2  \approx \frac{\pi}{2\,\text{angles}}`,
        If ``False``, then it is assumed that the image lives on [0,im_width]^2 for the computation of the line integrals
    :param bool fan_beam: If ``True``, use fan beam geometry, if ``False`` use parallel beam
    :param dict fan_parameters: Only used if fan_beam is ``True``. Contains the parameters defining the scanning geometry. The dict should contain the keys:

        - "pixel_spacing" defining the distance between two pixels in the image, default: 0.5 / (in_size)

        - "source_radius" distance between the x-ray source and the rotation axis (middle of the image), default: 57.5

        - "detector_radius" distance between the x-ray detector and the rotation axis (middle of the image), default: 57.5

        - "n_detector_pixels" number of pixels of the detector, default: 258

        - "detector_spacing" distance between two pixels on the detector, default: 0.077

        The default values are adapted from the geometry in :footcite:t:`khalil2023hyperspectral`.
        where pixel spacing, source and detector radius and detector spacing are given in cm.
        Note that a to small value of n_detector_pixels*detector_spacing can lead to severe circular artifacts in any reconstruction.
    :param str device: gpu or cpu.

    |sep|

    :Examples:

        Tomography operator with defined angles for 3x3 image:

        >>> from deepinv.physics import Tomography
        >>> seed = torch.manual_seed(0)  # Random seed for reproducibility
        >>> x = torch.randn(1, 1, 4, 4)  # Define random 4x4 image
        >>> angles = torch.linspace(0, 45, steps=3)
        >>> physics = Tomography(angles=angles, img_width=4, circle=True)
        >>> physics(x)
        tensor([[[[ 0.0000, -0.1791, -0.1719],
                  [-0.5713, -0.4521, -0.5177],
                  [ 0.0340,  0.1448,  0.2334],
                  [ 0.0000, -0.0448, -0.0430]]]])

        Tomography operator with 3 uniformly sampled angles in [0, 360] for 3x3 image:

        >>> from deepinv.physics import Tomography
        >>> seed = torch.manual_seed(0)  # Random seed for reproducibility
        >>> x = torch.randn(1, 1, 4, 4)  # Define random 4x4 image
        >>> physics = Tomography(angles=3, img_width=4, circle=True)
        >>> physics(x)
        tensor([[[[ 0.0000, -0.1806,  0.0500],
                  [-0.5713, -0.6076, -0.6815],
                  [ 0.0340,  0.3175,  0.0167],
                  [ 0.0000, -0.0452,  0.0989]]]])


    .. note::

        This class requires the ``astra-toolbox`` package to be installed. Install with ``pip install astra-toolbox``.
    """

    def __init__(
        self,
        angles,
        img_width,
        circle=False,
        parallel_computation=True,
        adjoint_via_backprop=False,
        fbp_interpolate_boundary=False,
        normalize=False,
        fan_beam=False,
        fan_parameters=None,
        device=torch.device("cpu"),
        dtype=torch.float,
        **kwargs,
    ):
        super().__init__(**kwargs)

        if isinstance(angles, int) or isinstance(angles, float):
            theta = torch.linspace(0, 180, steps=angles + 1, device=device)[:-1].to(
                device
            )
        elif isinstance(angles, (list, tuple, ndarray)):
            theta = torch.tensor(angles).to(device)
        elif isinstance(angles, torch.Tensor):
            theta = angles
        else:
            raise ValueError(
                f"angles must be int, float, iterable or Tensor, but got {type(angles)}"
            )

        self.register_buffer("theta", theta)

        self.fan_beam = fan_beam
        self.adjoint_via_backprop = adjoint_via_backprop
        if fan_beam or adjoint_via_backprop:
            self._auto_grad_adjoint_fn = None
            self._auto_grad_adjoint_input_shape = (1, 1, img_width, img_width)
        if circle and fbp_interpolate_boundary:
            # interpolate boundary does not make sense if circle is True
            warn(
                "The argument fbp_interpolate_boundary=True is not applicable if circle=True. The value fbp_interpolate_boundary will be changed to False..."
            )
            fbp_interpolate_boundary = False
        self.fbp_interpolate_boundary = fbp_interpolate_boundary
        self.img_width = img_width
        self.device = device
        self.dtype = dtype
        self.normalize = normalize
        self.radon = Radon(
            img_width,
            theta,
            circle=circle,
            parallel_computation=parallel_computation,
            fan_beam=fan_beam,
            fan_parameters=fan_parameters,
            device=device,
            dtype=dtype,
        ).to(device)
        if not self.fan_beam:
            self.iradon = IRadon(
                img_width,
                theta,
                circle=circle,
                parallel_computation=parallel_computation,
                device=device,
                dtype=dtype,
            ).to(device)
        else:
            self.filter = RampFilter(dtype=dtype, device=device)

    def A(self, x, **kwargs):
        if self.img_width is None:
            self.img_width = x.shape[-1]
        if self.fan_beam or self.adjoint_via_backprop:
            output = self.radon(x)
        else:
            output = ApplyRadon.apply(x, self.radon, self.iradon, False)
        if self.normalize:
            output = output / x.shape[-1]
        return output

    def A_dagger(self, y, **kwargs):
        r"""
        Computes the filtered back-projection (FBP) of the measurements.

        .. warning::

            The filtered back-projection algorithm is not the exact linear pseudo-inverse of the Radon transform, but it is a good approximation that is robust to noise.

        .. tip::

            By default, the FBP reconstruction can display artifacts at the borders. Set ``fbp_interpolate_boundary=True`` to remove them with padding.


        :param torch.Tensor y: measurements
        :return torch.Tensor: noisy measurements
        """
        if self.fan_beam or self.adjoint_via_backprop:
            if self.fan_beam:
                y = self.filter(y)
            else:
                y = self.iradon.filter(y)
            output = (
                self.A_adjoint(y, **kwargs) * torch.pi / (2 * len(self.radon.theta))
            )
            if self.normalize:
                output = output * output.shape[-1] ** 2
        else:
            y = self.iradon.filter(y)
            output = (
                ApplyRadon.apply(y, self.radon, self.iradon, True)
                * torch.pi
                / (2 * len(self.iradon.theta))
            )
            if self.normalize:
                output = output * output.shape[-1]
        if self.fbp_interpolate_boundary:
            output = output[:, :, 2:-2, 2:-2]
            output = torch.nn.functional.pad(output, (2, 2, 2, 2), mode="replicate")
        return output

    def A_adjoint(self, y, **kwargs):
        r"""
        Computes adjoint of the tomography operator.

        .. warning::

            The default adjoint operator has small numerical errors due to interpolation. Set ``adjoint_via_backprop=True`` if you want to use the exact adjoint (computed via autograd).

        :param torch.Tensor y: measurements
        :return torch.Tensor: noisy measurements
        """
        if self.fan_beam or self.adjoint_via_backprop:
            if self.img_width is None:
                raise ValueError(
                    "Image size unknown. Apply forward operator or add it for initialization."
                )
            # lazy implementation for the adjoint...
            if (
                self._auto_grad_adjoint_fn is None
                or self._auto_grad_adjoint_input_shape
                != (y.size(0), y.size(1), self.img_width, self.img_width)
            ):
                self._auto_grad_adjoint_fn = adjoint_function(
                    self.A,
                    (y.shape[0], y.shape[1], self.img_width, self.img_width),
                    device=self.device,
                    dtype=self.dtype,
                )
                self._auto_grad_adjoint_input_shape = (
                    y.size(0),
                    y.size(1),
                    self.img_width,
                    self.img_width,
                )

            return self._auto_grad_adjoint_fn(y)
        else:
            output = ApplyRadon.apply(y, self.radon, self.iradon, True)
            if self.normalize:
                output = output / output.shape[-1]
            return output


class TomographyWithAstra(LinearPhysics):
    r"""Computed Tomography operator with `astra-toolbox <https://astra-toolbox.com/>`_ backend.
    It is more memory efficient than the :class:`deepinv.physics.Tomography` operator and support 3D geometries.
    See documentation of :class:`deepinv.physics.functional.XrayTransform` for more
    information on the ``astra`` wrapper.

    Mathematically, it is described as a ray transform
    :math:`A` which linearly integrates an object :math:`x` along straight
    lines

    .. math::
        y = \forw{x}

    where :math:`y` is the set of line integrals, called sinogram in 2D, or
    radiographs in 3D. An object is typically scanned using a surrounding circular
    trajectory. Given different acquisition systems, the lines along which
    the integrals are computed follow different geometries:

    * parallel. (2D and 3D)
        Per view, all rays intersecting the object are parallel. In 2D, all rays live on the same plane, perpendicular
        to the axis of rotation.
    * fanbeam. (2D)
        Per view, all rays come from a single source and intersect the object at a certain angle. The detector consists of a 1d line of cells. Similar to
        the 2D "parallel", all rays live on the same plane, perpendicular to the axis of rotation.
    * conebeam. (3D)
        Per view, all rays come from a single source. The detector consists of a 2D grid of cells. Apart from the central plane, the set of rays coming onto
        a line of cells live on a tilted plane.

    .. note::

        The pseudo-inverse is computed using the filtered back-projection
        algorithm with a Ramp filter, and its equivalent for conebeam 3D, the
        Feldkamp-Davis-Kress algorithm. This is not the exact linear pseudo-inverse
        of the Ray Transform, but it is a good approximation which is robust to noise.

    .. note::

        In the default configuration, reconstruction cells and detector cells are
        set to have isotropic unit lengths. The geometry is set to 2D parallel
        and matches the default configuration of the :class:`deepinv.physics.Tomography` operator with
        ``circle=False``.

    .. warning::

        Due to computational efficiency reasons, the projector and backprojector
        implemented in ``astra`` are not matched. The projector is typically ray-driven,
        while the backprojector is pixel-driven. The adjoint of the forward Ray Transform
        is approximated by rescaling the backprojector.

    .. warning::

        The :class:`deepinv.physics.functional.XrayTransform` used in :class:`deepinv.physics.TomographyWithAstra` sequentially processes batch elements, which can make the 2D parallel beam operator significantly slower than its native torch counterpart with :class:`deepinv.physics.Tomography` (though still more memory-efficient).

    :param tuple[int, ...] img_size: Shape of the object grid, either a 2 or 3-element tuple, for respectively 2D or 3D.
    :param int angles: Number of angular positions sampled uniformly in ``angular_range`` or a Tensor containing angular positions in degrees. (default: 180)
    :param int | tuple[int, ...], None n_detector_pixels: In 2D, specify an integer for a single line of detector cells. In 3D, specify a 2-element tuple for (row,col) shape of the detector. (default: None)
    :param tuple[float, float] angular_range: Angular range, defaults to ``(0, 180)``.
    :param float | tuple[float, float] detector_spacing: In 2D the width of a detector cell. In 3D a 2-element tuple specifying the (vertical, horizontal) dimensions of a detector cell. (default: 1.0)
    :param float | tuple[float, ...] pixel_spacing: In 2D, the (x,y) dimensions of a pixel in the reconstructed image. In 3D, the (x,y,z) dimensions of a voxel. Scalar value is interpreted as the same dimension along all axes (default: 1.0)
    :param tuple[float, ...], None bounding_box: Axis-aligned bounding-box of the reconstruction area [min_x, max_x, min_y, max_y, ...]. Optional argument, if specified, overrides argument ``object_spacing``. (default: None)
    :param str geometry_type: The type of geometry among ``'parallel'``, ``'fanbeam'`` in 2D and ``'parallel'`` and ``'conebeam'`` in 3D. (default: ``'parallel'``)
    :param dict[str, Any] geometry_parameters: Contains extra parameters specific to certain geometries. When ``geometry_type='fanbeam'`` or  ``'conebeam'``, the dictionary should contains the keys

        - ``"source_radius"``: the distance between the x-ray source and the rotation axis, denoted :math:`D_{s0}`, (default: 80.),

        - ``"detector_radius"``: the distance between the x-ray detector and the rotation axis, denoted :math:`D_{0d}`. (default: 20.)

    :param torch.Tensor, None geometry_vectors: Alternative way to describe a 3D geometry. It is a torch.Tensor of shape [num_angles, 12], where for each angular position of index ``i`` the row consists of a vector of size (12,) with

        - ``(sx, sy, sz)``: the position of the source,

        - ``(dx, dy, dz)``: the center of the detector,

        - ``(ux, uy, uz)``: the horizontal unit vector of the detector,

        - ``(vx, vy, vz)``: the vertical unit vector of the detector.

        When specified, ``geometry_vectors`` overrides ``detector_spacing``, ``angles`` and ``geometry_parameters``. It is particularly useful to build the geometry for the `Walnut-CBCT dataset <https://zenodo.org/records/2686726>`_, where the acquisition parameters are provided via such vectors.
    :param bool normalize: If ``True`` :func:`A` and :func:`A_adjoint` are normalized so that the operator has unit norm. (default: ``False``)
    :param torch.device | str device: The operator only supports CUDA computation. (default: ``torch.device('cuda')``)

    |sep|

    :Examples:

        Tomography operator with a 2D ``'fanbeam'`` geometry, 10 uniformly sampled angles in ``[0, 360]``, a detector line of 5 cells with length 2., a source-radius of 20.0 and a detector_radius of 20.0 for 5x5 image:

        .. doctest::
           :skipif: astra is None or not cuda_available

            >>> from deepinv.physics import TomographyWithAstra
            >>> seed = torch.manual_seed(0)  # Random seed for reproducibility
            >>> x = torch.randn(1, 1, 5, 5, device='cuda') # Define random 5x5 image
            >>> physics = TomographyWithAstra(
            ...        img_size=(5,5),
            ...        angles=10,
            ...        angular_range=(0, 360),
            ...        n_detector_pixels=5,
            ...        detector_spacing=2.0,
            ...        geometry_type='fanbeam',
            ...        geometry_parameters={
            ...            'source_radius': 20.,
            ...            'detector_radius': 20.
            ...        }
            ...    )
            >>> sinogram = physics(x)
            >>> print(sinogram)
            tensor([[[[-2.4262, -0.3840, -2.1681, -1.1024,  1.8009],
                    [-2.4597, -0.0198, -1.6027,  0.1117,  1.0543],
                    [-3.8424, -2.5034,  1.8132,  2.4666, -1.0440],
                    [-3.0843, -2.0380,  2.2693,  2.4964, -2.7098],
                    [ 0.6441, -2.2355, -0.2281,  0.2533, -1.3641],
                    [ 1.7683, -0.9205, -2.1681, -0.2436, -2.5756],
                    [ 0.4655,  0.3250, -1.6027, -0.6839, -2.4529],
                    [-2.4195,  3.1875,  1.8132, -2.3952, -3.5968],
                    [-1.6350,  1.4374,  2.2693, -2.2185, -3.7328],
                    [-1.9789,  0.1986, -0.2281, -1.7952, -0.3667]]]], device='cuda:0')

        Tomography operator with a 3D ``'conebeam'`` geometry, 10 uniformly sampled angles in ``[0, 360]``, a detector grid of 5x5 cells of size (2.,2.), a source-radius of 20.0 and a detector_radius of 20.0 for a 5x5x5 volume:

        .. doctest::
           :skipif: astra is None or not cuda_available

            >>> seed = torch.manual_seed(0)  # Random seed for reproducibility
            >>> x = torch.randn(1, 1, 5, 5, 5, device='cuda')  # Define random 5x5x5 volume
            >>> angles = torch.linspace(0, 360, steps=4)[:-1]
            >>> physics = TomographyWithAstra(
            ...        img_size=(5,5,5),
            ...        angles = angles,
            ...        n_detector_pixels=(5,5),
            ...        pixel_spacing=(1.0,1.0,1.0),
            ...        detector_spacing=(2.0,2.0),
            ...        geometry_type='conebeam',
            ...        geometry_parameters={
            ...            'source_radius': 20.,
            ...            'detector_radius': 20.
            ...       }
            ...    )
            >>> sinogram = physics(x)
            >>> print(sinogram)
            tensor([[[[[-2.0464,  0.4064, -1.5184, -0.9225,  1.5369],
                    [-2.3398, -0.9323,  2.0437,  0.5806, -1.5659],
                    [-1.0852,  2.0659,  1.1105, -1.7271, -2.6104]],
            <BLANKLINE>
                    [[ 1.4757, -0.2731,  0.9386,  0.5791,  0.2995],
                    [-0.8362,  2.5918,  1.0941,  1.0576, -1.4501],
                    [-1.1313,  3.8354, -0.9572, -2.3721,  3.5149]],
            <BLANKLINE>
                    [[ 0.6392,  0.1564, -0.8063, -3.8958,  1.2547],
                    [ 0.5294, -1.0241, -0.1792, -0.5054, -1.4253],
                    [-1.1961, -1.6911,  0.4279, -1.3608,  0.9488]],
            <BLANKLINE>
                    [[ 0.5134,  2.1534, -3.8697,  0.3571,  0.1060],
                    [ 0.4687, -3.0669,  1.5911,  1.5235, -0.8031],
                    [-1.1990,  0.2637,  2.0889, -0.8894,  0.2550]],
            <BLANKLINE>
                    [[-1.4643, -0.2128,  1.3425,  2.8803, -0.6605],
                    [ 0.9605,  1.1056,  4.2324, -3.5795, -0.1718],
                    [ 0.9207,  1.6948,  1.6556, -1.6624,  0.9960]]]]], device='cuda:0')
    """

    def __init__(
        self,
        img_size: tuple[int, ...],
<<<<<<< HEAD
        angles: Union[int, torch.Tensor] = 180,
        n_detector_pixels: Optional[Union[int, tuple[int, ...]]] = None,
        angular_range: tuple[float, float] = (0, 180),
        detector_spacing: Union[float, tuple[float, float]] = 1.0,
        pixel_spacing: Union[float, tuple[float, ...]] = 1.0,
        bounding_box: Optional[tuple[float, ...]] = None,
=======
        num_angles: int = 180,
        num_detectors: int | tuple[int, ...] | None = None,
        angular_range: tuple[float, float] = (0, torch.pi),
        detector_spacing: float | tuple[float, float] = 1.0,
        object_spacing: tuple[float, ...] = (1.0, 1.0),
        bounding_box: tuple[float, ...] | None = None,
        angles: torch.Tensor | None = None,
>>>>>>> d205ab31
        geometry_type: str = "parallel",
        geometry_parameters: dict[str, Any] = MappingProxyType(
            {
                "source_radius": 80.0,
                "detector_radius": 20.0,
            }
        ),
        geometry_vectors: torch.Tensor | None = None,
        normalize: bool = False,
        device: torch.device | str = torch.device("cuda"),
        **kwargs,
    ):
        super().__init__(**kwargs)

        if isinstance(geometry_parameters, MappingProxyType):
            geometry_parameters = geometry_parameters.copy()

        assert len(img_size) in (
            2,
            3,
        ), f"len(img_size) is {len(img_size)}, must be either 2 or 3 (for 2D and 3D respectively)"

        if torch.device(device).type != "cuda":
            warn(
                f"TomographyWithAstra only supports CUDA Tensors and CUDA operations, got device={device}",
                RuntimeWarning,
            )

        self.img_size = img_size
        self.is_2d = len(img_size) == 2
        self.n_detector_pixels = (
            math.ceil(math.sqrt(2) * img_size[0])
            if n_detector_pixels is None
            else n_detector_pixels
        )
        self.geometry_type = geometry_type
        self.normalize = False
        self.device = device

        if isinstance(angles, int):
            angles = torch.linspace(*angular_range, steps=angles + 1)[:-1]

        self.object_geometry = create_object_geometry(
            *img_size,
            bounding_box=bounding_box,
            pixel_spacing=pixel_spacing,
            is_2d=self.is_2d,
        )

        self.projection_geometry = create_projection_geometry(
            geometry_type=geometry_type,
            detector_spacing=detector_spacing,
            n_detector_pixels=self.n_detector_pixels,
            angles=angles,
            is_2d=self.is_2d,
            geometry_parameters=geometry_parameters,
            geometry_vectors=geometry_vectors,
        )

        self.xray_transform = XrayTransform(
            object_geometry=self.object_geometry,
            projection_geometry=self.projection_geometry,
            is_2d=self.is_2d,
        )

        self.filter = RampFilter(dtype=torch.float32, device=self.device)

        if normalize:
            self.operator_norm = self.compute_norm(
                torch.randn(
                    self.img_size,
                    generator=torch.Generator(self.device).manual_seed(0),
                    device=self.device,
                )[None, None]
            ).sqrt()
            self.normalize = normalize

    @property
    def measurement_shape(self) -> tuple[int, ...]:
        if self.is_2d:
            return self.xray_transform.range_shape[1:]
        else:
            return self.xray_transform.range_shape

    @property
    def num_angles(self) -> int:
        return self.xray_transform.range_shape[1]

    def fbp_weighting(self, sinogram: torch.Tensor) -> torch.Tensor:
        r"""Scales the computation by the inverse number of views and
        object-to-detector cell ratio.

        In conebeam 3D, compute FDK weights to correct inflated distances due to
        tilted rays. Given coordinate :math:`(x,y)`  of a detector cell, the corresponding
        weight is :math:`\omega(x,y) = \frac{D_{s0}}{\sqrt{D_{sd}^2 + x^2 + y^2}}`.

        :param torch.Tensor sinogram: Sinogram of shape [B,C,...,A,N].
        :return: Weighted sinogram.
        """
        import astra

        sinogram_scaled = torch.clone(sinogram)
        is_3d = len(sinogram.shape) == 5

        if self.geometry_type == "conebeam" and is_3d:
            # dimensions (V,N) are (col,row) of the 2D detector
            # A is the number of angles
            B, C, V, A, N = sinogram.shape

            # vecs.shape = (num_angles, 12) with
            # (sx, sy, sz, dx, dy, dz, ux, uy, uz, vx, vy, vz) coordinates
            # - (sx, sy, sz) is the position of the source
            # - (dx, dy, dz) is the center of the detector
            # - (ux, uy, uz) is the horizontal unit vector of the detector
            # - (vx, vy, vz) is the vertical unit vector of the detector
            vecs = torch.from_numpy(
                astra.geom_2vec(self.projection_geometry)["Vectors"]
            )

            source_object_distance = torch.linalg.norm(
                vecs[:, [0, 1, 2]], axis=1, keepdims=False
            )

            v_range = torch.arange(V, dtype=torch.float64) - (V - 1) / 2
            u_range = torch.arange(N, dtype=torch.float64) - (N - 1) / 2

            v_grid, u_grid = torch.meshgrid(v_range, u_range, indexing="ij")
            weights = torch.ones((V, N), dtype=torch.float, device=sinogram.device)
            for i in range(A):
                source_position = vecs[i, [0, 1, 2]]
                detector_center_position = vecs[i, [3, 4, 5]]

                u_basis = vecs[i, [6, 7, 8]]
                v_basis = vecs[i, [9, 10, 11]]

                detector_pixel_positions = (
                    u_grid[..., None] * u_basis
                    + v_grid[..., None] * v_basis
                    + detector_center_position
                )

                pixel_ray_lengths = torch.linalg.norm(
                    detector_pixel_positions - source_position, dim=-1
                )

                weights[:] = source_object_distance[i] / pixel_ray_lengths

                sinogram_scaled[:, :, :, i, :] *= weights

        sinogram_scaled *= self.xray_transform.detector_cell_v_length
        sinogram_scaled /= self.xray_transform.object_cell_volume
        sinogram_scaled *= torch.pi / (2 * self.num_angles)

        return sinogram_scaled

    def A(self, x: torch.Tensor, **kwargs) -> torch.Tensor:
        """Forward projection.

        :param torch.Tensor x: input of shape [B,C,...,H,W]
        :return: projection of shape [B,C,...,A,N]
        """
        out = AutogradTransform.apply(x, self.xray_transform)
        if self.normalize:
            out /= self.operator_norm

        return out

    def A_dagger(self, y: torch.Tensor, **kwargs) -> torch.Tensor:
        r"""Pseudo-inverse estimated using filtered back-projection.

        :param torch.Tensor y: input of shape [B,C,...,A,N]
        :return: torch.Tensor filtered back-projection of shape [B,C,...,H,W]
        """

        filtered_y = self.filter(y, dim=-1)
        out = self.A_adjoint(self.fbp_weighting(filtered_y))
        if self.normalize:
            out *= self.operator_norm**2

        return out

    def A_adjoint(self, y: torch.Tensor, **kwargs) -> torch.Tensor:
        """Approximation of the adjoint.

        :param torch.Tensor y: input of shape [B,C,...,A,N]
        :return: torch.Tensor filtered back-projection of shape [B,C,...,H,W]
        """
        out = AutogradTransform.apply(y, self.xray_transform.T)
        if self.normalize:
            out /= self.operator_norm

        return out<|MERGE_RESOLUTION|>--- conflicted
+++ resolved
@@ -440,22 +440,12 @@
     def __init__(
         self,
         img_size: tuple[int, ...],
-<<<<<<< HEAD
-        angles: Union[int, torch.Tensor] = 180,
-        n_detector_pixels: Optional[Union[int, tuple[int, ...]]] = None,
+        angles: int | torch.Tensor = 180,
+        n_detector_pixels: int | tuple[int, ...] | None = None,
         angular_range: tuple[float, float] = (0, 180),
-        detector_spacing: Union[float, tuple[float, float]] = 1.0,
-        pixel_spacing: Union[float, tuple[float, ...]] = 1.0,
-        bounding_box: Optional[tuple[float, ...]] = None,
-=======
-        num_angles: int = 180,
-        num_detectors: int | tuple[int, ...] | None = None,
-        angular_range: tuple[float, float] = (0, torch.pi),
         detector_spacing: float | tuple[float, float] = 1.0,
-        object_spacing: tuple[float, ...] = (1.0, 1.0),
+        pixel_spacing: float | tuple[float, ...] = 1.0,
         bounding_box: tuple[float, ...] | None = None,
-        angles: torch.Tensor | None = None,
->>>>>>> d205ab31
         geometry_type: str = "parallel",
         geometry_parameters: dict[str, Any] = MappingProxyType(
             {
