from deepinv.physics.forward import DecomposablePhysics
import torch
<<<<<<< HEAD
import numpy as np
import warnings
=======
import math
>>>>>>> ddef422e


def hadamard_1d(u, normalize=True):
    """
    Multiply H_n @ u where H_n is the Hadamard matrix of dimension n x n.

<<<<<<< HEAD
    :param torch.Tensor u: Input tensor of shape (..., n), where n must be a power of 2.
    :param bool normalize: If True, divide the result by 2^{m/2} where m = log_2(n).
    :return: The product tensor of shape (..., n).
    :rtype: torch.Tensor
=======
    :param torch.Tensor u: Input tensor of shape ``(..., n)``.
    :param bool normalize: If ``True``, divide the result by :math:`2^{m/2}`
        with :math:`m = \log_2(n)`.  Defaults to ``True``.
    :returns torch.Tensor: Tensor of shape ``(..., n)``.
>>>>>>> ddef422e
    """
    n = u.shape[-1]
    m = int(math.log2(n))
    assert n == 1 << m, "n must be a power of 2"
    x = u.unsqueeze(-1)
    for d in range(m)[::-1]:
        x = torch.cat(
            (x[..., ::2, :] + x[..., 1::2, :], x[..., ::2, :] - x[..., 1::2, :]), dim=-1
        )
    return x.squeeze(-2) / 2 ** (m / 2) if normalize else x.squeeze(-2)


def hadamard_2d(x):
    """
    Applies the 2-dimensional Hadamard transform to the input tensor.

    This function computes the 2D Hadamard transform by applying the 1D Hadamard transform
    along one axis, transposing the result, applying the 1D Hadamard transform again, and
    then transposing back to the original axes order.

    :param torch.Tensor x: Input tensor of shape (..., n, m), where n and m are powers of 2.
    :return: The Hadamard-transformed tensor of the same shape as the input.
    :rtype: torch.Tensor
    """
    out = hadamard_1d(hadamard_1d(x).transpose(-1, -2)).transpose(-1, -2)
    return out


def hadamard_shift(x, dim):
    """
    Rearranges the Hadamard transform to sequency order along a specified dimension.

    This function reorders the elements of the Hadamard transform along the given dimension
    to follow the sequency order, which is a specific ordering of Walsh functions.

    :param torch.Tensor x: Input tensor of shape (..., n, ...), where `n` is the size along the specified dimension.
    :param int dim: The dimension along which to rearrange the Hadamard transform.
    :return: The tensor with the Hadamard transform rearranged in sequency order along the specified dimension.
    :rtype: torch.Tensor
    """
    n = x.shape[dim]
    indexs = sequency_order(n)
    x = x.index_select(dim, torch.tensor(indexs, device=x.device))
    return x


def hadamard_ishift(x, dim):
    """
    Reverses the arrangement of the Hadamard transform from sequency order along a specified dimension.

    This function undoes the sequency ordering of the Hadamard transform along the given dimension,
    restoring the original order.

    :param torch.Tensor x: Input tensor of shape (..., n, ...), where `n` is the size along the specified dimension.
    :param int dim: The dimension along which to reverse the sequency order.
    :return: The tensor with the Hadamard transform restored to its original order along the specified dimension.
    :rtype: torch.Tensor
    """
    n = x.shape[dim]
    indexs = sequency_order(n)
    indexs = np.argsort(indexs)
    x = x.index_select(dim, torch.tensor(indexs, device=x.device))
    return x


def hadamard_2d_shift(x):
    """
    Rearranges the 2D Hadamard transform to sequency order.

    This function applies the `hadamard_shift` function along both the last two dimensions
    of the input tensor to reorder the 2D Hadamard transform in sequency order.

    :param torch.Tensor x: Input tensor of shape (..., n, m), where `n` and `m` are the sizes of the last two dimensions.
    :return: The tensor with the 2D Hadamard transform rearranged in sequency order.
    :rtype: torch.Tensor
    """
    x = hadamard_shift(x, -2)
    x = hadamard_shift(x, -1)
    return x


def hadamard_2d_ishift(x):
    """
    Reverses the arrangement of the 2D Hadamard transform from sequency order.

    This function applies the `hadamard_ishift` function along both the last two dimensions
    of the input tensor to restore the original order of the 2D Hadamard transform.

    :param torch.Tensor x: Input tensor of shape (..., n, m), where `n` and `m` are the sizes of the last two dimensions.
    :return: The tensor with the 2D Hadamard transform restored to its original order.
    :rtype: torch.Tensor
    """
    x = hadamard_ishift(x, -1)
    x = hadamard_ishift(x, -2)
    return x


def sequency_mask(img_shape, m):
    """
    Generates a sequency-ordered binary mask for single-pixel imaging.
    :param tuple img_shape: The shape of the input image as a tuple (C, H, W),
                            where C is the number of channels, H is the height,
                            and W is the width.
    :param int m: The number of pixels to select based on sequency order.
    :return: A binary mask of shape (1, C, H, W) with `m` pixels set to 1.0
             and the rest set to 0.0.
    :rtype: torch.Tensor
    """

    _, H, W = img_shape
    n = H * W

    indexes = sequency_order(n)[:m]
    i, j = np.meshgrid(np.arange(H), np.arange(W), indexing="ij")
    i = i.flatten(order="F")
    j = j.flatten(order="F")

    mask = torch.zeros((1, *img_shape))
    mask[:, :, i[indexes], j[indexes]] = 1.0

    return mask


def old_sequency_mask(img_shape, m):
    """
    Generates a binary mask for a single-pixel camera based on a sequency ordering.
    :param tuple img_shape: The shape of the input image as a tuple (C, H, W), where C is the number of channels,
                            H is the height, and W is the width.
    :param int m: The number of pixels to include in the mask, selected based on the sequency ordering.
    :return: A binary mask of shape (1, C, H, W) with `m` pixels set to 1 and the rest set to 0.
    :rtype: torch.Tensor
    """

    _, H, W = img_shape
    n = H * W

    indexes = get_permutation_list(n)[:m]
    i, j = np.meshgrid(np.arange(H), np.arange(W), indexing="ij")
    i = i.flatten(order="F")
    j = j.flatten(order="F")

    mask = torch.zeros((1, *img_shape))
    mask[:, :, i[indexes], j[indexes]] = 1.0

    return mask


def cake_cutting_seq(i, p):
    """
    Generates a sequence based on the given index `i` and parameter `p`. The sequence alternates
    its direction depending on whether `i` is odd or even.
    :param int i: The index used to determine the sequence and its direction.
    :param int p: A parameter that influences the range of the sequence.
    :return: A list representing the generated sequence.
    :rtype: list
    """

    """Sequence of i-th"""
    step = -i * (-1) ** (np.mod(i, 2))

    seq = None
    # if i is odd
    if np.mod(i, 2) == 1:
        seq = list(range(i, i * p + 1, step))
    else:
        seq = list(range(i * p, i - 1, step))

    return seq


def cake_cutting_order(n):
    """
    Determines the order of cutting a cake ordering algorithm.

    :param int n: The total number of pieces the cake is to be divided into.
                  It is assumed to be a perfect square.
    :return: A NumPy array of indices representing the order of cutting.
    :rtype: numpy.ndarray
    """
    """Cake cutting order"""
    p = int(np.sqrt(n))
    seq = [cake_cutting_seq(i, p) for i in range(1, p + 1)]
    seq = [item for sublist in seq for item in sublist]
    return np.argsort(seq)


def cake_cutting_mask(img_shape, m):
    """
    Generates a "cake cutting" mask for single-pixel imaging.
    :param tuple img_shape: A tuple representing the shape of the input image
                            in the format (channels, height, width). The height
                            and width must be equal.
    :param int m: The number of pixels to include in the mask.
    :return: A binary mask of shape (1, channels, height, width) where selected
             pixels are set to 1.0 and others are 0.0.
    :rtype: torch.Tensor
    :raises Warning: If the height and width of the image are not equal.
    """

    _, H, W = img_shape

    if H != W:
        warnings.warn("Image height and width must be equal for cake cutting mask.")

    n = H * W

    indexes = sequency_order(n)
    cake_order = cake_cutting_order(n)
    indexes = indexes[cake_order][:m]
    i, j = np.meshgrid(np.arange(H), np.arange(W), indexing="ij")
    i = i.flatten(order="F")
    j = j.flatten(order="F")

    mask = torch.zeros((1, *img_shape))
    mask[:, :, i[indexes], j[indexes]] = 1.0

    return mask


def diagonal_index_matrix(H: int, W: int) -> torch.Tensor:
    """
    Generates a matrix where each element's value corresponds to its position in a diagonal traversal
    of an H x W grid.
    :param int H: The height (number of rows) of the grid.
    :param int W: The width (number of columns) of the grid.
    :return: A tensor of shape (H, W) where each element contains its diagonal traversal index.
    :rtype: torch.Tensor
    """
    # Grid of row (I) and column (J) indices
    I, J = torch.meshgrid(torch.arange(H), torch.arange(W), indexing="ij")
    S = I + J
    flat_I = I.flatten()
    flat_S = S.flatten()
    total = H * W

    # Sort keys: primary S ascending, secondary I descending
    order = torch.argsort(flat_S * total - flat_I, stable=True)

    # Place 0..total-1 according to that order
    flat_A = torch.empty(total, dtype=torch.long, device=order.device)
    flat_A[order] = torch.arange(total, dtype=torch.long, device=order.device)

    return flat_A.view(H, W)


def zig_zag_mask(img_shape, m):
    """
    Generates a zig-zag mask for an image of a given shape.
    :param tuple img_shape: A tuple representing the shape of the input image
                            in the format (C, H, W), where C is the number of
                            channels, H is the height, and W is the width.
    :param int m: The number of elements to include in the zig-zag mask.
    :return: A tensor representing the zig-zag mask with the same spatial
             dimensions as the input image.
    :rtype: torch.Tensor
    """

    _, H, W = img_shape
    mask = diagonal_index_matrix(H, W)
    mask = mask < m
    mask = mask.float()
    mask = mask.unsqueeze(0).repeat(1, img_shape[0], 1, 1)
    mask = hadamard_2d_ishift(mask)

    return mask


def xy_mask(img_shape, m):
    """
    Generates a 2D mask based on the spatial coordinates of an image and a given threshold.
    :param tuple img_shape: A tuple representing the shape of the input image in the format
                            (channels, height, width).
    :param int m: The threshold value used to determine the mask size. Pixels with indices
                  less than or equal to `m` will be included in the mask.
    :return: A 3D tensor representing the generated mask with the same spatial dimensions
             as the input image.
    :rtype: torch.Tensor
    """

    _, H, W = img_shape

    X, Y = torch.meshgrid(torch.arange(H), torch.arange(W), indexing="ij")
    index_matrix = X * Y + (X**2 + Y**2) / 4
    index_matrix /= index_matrix.max()

    indx = torch.argsort(index_matrix.view(-1))

    mask = torch.arange(1, H * W + 1)
    mask[indx] = mask.clone()
    mask = mask.view(H, W) <= m
    mask = mask.float()

    mask = mask.unsqueeze(0).repeat(1, img_shape[0], 1, 1)
    mask = hadamard_2d_ishift(mask)

    return mask


class SinglePixelCamera(DecomposablePhysics):
    r"""
    Single pixel imaging camera.

    Linear imaging operator with binary entries.

    If ``fast=True``, the operator uses a 2D subsampled Hadamard transform, which keeps the first :math:`m` modes
    according to the ``ordering`` parameter, set by default to `sequency ordering <https://en.wikipedia.org/wiki/Walsh_matrix#Sequency_ordering>`_.
    In this case, the images should have a size which is a power of 2.

    If ``fast=False``, the operator is a random iid binary matrix with equal probability of :math:`1/\sqrt{m}` or
    :math:`-1/\sqrt{m}`.

    Both options allow for an efficient singular value decomposition (see :class:`deepinv.physics.DecomposablePhysics`)
    The operator is always applied independently across channels.

    It is recommended to use ``fast=True`` for image sizes bigger than 32 x 32, since the forward computation with
    ``fast=False`` has an :math:`O(mn)` complexity, whereas with ``fast=True`` it has an :math:`O(n \log n)` complexity.

    An existing operator can be loaded from a saved ``.pth`` file via ``self.load_state_dict(save_path)``,
    in a similar fashion to :class:`torch.nn.Module`.

    .. warning::

        Since version 0.3.1, a small bug in the sequency ordering has been fixed. However, it is possible to use the old sequency ordering by setting `ordering='old_sequency'`.

    :param int m: number of single pixel measurements per acquisition (m).
    :param tuple img_shape: shape (C, H, W) of images.
    :param bool fast: The operator is iid binary if false, otherwise A is a 2D subsampled hadamard transform.
    :param str ordering: The ordering of selecting the first m measurements, available options are: `'sequency'`, `'cake_cutting'`, `'zig_zag'`, `'xy'`, `'old_sequency'`.
    :param torch.Generator rng: (optional) a pseudorandom random number generator for the parameter generation.
        If ``None``, the default Generator of PyTorch will be used.

    |sep|

    :Examples:

        SinglePixelCamera operators with 16 binary patterns for 32x32 image:

        >>> from deepinv.physics import SinglePixelCamera
        >>> seed = torch.manual_seed(0) # Random seed for reproducibility
        >>> x = torch.randn((1, 1, 32, 32)) # Define random 32x32 image
        >>> physics = SinglePixelCamera(m=16, img_shape=(1, 32, 32), fast=True)
        >>> torch.sum(physics.mask).item() # Number of measurements
        16.0
        >>> torch.round(physics(x)[:, :, :3, :3]).abs() # Compute measurements
        tensor([[[[1., 0., 1.],
                  [0., 0., 0.],
                  [0., 0., 0.]]]])

    """

    def __init__(
        self,
        m,
        img_shape,
        fast=True,
        ordering="sequency",
        device="cpu",
        dtype=torch.float32,
        rng: torch.Generator = None,
        **kwargs,
    ):
        super().__init__(**kwargs)
        self.name = f"spcamera_m{m}"
        self.img_shape = img_shape
        self.fast = fast
        self.device = device
        if rng is None:
            self.rng = torch.Generator(device=device)
        else:
            # Make sure that the random generator is on the same device as the physic generator
            assert rng.device == torch.device(
                device
            ), f"The random generator is not on the same device as the Physics Generator. Got random generator on {rng.device} and the Physics Generator on {self.device}."
            self.rng = rng
        self.initial_random_state = self.rng.get_state()

        if self.fast:
<<<<<<< HEAD

            _, H, W = img_shape
=======
            C, H, W = img_shape
            mi = min(int(math.sqrt(m)), H)
            mj = min(m - mi, W)

            revi = get_permutation_list(H, device=device)[:mi]
            revj = get_permutation_list(W, device=device)[:mj]
>>>>>>> ddef422e

            assert H == 1 << int(math.log2(H)), "image height must be a power of 2"
            assert W == 1 << int(math.log2(W)), "image width must be a power of 2"

            if ordering == "sequency":
                mask = sequency_mask(img_shape, m)
            elif ordering == "cake_cutting":
                mask = cake_cutting_mask(img_shape, m)
            elif ordering == "zig_zag":
                mask = zig_zag_mask(img_shape, m)
            elif ordering == "xy":
                mask = xy_mask(img_shape, m)
            elif ordering == "old_sequency":
                # Raise warning if the old sequency mask is used
                print(
                    "Warning: The old sequency mask is deprecated. Plase, use sequency mask instead."
                )
                mask = old_sequency_mask(img_shape, m)
            else:
                raise ValueError(
                    f"Unknown ordering {ordering}. Available options are: `sequency`, `cake_cutting`, `zig_zag`, `xy`."
                )

            mask = mask.to(device)

        else:
            n = int(math.prod(img_shape[1:]))
            A = torch.where(
                torch.randn((m, n), device=device, dtype=dtype, generator=self.rng)
                > 0.5,
                -1.0,
                1.0,
            )
            A /= math.sqrt(m)  # normalize
            u, mask, vh = torch.linalg.svd(A, full_matrices=False)

            mask = mask.to(device).unsqueeze(0).type(dtype)
            self.vh = vh.to(device).type(dtype)
            self.u = u.to(device).type(dtype)

            self.u = torch.nn.Parameter(self.u, requires_grad=False)
            self.vh = torch.nn.Parameter(self.vh, requires_grad=False)

        self.mask = torch.nn.Parameter(mask, requires_grad=False)

    def V_adjoint(self, x):
        if self.fast:
            y = hadamard_2d(x)
        else:
            N, C = x.shape[0], self.img_shape[0]
            x = x.reshape(N, C, -1)
            y = torch.einsum("ijk, mk->ijm", x, self.vh)
        return y

    def V(self, y):
        if self.fast:
            x = hadamard_2d(y)
        else:
            N = y.shape[0]
            C, H, W = self.img_shape[0], self.img_shape[1], self.img_shape[2]
            x = torch.einsum("ijk, km->ijm", y, self.vh)
            x = x.reshape(N, C, H, W)
        return x

    def U_adjoint(self, x):
        if self.fast:
            out = x
        else:
            out = torch.einsum("ijk, km->ijm", x, self.u)
        return out

    def U(self, x):
        if self.fast:
            out = x
        else:
            out = torch.einsum("ijk, mk->ijm", x, self.u)
        return out


def gray_code(n):
    """
    Generate a Gray code sequence for n elements.

    Gray code is a binary numeral system where two successive values differ in only one bit.

    :param int n: Number of elements in the Gray code sequence.
    :return: A 2D array where each row represents a Gray code in binary form.
    :rtype: np.ndarray
    """
    g0 = np.array([[0], [1]])
    g = g0

    while g.shape[0] < n:
        g = np.hstack(
            [np.kron(g0, np.ones((g.shape[0], 1))), np.vstack([g, g[::-1, :]])]
        )
    return g


def gray_decode(n):
    """
    Decode a Gray code into its binary equivalent.

    This function converts a given Gray code integer into its corresponding binary number.

    :param int n: The Gray code to decode.
    :return: The decoded binary number.
    :rtype: int
    """
    m = n >> 1
    while m:
        n ^= m
        m >>= 1
    return n


def reverse(n, numbits):
    """
    Reverse the bit order of an integer `n` given a fixed number of bits `numbits`.

    This function takes an integer `n` and reverses its bit representation
    over a specified number of bits `numbits`. For example, if `n` is 5 (binary: 101)
    and `numbits` is 3, the result will be 5 (binary: 101 reversed is still 101).

    :param int n: The integer whose bits are to be reversed.
    :param int numbits: The number of bits to consider for the reversal.
    :return: The integer resulting from reversing the bits of `n`.
    :rtype: int
    """
    return sum(1 << (numbits - 1 - i) for i in range(numbits) if n >> i & 1)


<<<<<<< HEAD
def get_permutation_list(n):
    """
    Generates a permutation list based on bit-reversal and Gray code decoding.
    This function creates a permutation list of integers from 0 to n-1. It first computes
    the bit-reversal of each integer and then applies a Gray code decoding to further
    permute the indices.
    :param int n: The size of the permutation list. Must be a power of 2.
    :return: A NumPy array containing the permuted indices.
    :rtype: numpy.ndarray
    """
    rev = np.zeros((n), dtype=int)
=======
def get_permutation_list(n, device="cpu"):
    rev = torch.zeros((n), dtype=int, device=device)
>>>>>>> ddef422e
    for l in range(n):
        rev[l] = reverse(l, int(math.log2(n)))

    rev2 = torch.zeros_like(rev)
    for l in range(n):
        rev2[l] = rev[gray_decode(l)]

    return rev2


def sequency_order(n):
    """
    Generate the sequency order for a given number of bits.

    :param int n: The number of bits for the Gray code. Determines the size of the
                  sequency order array (2^n elements).
    :return: A 1D array of integers representing the sequency order.
    :rtype: numpy.ndarray
    """
    G = gray_code(n)
    G = G[:, ::-1]
    G = np.dot(G, 2 ** np.arange(G.shape[1] - 1, -1, -1)).astype(np.int32)
    return G<|MERGE_RESOLUTION|>--- conflicted
+++ resolved
@@ -1,28 +1,18 @@
 from deepinv.physics.forward import DecomposablePhysics
 import torch
-<<<<<<< HEAD
 import numpy as np
 import warnings
-=======
 import math
->>>>>>> ddef422e
 
 
 def hadamard_1d(u, normalize=True):
     """
     Multiply H_n @ u where H_n is the Hadamard matrix of dimension n x n.
 
-<<<<<<< HEAD
-    :param torch.Tensor u: Input tensor of shape (..., n), where n must be a power of 2.
-    :param bool normalize: If True, divide the result by 2^{m/2} where m = log_2(n).
-    :return: The product tensor of shape (..., n).
-    :rtype: torch.Tensor
-=======
     :param torch.Tensor u: Input tensor of shape ``(..., n)``.
     :param bool normalize: If ``True``, divide the result by :math:`2^{m/2}`
         with :math:`m = \log_2(n)`.  Defaults to ``True``.
     :returns torch.Tensor: Tensor of shape ``(..., n)``.
->>>>>>> ddef422e
     """
     n = u.shape[-1]
     m = int(math.log2(n))
@@ -400,17 +390,8 @@
         self.initial_random_state = self.rng.get_state()
 
         if self.fast:
-<<<<<<< HEAD
 
             _, H, W = img_shape
-=======
-            C, H, W = img_shape
-            mi = min(int(math.sqrt(m)), H)
-            mj = min(m - mi, W)
-
-            revi = get_permutation_list(H, device=device)[:mi]
-            revj = get_permutation_list(W, device=device)[:mj]
->>>>>>> ddef422e
 
             assert H == 1 << int(math.log2(H)), "image height must be a power of 2"
             assert W == 1 << int(math.log2(W)), "image width must be a power of 2"
@@ -543,22 +524,18 @@
     return sum(1 << (numbits - 1 - i) for i in range(numbits) if n >> i & 1)
 
 
-<<<<<<< HEAD
-def get_permutation_list(n):
+
+def get_permutation_list(n, device="cpu"):
     """
     Generates a permutation list based on bit-reversal and Gray code decoding.
     This function creates a permutation list of integers from 0 to n-1. It first computes
     the bit-reversal of each integer and then applies a Gray code decoding to further
     permute the indices.
     :param int n: The size of the permutation list. Must be a power of 2.
-    :return: A NumPy array containing the permuted indices.
-    :rtype: numpy.ndarray
-    """
-    rev = np.zeros((n), dtype=int)
-=======
-def get_permutation_list(n, device="cpu"):
+    :return: A torch tensor containing the permuted indices.
+    :rtype: torch.Tensor
+    """
     rev = torch.zeros((n), dtype=int, device=device)
->>>>>>> ddef422e
     for l in range(n):
         rev[l] = reverse(l, int(math.log2(n)))
 
