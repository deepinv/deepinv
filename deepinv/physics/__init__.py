--- conflicted
+++ resolved
@@ -19,12 +19,7 @@
     LogPoissonNoise,
     GammaNoise,
 )
-<<<<<<< HEAD
-from .mri import MRI, DynamicMRI, SequentialMRI
-from .mcmri import MultiCoilMRI
-=======
 from .mri import MRI, DynamicMRI, SequentialMRI, MultiCoilMRI
->>>>>>> 7a696ec5
 from .tomography import Tomography
 from .lidar import SinglePhotonLidar
 from .singlepixel import SinglePixelCamera
@@ -35,7 +30,6 @@
 )
 from .radio import RadioInterferometry
 from .time import TimeMixin
-from .rendering import RenderingPhysics
 
 from . import generator
 from . import functional