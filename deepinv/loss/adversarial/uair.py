from __future__ import annotations
from typing import TYPE_CHECKING

import torch
import torch.nn as nn
from torch import Tensor
<<<<<<< HEAD
from deepinv.loss.adversarial.base import (
    GeneratorLoss,
    DiscriminatorLoss,
    DiscriminatorMetric,
)
from deepinv.loss.adversarial.mo import MultiOperatorMixin

if TYPE_CHECKING:
    from deepinv.physics.forward import Physics
=======
from .base import GeneratorLoss
from deepinv.physics import Physics
from typing import Optional
>>>>>>> 78120fc3


class UAIRGeneratorLoss(MultiOperatorMixin, GeneratorLoss):
    r"""Reimplementation of UAIR generator's adversarial loss.

    The loss, introduced by :footcite:t:`pajot2019unsupervised`, is defined as follows, to be minimized by the generator:

    :math:`\mathcal{L}=\mathcal{L}_\text{adv}(\hat y, y;D)+\lambda\lVert \forw{\inverse{\hat y}}- \hat y\rVert^2_2,\quad\hat y=\forw{\hat x}`

    where :math:`\lambda` is a hyperparameter, and the standard adversarial loss is

    :math:`\mathcal{L}_\text{adv}(y,\hat y;D)=\mathbb{E}_{y\sim p_y}\left[q(D(y))\right]+\mathbb{E}_{\hat y\sim p_{\hat y}}\left[q(1-D(\hat y))\right]`

    where :math:`D` is the discriminator model and :math:`q` is the GAN metric between discriminator output and labels.

    In the multi-operator case, :math:`\forw{\cdot}` can be modified in the loss by passing a `physics_generator`.

    See :ref:`sphx_glr_auto_examples_adversarial-learning_demo_gan_imaging.py` for examples of training generator and discriminator models.

    |sep|

    :Examples:

        Simple example (assuming a pretrained discriminator):

        >>> y, x_net = torch.randn(2, 1, 3, 64, 64) # B,C,H,W
        >>>
        >>> from deepinv.models import DCGANDiscriminator
        >>> D = DCGANDiscriminator() # assume pretrained discriminator
        >>>
        >>> from deepinv.physics import Inpainting
        >>> physics = Inpainting((3, 64, 64))
        >>>
        >>> loss = UAIRGeneratorLoss(D=D)
        >>> model = lambda y, physics: physics.A_adjoint(y)
        >>> l = loss(y, x_net, physics, model)
        >>> l.backward()


    :param float weight_adv: weight for adversarial loss, defaults to 0.5 (from original paper)
    :param float weight_mc: weight for measurement consistency, defaults to 1.0 (from original paper)
    :param torch.nn.Module metric: metric for measurement consistency, defaults to :class:`torch.nn.MSELoss`
    :param str metric_adv: if `None`, compute loss in measurement domain, if `A_adjoint` or `A_dagger`, map to image domain before computing loss.
    :param torch.nn.Module D: discriminator network. If not specified, D must be provided in forward(), defaults to None.
    :param str device: torch device, defaults to "cpu"
    :param deepinv.loss.adversarial.DiscriminatorMetric metric_gan: GAN metric :math:`q`. Defaults to
        :class:`deepinv.loss.adversarial.DiscriminatorMetric` which implements least squared metric as in LSGAN.
    :param deepinv.physics.generator.PhysicsGenerator physics_generator: physics generator that returns new physics parameters
        If `None`, uses same physics every forward pass.

    .. warning::

        When using `physics_generator is not None`, and generator loss in parallel with discriminator loss, the physics generators cannot share the same random number generator,
        otherwise both losses will step the same random number generators, meaning that the
        data seen by each loss will be different. A simple solution uses factories:

        ::

            rng_factory = lambda: torch.Generator(seed)
            physics_generator_factory = lambda: PhysicsGenerator(..., rng=rng_factory())
            gen_loss = UAIRGeneratorLoss(
                physics_generator = physics_generator_factory(),
            )
            dis_loss = UAIRDiscriminatorLoss(
                physics_generator = physics_generator_factory(),
            )

    """

    def __init__(
        self,
        weight_adv: float = 0.5,
        weight_mc: float = 1,
<<<<<<< HEAD
        metric: nn.Module = nn.MSELoss(),
        metric_adv: str = None,
=======
        metric: Optional[nn.Module] = None,
>>>>>>> 78120fc3
        D: nn.Module = None,
        metric_gan: DiscriminatorMetric = None,
        device="cpu",
        **kwargs,
    ):
<<<<<<< HEAD
        super().__init__(
            weight_adv=weight_adv, device=device, metric_gan=metric_gan, **kwargs
        )
=======
        if metric is None:
            metric = nn.MSELoss()
        super().__init__(weight_adv=weight_adv, device=device)
>>>>>>> 78120fc3
        self.name = "UAIRGenerator"
        self.metric = metric
        self.metric_adv = metric_adv
        self.weight_mc = weight_mc
        self.D = D

        if metric_adv is not None and metric_adv not in ("A_adjoint", "A_dagger"):
            raise ValueError("metric_adv must be either None, A_adjoint or A_dagger.")

    def forward(
        self,
        y: Tensor,
        x_net: Tensor,
        physics: Physics,
        model: nn.Module,
        D: nn.Module = None,
        **kwargs,
    ):
        r"""Forward pass for UAIR generator's adversarial loss.

        :param torch.Tensor y: input measurement
        :param torch.Tensor y_hat: re-measured reconstruction
        :param deepinv.physics.Physics physics: forward physics
        :param torch.nn.Module model: reconstruction network
        :param torch.nn.Module D: discriminator model. If None, then D passed from __init__ used. Defaults to None.
        """
        D = self.D if D is None else D

        physics_new = self.next_physics(physics, batch_size=len(y))
        y_hat = physics_new(x_net)
        x_tilde = model(y_hat, physics_new)
        y_tilde = physics_new.A(x_tilde)  # use same operator as y_hat

        if self.metric_adv is not None:
            y = getattr(physics, self.metric_adv)(y)
            y_hat = getattr(physics_new, self.metric_adv)(y_hat)
            y_tilde = getattr(physics_new, self.metric_adv)(y_tilde)

        adv_loss = self.adversarial_loss(y, y_hat, D)
        mc_loss = self.metric(y_tilde, y_hat)

        return adv_loss + mc_loss * self.weight_mc


class UAIRDiscriminatorLoss(MultiOperatorMixin, DiscriminatorLoss):
    """UAIR Discriminator's adversarial loss.

    For details and parameters, see :class:`deepinv.loss.adversarial.UAIRGeneratorLoss`
    """

    def __init__(
        self,
        weight_adv: float = 1.0,
        metric_adv: str = None,
        D: nn.Module = None,
        metric_gan: DiscriminatorMetric = None,
        device="cpu",
        **kwargs,
    ):
        super().__init__(
            weight_adv=weight_adv, D=D, metric_gan=metric_gan, device=device, **kwargs
        )
        self.name = "UAIRDiscriminator"
        self.metric_adv = metric_adv

        if metric_adv is not None and metric_adv not in ("A_adjoint", "A_dagger"):
            raise ValueError("metric_adv must be either None, A_adjoint or A_dagger.")

    def forward(
        self,
        y: Tensor,
        x_net: Tensor,
        physics: Physics,
        model: nn.Module,
        D: nn.Module = None,
        **kwargs,
    ):
        physics_new = self.next_physics(physics, batch_size=len(y))
        y_hat = physics_new(x_net)

        if self.metric_adv is not None:
            y = getattr(physics, self.metric_adv)(y)
            y_hat = getattr(physics_new, self.metric_adv)(y_hat)

        return self.adversarial_loss(y, y_hat, D)<|MERGE_RESOLUTION|>--- conflicted
+++ resolved
@@ -1,10 +1,8 @@
 from __future__ import annotations
-from typing import TYPE_CHECKING
+from typing import TYPE_CHECKING, Optional
 
-import torch
 import torch.nn as nn
 from torch import Tensor
-<<<<<<< HEAD
 from deepinv.loss.adversarial.base import (
     GeneratorLoss,
     DiscriminatorLoss,
@@ -14,11 +12,6 @@
 
 if TYPE_CHECKING:
     from deepinv.physics.forward import Physics
-=======
-from .base import GeneratorLoss
-from deepinv.physics import Physics
-from typing import Optional
->>>>>>> 78120fc3
 
 
 class UAIRGeneratorLoss(MultiOperatorMixin, GeneratorLoss):
@@ -61,7 +54,7 @@
     :param float weight_adv: weight for adversarial loss, defaults to 0.5 (from original paper)
     :param float weight_mc: weight for measurement consistency, defaults to 1.0 (from original paper)
     :param torch.nn.Module metric: metric for measurement consistency, defaults to :class:`torch.nn.MSELoss`
-    :param str metric_adv: if `None`, compute loss in measurement domain, if `A_adjoint` or `A_dagger`, map to image domain before computing loss.
+    :param str domain: if `None`, compute loss in measurement domain, if `A_adjoint` or `A_dagger`, map to image domain before computing loss.
     :param torch.nn.Module D: discriminator network. If not specified, D must be provided in forward(), defaults to None.
     :param str device: torch device, defaults to "cpu"
     :param deepinv.loss.adversarial.DiscriminatorMetric metric_gan: GAN metric :math:`q`. Defaults to
@@ -92,34 +85,28 @@
         self,
         weight_adv: float = 0.5,
         weight_mc: float = 1,
-<<<<<<< HEAD
-        metric: nn.Module = nn.MSELoss(),
-        metric_adv: str = None,
-=======
         metric: Optional[nn.Module] = None,
->>>>>>> 78120fc3
+        domain: str = None,
         D: nn.Module = None,
         metric_gan: DiscriminatorMetric = None,
         device="cpu",
         **kwargs,
     ):
-<<<<<<< HEAD
         super().__init__(
             weight_adv=weight_adv, device=device, metric_gan=metric_gan, **kwargs
         )
-=======
+
         if metric is None:
             metric = nn.MSELoss()
-        super().__init__(weight_adv=weight_adv, device=device)
->>>>>>> 78120fc3
+
         self.name = "UAIRGenerator"
         self.metric = metric
-        self.metric_adv = metric_adv
+        self.domain = domain
         self.weight_mc = weight_mc
         self.D = D
 
-        if metric_adv is not None and metric_adv not in ("A_adjoint", "A_dagger"):
-            raise ValueError("metric_adv must be either None, A_adjoint or A_dagger.")
+        if domain is not None and domain not in ("A_adjoint", "A_dagger"):
+            raise ValueError("domain must be either None, A_adjoint or A_dagger.")
 
     def forward(
         self,
@@ -145,10 +132,10 @@
         x_tilde = model(y_hat, physics_new)
         y_tilde = physics_new.A(x_tilde)  # use same operator as y_hat
 
-        if self.metric_adv is not None:
-            y = getattr(physics, self.metric_adv)(y)
-            y_hat = getattr(physics_new, self.metric_adv)(y_hat)
-            y_tilde = getattr(physics_new, self.metric_adv)(y_tilde)
+        if self.domain is not None:
+            y = getattr(physics, self.domain)(y)
+            y_hat = getattr(physics_new, self.domain)(y_hat)
+            y_tilde = getattr(physics_new, self.domain)(y_tilde)
 
         adv_loss = self.adversarial_loss(y, y_hat, D)
         mc_loss = self.metric(y_tilde, y_hat)
@@ -165,7 +152,7 @@
     def __init__(
         self,
         weight_adv: float = 1.0,
-        metric_adv: str = None,
+        domain: str = None,
         D: nn.Module = None,
         metric_gan: DiscriminatorMetric = None,
         device="cpu",
@@ -175,10 +162,10 @@
             weight_adv=weight_adv, D=D, metric_gan=metric_gan, device=device, **kwargs
         )
         self.name = "UAIRDiscriminator"
-        self.metric_adv = metric_adv
+        self.domain = domain
 
-        if metric_adv is not None and metric_adv not in ("A_adjoint", "A_dagger"):
-            raise ValueError("metric_adv must be either None, A_adjoint or A_dagger.")
+        if domain is not None and domain not in ("A_adjoint", "A_dagger"):
+            raise ValueError("domain must be either None, A_adjoint or A_dagger.")
 
     def forward(
         self,
@@ -192,8 +179,8 @@
         physics_new = self.next_physics(physics, batch_size=len(y))
         y_hat = physics_new(x_net)
 
-        if self.metric_adv is not None:
-            y = getattr(physics, self.metric_adv)(y)
-            y_hat = getattr(physics_new, self.metric_adv)(y_hat)
+        if self.domain is not None:
+            y = getattr(physics, self.domain)(y)
+            y_hat = getattr(physics_new, self.domain)(y_hat)
 
         return self.adversarial_loss(y, y_hat, D)