from __future__ import annotations
<<<<<<< HEAD
from contextlib import nullcontext, contextmanager
from typing import Optional, TYPE_CHECKING, Union
from pathlib import Path
=======
from contextlib import nullcontext

>>>>>>> aae47464
import torch.nn as nn
import torch
from torch import Tensor
from deepinv.loss.loss import Loss
<<<<<<< HEAD
from deepinv.utils import AverageMeter


if TYPE_CHECKING:
    from deepinv.physics.forward import Physics
=======
>>>>>>> aae47464


class DiscriminatorMetric:
    r"""
    Generic GAN discriminator metric building block.

    Compares discriminator output with labels depending on if the image should be real or not.

    By default, the `metric` used is the MSE which gives the LSGAN from :footcite:t:`mao2017least`.

    Pass in a different `metric` or override `DiscriminatorMetric` to create any flavour of discriminator metric, e.g. NSGAN, WGAN, LSGAN etc.

    See :footcite:t:`lucic2018gans` for a comparison.

    :param torch.nn.Module metric: loss with which to compare outputs, defaults to :class:`torch.nn.MSELoss`
    :param float real_label: value for ideal real image, defaults to 1.
    :param float fake_label: value for ideal fake image, defaults to 0.
    :param bool no_grad: whether to no_grad the metric computation, defaults to ``False``
    :param str device: torch device, defaults to ``"cpu"``


    """

    def __init__(
        self,
        metric: nn.Module | None = None,
        real_label: float = 1.0,
        fake_label: float = 0.0,
        no_grad: bool = False,
        device="cpu",
    ):
        if metric is None:
            metric = nn.MSELoss()
        self.real = Tensor([real_label]).to(device)
        self.fake = Tensor([fake_label]).to(device)
        self.no_grad = no_grad
        self.metric = metric

    def __call__(self, pred: Tensor, real: bool = None) -> Tensor:
        r"""
        Call discriminator loss.

        :param torch.Tensor pred: discriminator classification output
        :param bool real: whether image should be real or not, defaults to `None`
        :return: loss value
        """
        target = self.real if real else self.fake
        target = target.expand_as(pred) if pred.dim() > 0 else target

        with torch.no_grad() if self.no_grad else nullcontext():
            return self.metric(pred, target)


class AdversarialLoss(Loss):
    r"""Base adversarial loss.

    Override the forward function to call the adversarial loss with quantities depending on your specific GAN model.
    For examples, see :class:`deepinv.loss.adversarial.SupAdversarialLoss`
    and :class:`deepinv.loss.adversarial.UnsupAdversarialLoss`.

    See :ref:`sphx_glr_auto_examples_models_demo_gan_imaging.py` for formulae.

    :param float weight_adv: weight for adversarial loss, defaults to 0.5.
    :param torch.nn.Module D: discriminator network. If not specified, `D` must be provided in forward(), defaults to None.
    :param torch.optim.Optimizer optimizer_D: optimizer for training discriminator.
        If `None` (default), do not train discriminator model.
    :param torch.optim.lr_scheduler.LRScheduler scheduler_D: optional learning rate scheduler
        for discriminator. If optimizer not passed, then this is ignored.
    :param str device: torch device, defaults to `"cpu"`
    """

    def __init__(
        self,
        weight_adv: float = 0.5,
        D: nn.Module = None,
        metric_gan: DiscriminatorMetric = None,
        optimizer_D: torch.optim.Optimizer = None,
        scheduler_D: torch.optim.lr_scheduler.LRScheduler = None,
        num_D_steps: int = 1,
        device="cpu",
        **kwargs,
    ):
        super().__init__(**kwargs)
        self.metric_gan = (
            DiscriminatorMetric(device=device) if metric_gan is None else metric_gan
        )
        self.weight_adv = weight_adv
        self.D = D
        self.optimizer_D = optimizer_D
        self.scheduler_D = scheduler_D
        self.num_D_steps = num_D_steps
        if optimizer_D is None and scheduler_D is not None:
            raise ValueError(
                "Discriminator scheduler requires discriminator optimizer to be passed."
            )

        self.log_loss_D_train = AverageMeter("Training discrim loss", ":.2e")
        self.log_loss_D_eval = AverageMeter("Validation discrim loss", ":.2e")
        self.device = device

    def adversarial_gen(self, real: Tensor, fake: Tensor) -> torch.Tensor:
        r"""Adversarial penalty mechanism in GAN generators.

        :param torch.Tensor real: image labelled as real, typically one originating from training set
        :param torch.Tensor fake: image labelled as fake, typically a reconstructed image
        :return: generator adversarial loss
        """
        pred_fake = self.D(fake)
        return self.metric_gan(pred_fake, real=True) * self.weight_adv

    def adversarial_discrim(self, real: Tensor, fake: Tensor):
        r"""Adversarial penalty mechanism in GAN discriminators.

        :param torch.Tensor real: image labelled as real, typically one originating from training set
        :param torch.Tensor fake: image labelled as fake, typically a reconstructed image
        :return: (:class:`torch.Tensor`) discriminator adversarial loss
        """
        pred_real = self.D(real)
        pred_fake = self.D(fake.detach())

        adv_loss_real = self.metric_gan(pred_real, real=True)
        adv_loss_fake = self.metric_gan(pred_fake, real=False)

        return (adv_loss_real + adv_loss_fake) * self.weight_adv

    @contextmanager
    def step_discrim(self, model: nn.Module = None):
        """
        Context manager that steps discriminator optimizer
        that wraps a loss calculation.

        If discriminator optimizer does not exist, then this does nothing.

        :param torch.nn.Module model: generator model, used to detect if the loss is being
            used in training or evaluation mode. If it is in evaluation mode, then this
            function does nothing.
        """
        if self.optimizer_D is None:
            yield lambda loss: None
            return

        if model.training:
            self.optimizer_D.zero_grad()
        try:

            def backward(loss: torch.Tensor):
                if model.training:
                    self.log_loss_D_train.update(loss.item())
                    loss.backward(retain_graph=True)
                else:
                    self.log_loss_D_eval.update(loss.item())

            yield backward
        finally:
            if model.training:
                self.optimizer_D.step()
                if self.scheduler_D is not None:
                    self.scheduler_D.step()

    def forward(
        self,
        x_net: Tensor,
        x: Tensor,
        y: Tensor,
        physics: Physics,
        model: nn.Module,
        **kwargs,
    ) -> torch.Tensor:
        """
        Full forward pass. Must calculate loss for discriminator, step the
        discriminator optimizer, then return the generator loss. For example:

        ::

            with self.step_discrim() as step:
                loss_d = ...
                step(loss_d)

            loss_g = ...
            return loss_g
        """
        raise NotImplementedError()

    def load_model(self, filename, device=None, strict: bool = True) -> dict:
        """Load discriminator from checkpoint.

        :param str, pathlib.Path filename: checkpoint filename.
        :param torch.device, str device: device to load model onto.
        :param bool strict: strict load weights to model.
        """
        ckpt = torch.load(filename, map_location=device, weights_only=False)
        if "state_dict" in ckpt:
            self.D.load_state_dict(ckpt["state_dict"], strict=strict)
        else:
            self.D.load_state_dict(ckpt, strict=strict)

        if "optimizer" in ckpt and self.optimizer_D is not None:
            self.optimizer_D.load_state_dict(ckpt["optimizer"])
        return ckpt

    def save_model(self, filename: Union[str, Path]):
        r"""
        Save the discriminator.

        :param str, pathlib.Path filename: filename to save to
        """
        torch.save(
            {
                "state_dict": self.D.state_dict(),
                "optimizer": (
                    self.optimizer_D.state_dict() if self.optimizer_D else None
                ),
            },
            filename,
        )<|MERGE_RESOLUTION|>--- conflicted
+++ resolved
@@ -1,24 +1,16 @@
 from __future__ import annotations
-<<<<<<< HEAD
 from contextlib import nullcontext, contextmanager
-from typing import Optional, TYPE_CHECKING, Union
+from typing import TYPE_CHECKING, Union
 from pathlib import Path
-=======
-from contextlib import nullcontext
-
->>>>>>> aae47464
+
 import torch.nn as nn
 import torch
 from torch import Tensor
 from deepinv.loss.loss import Loss
-<<<<<<< HEAD
 from deepinv.utils import AverageMeter
-
 
 if TYPE_CHECKING:
     from deepinv.physics.forward import Physics
-=======
->>>>>>> aae47464
 
 
 class DiscriminatorMetric:
