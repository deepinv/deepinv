--- conflicted
+++ resolved
@@ -85,16 +85,7 @@
     :param bool complex_abs: perform complex magnitude before passing data to metric function. If ``True``,
         the data must either be of complex dtype or have size 2 in the channel dimension (usually the second dimension after batch).
     :param str reduction: a method to reduce metric score over individual batch scores. ``mean``: takes the mean, ``sum`` takes the sum, ``none`` or None no reduction will be applied (default).
-<<<<<<< HEAD
     :param str norm_inputs: normalize images before passing to metric. ``l2``normalizes by L2 spatial norm, ``min_max`` normalizes by min and max of each input.
-=======
-    :param str norm_inputs: normalize images before passing to metric. ``l2`` normalizes by :math:`\ell_2` spatial norm, ``min_max`` normalizes by min and max of each input.
-    :param bool check_input_range: if True, ``pyiqa`` will raise error if inputs aren't in the appropriate range ``[0, 1]``.
-    :param int, tuple[int], None center_crop: If not `None` (default), center crop the tensor(s) before computing the metrics.
-        If an `int` is provided, the cropping is applied equally on all spatial dimensions (by default, all dimensions except the first two).
-        If `tuple` of `int`, cropping is performed over the last `len(center_crop)` dimensions. If positive values are provided, a standard center crop is applied.
-        If negative (or zero) values are passed, cropping will be done by removing `center_crop` pixels from the borders (useful when tensors vary in size across the dataset).
->>>>>>> 90ecb546
     """
 
     def __init__(
