from __future__ import annotations
from typing import Optional, Union
from copy import deepcopy
import torch
from deepinv.physics.forward import Physics
from deepinv.physics.noise import GaussianNoise
from deepinv.loss.metric.metric import Metric
from deepinv.physics.generator import (
    BaseMaskGenerator,
    BernoulliSplittingMaskGenerator,
    Phase2PhaseSplittingMaskGenerator,
    Artifact2ArtifactSplittingMaskGenerator,
)
from deepinv.models.dynamic import TimeAveragingNet
from deepinv.physics.time import TimeMixin
from deepinv.models.base import Reconstructor
from deepinv.loss.measplit import SplittingLoss
from deepinv.utils.decorators import _deprecated_alias


class WeightedSplittingLoss(SplittingLoss):
    r"""
    K-Weighted Splitting Loss

    Implements the K-weighted Noisier2Noise-SSDU loss from `Millard and Chiew <https://pmc.ncbi.nlm.nih.gov/articles/PMC7614963/>`_.
    The loss is designed for problems where measurements are observed as :math:`y_i=M_iAx`,
    where :math:`M_i` is a random mask, such as in :class:`MRI <deepinv.physics.MRI>` where `A` is the Fourier transform.
    The loss is defined as follows, using notation from :class:`deepinv.loss.SplittingLoss`:

    .. math::

        \frac{m}{m_2}\| (1-\mathbf{K})^{-1/2} (y_2 - A_2 \inversef{y_1}{A_1})\|^2

    where :math:`\mathbf{K}` is derived from the probability density function (pdf) of the (original) acceleration mask and (further) splitting mask:

    .. math::

        \mathbf{K}=(\mathbb{I}_n-\tilde{\mathbf{P}}\mathbf{P})^{-1}(\mathbb{I}_n-\mathbf{P})

    and :math:`\mathbf{P}=\mathbb{E}[\mathbf{M}_i],\tilde{\mathbf{P}}=\mathbb{E}[\mathbf{M}_1]` i.e. the average imaging mask and splitting mask, respectively.
    At inference, the original whole measurement :math:`y` is used as input.

    .. note::

        To match the original paper, the loss should be used with the splitting mask :class:`deepinv.physics.generator.MultiplicativeSplittingMaskGenerator`
        where the input additional subsampling mask should be the same type as that used to generate the measurements.

        Note the method was originally proposed for accelerated MRI problems (where the measurements are generated via a mask generator).

        Note also that we assume that all masks are 1D mask in the image width dimension repeated in all other dimensions.

    :param deepinv.physics.generator.BernoulliSplittingMaskGenerator mask_generator: splitting mask generator for further subsampling.
    :param deepinv.physics.generator.BaseMaskGenerator physics_generator: original mask generator used to generate the measurements.
    :param float eps: small value to avoid division by zero.
    :param Metric, torch.nn.Module metric: metric used for computing data consistency, which is set as the mean squared error by default.

    |sep|

    :Example:

    >>> import torch
    >>> from deepinv.physics.generator import GaussianMaskGenerator, MultiplicativeSplittingMaskGenerator
    >>> from deepinv.loss.mri import WeightedSplittingLoss
    >>> physics_generator = GaussianMaskGenerator((128, 128), acceleration=4)
    >>> split_generator = GaussianMaskGenerator((128, 128), acceleration=2)
    >>> mask_generator = MultiplicativeSplittingMaskGenerator((1, 128, 128), split_generator)
    >>> loss = WeightedSplittingLoss(mask_generator, physics_generator)

    """

    class WeightedMetric(torch.nn.Module):
        """Wraps metric to apply weight on inputs

        :param torch.Tensor: loss weight.
        :param Metric, torch.nn.Module metric: loss metric.
        :param bool expand: whether expand weight to input dims
        """

        def __init__(
            self,
            weight: torch.Tensor,
            metric: Union[Metric, torch.nn.Module],
            expand: bool = True,
        ):
            super().__init__()
            self.weight = weight
            self.metric = metric
            self.expand = lambda w, y: w.expand_as(y) if expand else w

        def forward(self, y1, y2):
            """Weighted metric forward pass."""
            return self.metric(
                self.expand(self.weight, y1) * y1, self.expand(self.weight, y2) * y2
            )

    def __init__(
        self,
        mask_generator: BernoulliSplittingMaskGenerator,
        physics_generator: BaseMaskGenerator,
        eps: float = 1e-9,
        metric: Union[Metric, torch.nn.Module] = torch.nn.MSELoss(),
    ):

        super().__init__(eval_split_input=False, pixelwise=True)
        self.mask_generator = mask_generator
        self.physics_generator = physics_generator
        self.name = "WeightedSplitting"
        self.k = self.compute_k(eps=eps)
        self.weight = (1 - self.k).clamp(min=eps) ** (-0.5)
        self.metric = self.WeightedMetric(self.weight, metric)
        self.normalize_loss = False

    def compute_k(self, eps: float = 1e-9) -> torch.Tensor:
        """
        Compute K for K-weighted splitting loss where K is a diagonal matrix of shape (H, W).

        Estimates the 1D PDFs of the mask generators empirically.

        :param float eps: small value to avoid division by zero.
        """

        P = self.physics_generator.average()["mask"]
        P_tilde = self.mask_generator.average()["mask"]

        if P.shape != P_tilde.shape:
            raise ValueError(
                "physics_generator and mask_generator should produce same size masks."
            )

        # Reduce to 1D PDF in W dimension
        while len(P.shape) > 1:
            P, P_tilde = P[0], P_tilde[0]

        # makes sure P_tilde < 1
        P_tilde[P_tilde > (1 - eps)] = 1 - eps

        diag_1_minus_PtP = 1 - P_tilde * P
        diag_1_minus_PtP = diag_1_minus_PtP.clamp(min=eps)
        inv_diag_1_minus_PtP = 1 / diag_1_minus_PtP
        diag_1_minus_P = 1 - P

        # element-wise multiplication to get K
        k_weight = inv_diag_1_minus_PtP * diag_1_minus_P
        return k_weight.unsqueeze(0)


class RobustSplittingLoss(WeightedSplittingLoss):
    r"""
    Robust Weighted Splitting Loss

    Implements the Robust-SSDU loss from `"Clean self-supervised MRI reconstruction from noisy, sub-sampled training data with Robust SSDU" <https://arxiv.org/abs/2210.01696>`_.
    The loss is designed for problems where measurements are observed as :math:`y_i=M_iAx+\epsilon`,
    where :math:`M_i` is a random mask, such as in :class:`MRI <deepinv.physics.MRI>` where `A` is the Fourier transform,
    and :math:`\epsilon` is Gaussian noise.
    The loss is related to the :class:`deepinv.loss.mri.WeightedSplittingLoss` as follows:

    .. math::

        \mathcal{L}_\text{Robust-SSDU}=\mathcal{L}_\text{Weighted-SSDU}(\tilde{y};y) + \lVert(1+\frac{1}{\alpha^2}) M_1 M (\forw{\inverse{\tilde{y},A} - y}\rVert_2^2

    where :math:`\tilde{y}\sim\mathcal{N}(y,\alpha^2\sigma^2\mathbf{I})` is further noised (i.e. "noisier") measurement, and :math:`\alpha` is a hyperparameter.
    This is derived from Eqs. 34 & 35 of the `paper <https://arxiv.org/abs/2210.01696>`_.
    At inference, the original measurement :math:`y` is used as input.

    .. note::

        See :class:`deepinv.loss.mri.WeightedSplittingLoss` on what is expected of the input measurements, and the `mask_generator`.

    :param deepinv.physics.generator.BernoulliSplittingMaskGenerator mask_generator: splitting mask generator for further subsampling.
    :param deepinv.physics.generator.BaseMaskGenerator physics_generator: original mask generator used to generate the measurements.
    :param deepinv.physics.NoiseModel noise_model: noise model for adding further noise, must be of same type as original measurement noise.
        Note this loss only supports :class:`deepinv.physics.GaussianNoise`.
    :param float alpha: hyperparameter controlling further noise std.
    :param float eps: small value to avoid division by zero.
    :param Metric, torch.nn.Module metric: metric used for computing data consistency, which is set as the mean squared error by default.
    """

    def __init__(
        self,
        mask_generator: BernoulliSplittingMaskGenerator,
        physics_generator: BaseMaskGenerator,
        noise_model: GaussianNoise = GaussianNoise(sigma=0.1),
        alpha: float = 0.75,
        eps: float = 1e-9,
        metric: Union[Metric, torch.nn.Module] = torch.nn.MSELoss(),
    ):
        super().__init__(mask_generator, physics_generator, eps=eps, metric=metric)
        self.alpha = alpha
        self.noise_model = noise_model
        self.noise_model.update_parameters(sigma=noise_model.sigma * alpha)

    def forward(self, x_net, y, physics, model, **kwargs):
        recon_loss = super().forward(x_net, y, physics, model, **kwargs)

        mask = model.get_mask() * getattr(physics, "mask", 1.0)  # M_\lambda\cap\omega
        n2n_metric = self.WeightedMetric(
            (1 + 1 / (self.alpha**2)) * mask, self.metric.metric, expand=False
        )

        return recon_loss + n2n_metric(physics.A(x_net), y)

    def adapt_model(self, model: torch.nn.Module) -> RobustSplittingModel:
        return (
            model
            if isinstance(model, self.RobustSplittingModel)
            else self.RobustSplittingModel(
                model, mask_generator=self.mask_generator, noise_model=self.noise_model
            )
        )

    class RobustSplittingModel(SplittingLoss.SplittingModel):
        def __init__(self, model, mask_generator, noise_model):
            super().__init__(
                model,
                split_ratio=None,
                mask_generator=mask_generator,
                eval_n_samples=1,
                eval_split_input=False,
                eval_split_output=False,
                pixelwise=True,
            )
            self.noise_model = noise_model

        def split(self, mask, y, physics=None):
            y1, physics1 = SplittingLoss.split(mask, y, physics)
            return (mask * self.noise_model(y1) if self.training else y1), physics1


class Phase2PhaseLoss(SplittingLoss):
    r"""
    Phase2Phase loss for dynamic data.

    Implements dynamic measurement splitting loss from `Phase2Phase: Respiratory Motion-Resolved Reconstruction of Free-Breathing Magnetic Resonance Imaging Using Deep Learning Without a Ground Truth for Improved Liver Imaging <https://journals.lww.com/investigativeradiology/abstract/2021/12000/phase2phase__respiratory_motion_resolved.4.aspx>`_
    for free-breathing MRI.
    This is a special (temporal) case of the generic splitting loss: see :class:`deepinv.loss.SplittingLoss` for more details.

    Splits the dynamic measurements into even time frames ("phases") at model input and odd phases to use for constructing the loss.
    Equally, the physics mask (if it exists) is split as well: the even phases are used for the model (e.g. for data consistency in an unrolled network) and odd phases are used for the reference.
    At test time, the full input is passed through the network.

    .. warning::

        The model should be adapted before training using the method :func:`adapt_model <deepinv.loss.SplittingLoss.adapt_model>`
        to include the splitting mechanism at the input.

    .. warning::

        Must only be used for dynamic or sequential measurements, i.e. where data :math:`y` and ``physics.mask`` (if it exists) are of 5D shape (B, C, T, H, W).

    .. note::

        Phase2Phase can be used to reconstruct video sequences by setting ``dynamic_model=True`` and using physics :class:`deepinv.physics.DynamicMRI`.
        It can also be used to reconstructs **static** images, where the k-space measurements is a time-sequence,
        where each time step (phase) consists of sampled spokes such that the whole measurement is a set of non-overlapping spokes.
        To do this, set ``dynamic_model=False`` and use physics :class:`deepinv.physics.SequentialMRI`. See below for example or :ref:`sphx_glr_auto_examples_self-supervised-learning_demo_artifact2artifact.py` for full MRI example.


    By default, the error is computed using the MSE metric, however any appropriate metric can be used.

    :param tuple[int] img_size: size of the tensor to be masked without batch dimension of shape (C, T, H, W)
    :param bool dynamic_model: set ``True`` if using with a model that inputs and outputs time-data i.e. ``x`` of shape (B,C,T,H,W). Set ``False`` if ``x`` are static images (B,C,H,W).

    :param Metric, torch.nn.Module metric: metric used for computing data consistency, which is set as the mean squared error by default.
    :param str, torch.device device: torch device.

    |sep|

    :Example:

        Dynamic MRI with Phase2Phase with a video network:

        >>> import torch
        >>> from deepinv.models import AutoEncoder, TimeAgnosticNet
        >>> from deepinv.physics import DynamicMRI, SequentialMRI
        >>> from deepinv.loss.mri import Phase2PhaseLoss
        >>>
        >>> x = torch.rand((1, 2, 4, 4, 4)) # B, C, T, H, W
        >>> mask = torch.zeros((1, 2, 4, 4, 4))
        >>> mask[:, :, torch.arange(4), torch.arange(4) % 4, :] = 1 # Create time-varying mask
        >>>
        >>> physics = DynamicMRI(mask=mask)
        >>> loss = Phase2PhaseLoss((2, 4, 4, 4))
        >>> model = TimeAgnosticNet(AutoEncoder(32, 2, 2)) # Example video network
        >>> model = loss.adapt_model(model) # Adapt model to perform Phase2Phase
        >>>
        >>> y = physics(x)
        >>> x_net = model(y, physics, update_parameters=True) # save random mask in forward pass
        >>> l = loss(x_net, y, physics, model)
        >>> print(l.item() > 0)
        True

        Free-breathing MRI with Phase2Phase with an image network and sequential measurements:

        >>> physics = SequentialMRI(mask=mask) # mask is B, C, T, H, W
        >>> loss = Phase2PhaseLoss((2, 4, 4, 4), dynamic_model=False) # Process static images x
        >>>
        >>> model = AutoEncoder(32, 2, 2) # Example image reconstruction network
        >>> model = loss.adapt_model(model) # Adapt model to perform Phase2Phase
        >>>
        >>> x = torch.rand((1, 2, 4, 4)) # B, C, H, W
        >>> y = physics(x) # B, C, T, H, W
        >>> x_net = model(y, physics, update_parameters=True)
        >>> l = loss(x_net, y, physics, model)
        >>> print(l.item() > 0)
        True

    """

    @_deprecated_alias(tensor_size="img_size")
    def __init__(
        self,
<<<<<<< HEAD
        tensor_size: tuple[int],
=======
        img_size: Tuple[int],
>>>>>>> 8d4ef2ca
        dynamic_model: bool = True,
        metric: Union[Metric, torch.nn.Module] = torch.nn.MSELoss(),
        device="cpu",
    ):
        super().__init__()
        self.name = "phase2phase"
        self.img_size = img_size
        self.dynamic_model = dynamic_model
        self.metric = metric
        self.device = device
        self.mask_generator = Phase2PhaseSplittingMaskGenerator(
            img_size=self.img_size, device=self.device
        )
        if not self.dynamic_model:
            # Metric wrapper to flatten dynamic inputs
            class TimeAveragingMetric(TimeMixin, torch.nn.Module):
                def __init__(self, metric: torch.nn.Module):
                    super().__init__()
                    self.metric = metric

                def forward(self, estimate, target):
                    assert estimate.shape == target.shape
                    return self.metric.forward(
                        self.average(estimate), self.average(target)
                    )

            self.metric = TimeAveragingMetric(self.metric)

    @staticmethod
    def split(mask: torch.Tensor, y: torch.Tensor, physics: Optional[Physics] = None):
        r"""Override splitting to actually remove masked pixels. In Phase2Phase, this corresponds to masked phases (i.e. time steps).

        :param torch.Tensor mask: Phase2Phase mask
        :param torch.Tensor y: input data
        :param deepinv.physics.Physics physics: forward physics
        """
        y_split, physics_split = SplittingLoss.split(mask, y, physics=physics)

        if len(mask.shape) < 5 or len(y.shape) < 5 or len(physics_split.mask.shape) < 5:
            raise ValueError(
                "mask, y and physics.mask must be of shape (B, C, T, H, W)"
            )

        def remove_zeros(arr, mask):
            reducer = (
                (mask != 0)[:, [0]]
                .view(mask.shape[0], 1, mask.shape[2], -1)
                .any(dim=3, keepdim=True)
                .unsqueeze(-1)
                .expand_as(mask)
            )  # assume pixelwise i.e. no channel dim
            return arr[reducer].view(
                mask.shape[0], mask.shape[1], -1, mask.shape[3], mask.shape[4]
            )

        y_split_reduced = remove_zeros(y_split, mask)

        if physics is None:
            return y_split_reduced

        physics_split_reduced = deepcopy(physics_split)
        physics_split_reduced.update_parameters(
            mask=remove_zeros(physics_split.mask, mask)
        )

        return y_split_reduced, physics_split_reduced

    def adapt_model(
        self, model: Reconstructor, **kwargs
    ) -> SplittingLoss.SplittingModel:
        r"""
        Apply Phase2Phase splitting to model input. Also perform time-averaging if a static model is used.

        :param deepinv.models.Reconstructor, torch.nn.Module model: Reconstruction model.
        :return: (:class:`deepinv.loss.SplittingLoss.SplittingModel`) Model modified for evaluation.
        """

        class Phase2PhaseModel(self.SplittingModel):
            @staticmethod
            def split(
                mask: torch.Tensor, y: torch.Tensor, physics: Optional[Physics] = None
            ):
                return Phase2PhaseLoss.split(mask, y, physics)

        if any(isinstance(module, self.SplittingModel) for module in model.modules()):
            return model

        if not self.dynamic_model:
            model = TimeAveragingNet(model)

        model = Phase2PhaseModel(
            model,
            mask_generator=self.mask_generator,
            split_ratio=None,
            eval_n_samples=0,
            eval_split_input=False,
            eval_split_output=False,
            pixelwise=False,
        )

        return model


class Artifact2ArtifactLoss(Phase2PhaseLoss):
    r"""
    Artifact2Artifact loss for dynamic data.

    Implements dynamic measurement splitting loss from `RARE: Image Reconstruction using Deep Priors Learned without Ground Truth <https://arxiv.org/abs/1912.05854>`_
    for free-breathing MRI.
    This is a special case of the generic splitting loss: see :class:`deepinv.loss.SplittingLoss` for more details.

    At model input, choose a random time-chunk from the dynamic measurements ("Artifact..."), and another random chunk for constructing the loss ("...2Artifact").
    Equally, the physics mask (if it exists) is split as well: the input chunk is used for the model (e.g. for data consistency in an unrolled network) and the output chunk is used as the reference.
    At test time, the full input is passed through the network.
    Note this implementation performs a Monte-Carlo-style version where the network output is only compared to one other chunk per iteration.

    .. warning::

        The model should be adapted before training using the method :func:`adapt_model <deepinv.loss.SplittingLoss.adapt_model>`
        to include the splitting mechanism at the input.

    .. warning::

        Must only be used for dynamic or sequential measurements, i.e. where data :math:`y` and ``physics.mask`` (if it exists) are of 5D shape (B, C, T, H, W).

    .. note::

        Artifact2Artifact can be used to reconstruct video sequences by setting ``dynamic_model=True`` and using physics :class:`deepinv.physics.DynamicMRI`.
        It can also be used to reconstructs **static** images, where the k-space measurements is a time-sequence,
        where each time step (phase) consists of sampled spokes such that the whole measurement is a set of non-overlapping spokes.
        To do this, set ``dynamic_model=False`` and use physics :class:`deepinv.physics.SequentialMRI`. See below for example or :ref:`sphx_glr_auto_examples_self-supervised-learning_demo_artifact2artifact.py` for full MRI example.

    By default, the error is computed using the MSE metric, however any appropriate metric can be used.

    :param tuple[int] img_size: size of the tensor to be masked without batch dimension of shape (C, T, H, W)
    :param int, tuple[int] split_size: time-length of chunk. Must divide ``img_size[1]`` exactly. If ``tuple``, one is randomly selected each time.
    :param bool dynamic_model: set True if using with a model that inputs and outputs time-data i.e. x of shape (B,C,T,H,W). Set False if x are static images (B,C,H,W).
    :param Metric, torch.nn.Module metric: metric used for computing data consistency, which is set as the mean squared error by default.
    :param str, torch.device device: torch device.

    |sep|

    :Example:

        Dynamic MRI with Artifact2Artifact with a video network:

        >>> import torch
        >>> from deepinv.models import AutoEncoder, TimeAgnosticNet
        >>> from deepinv.physics import DynamicMRI, SequentialMRI
        >>> from deepinv.loss.mri import Artifact2ArtifactLoss
        >>>
        >>> x = torch.rand((1, 2, 4, 4, 4)) # B, C, T, H, W
        >>> mask = torch.zeros((1, 2, 4, 4, 4))
        >>> mask[:, :, torch.arange(4), torch.arange(4) % 4, :] = 1 # Create time-varying mask
        >>>
        >>> physics = DynamicMRI(mask=mask)
        >>> loss = Artifact2ArtifactLoss((2, 4, 4, 4))
        >>> model = TimeAgnosticNet(AutoEncoder(32, 2, 2)) # Example video network
        >>> model = loss.adapt_model(model) # Adapt model to perform Artifact2Artifact
        >>>
        >>> y = physics(x)
        >>> x_net = model(y, physics, update_parameters=True) # save random mask in forward pass
        >>> l = loss(x_net, y, physics, model)
        >>> print(l.item() > 0)
        True

        Free-breathing MRI with Artifact2Artifact with an image network and sequential measurements:

        >>> physics = SequentialMRI(mask=mask) # mask is B, C, T, H, W
        >>> loss = Artifact2ArtifactLoss((2, 4, 4, 4), dynamic_model=False) # Process static images x
        >>>
        >>> model = AutoEncoder(32, 2, 2) # Example image reconstruction network
        >>> model = loss.adapt_model(model) # Adapt model to perform Artifact2Artifact
        >>>
        >>> x = torch.rand((1, 2, 4, 4)) # B, C, H, W
        >>> y = physics(x) # B, C, T, H, W
        >>> x_net = model(y, physics, update_parameters=True)
        >>> l = loss(x_net, y, physics, model)
        >>> print(l.item() > 0)
        True

    """

    @_deprecated_alias(tensor_size="img_size")
    def __init__(
        self,
<<<<<<< HEAD
        tensor_size: tuple[int],
        split_size: Union[int, tuple[int]] = 2,
=======
        img_size: Tuple[int],
        split_size: Union[int, Tuple[int]] = 2,
>>>>>>> 8d4ef2ca
        dynamic_model: bool = True,
        metric: Union[Metric, torch.nn.Module] = torch.nn.MSELoss(),
        device="cpu",
    ):
        super().__init__(
            img_size=img_size,
            dynamic_model=dynamic_model,
            metric=metric,
            device=device,
        )
        self.name = "artifact2artifact"
        self.mask_generator = Artifact2ArtifactSplittingMaskGenerator(
            img_size=self.img_size, split_size=split_size, device=self.device
        )

    def forward(self, x_net, y, physics, model, **kwargs):
        mask = model.get_mask() * getattr(physics, "mask", 1.0)

        # Create output mask by re-splitting leftover samples
        mask2 = self.mask_generator.step(
            y.size(0),
            input_mask=getattr(physics, "mask", 1.0) - mask,
            persist_prev=True,
        )["mask"]

        y2, physics2 = self.split(mask2, y, physics)

        loss_ms = self.metric(physics2.A(x_net), y2)

        return loss_ms / mask2.mean()<|MERGE_RESOLUTION|>--- conflicted
+++ resolved
@@ -309,11 +309,7 @@
     @_deprecated_alias(tensor_size="img_size")
     def __init__(
         self,
-<<<<<<< HEAD
-        tensor_size: tuple[int],
-=======
-        img_size: Tuple[int],
->>>>>>> 8d4ef2ca
+        img_size: tuple[int],
         dynamic_model: bool = True,
         metric: Union[Metric, torch.nn.Module] = torch.nn.MSELoss(),
         device="cpu",
@@ -500,13 +496,8 @@
     @_deprecated_alias(tensor_size="img_size")
     def __init__(
         self,
-<<<<<<< HEAD
-        tensor_size: tuple[int],
+        img_size: tuple[int],
         split_size: Union[int, tuple[int]] = 2,
-=======
-        img_size: Tuple[int],
-        split_size: Union[int, Tuple[int]] = 2,
->>>>>>> 8d4ef2ca
         dynamic_model: bool = True,
         metric: Union[Metric, torch.nn.Module] = torch.nn.MSELoss(),
         device="cpu",
