--- conflicted
+++ resolved
@@ -5,12 +5,8 @@
 import warnings
 from deepinv.loss.loss import Loss
 from deepinv.loss.metric.metric import Metric
-<<<<<<< HEAD
-from deepinv.models.base import Reconstructor
-=======
 from deepinv.physics.noise import GaussianNoise, PoissonNoise, GammaNoise
 from deepinv.physics.noise import NoiseModel
->>>>>>> 57cf2775
 
 
 class R2RLoss(Loss):
@@ -40,12 +36,7 @@
 
     .. math::
 
-<<<<<<< HEAD
-        The model should be adapted before training using the method :func:`adapt_model <deepinv.loss.R2RLoss.adapt_model>`
-        to include the additional noise at the input.
-=======
         \| AR(y_1) - y_2 \|_2^2,
->>>>>>> 57cf2775
 
     where, :math:`R` is the trainable network, :math:`A` is the forward operator,
     :math:`y` is the noisy measurement, and :math:`\alpha` is a scaling factor.
@@ -64,13 +55,8 @@
     .. note::
 
         To obtain the best test performance, the trained model should be averaged at test time
-<<<<<<< HEAD
-        over multiple realizations of the added noise, i.e. :math:`\hat{x} = \frac{1}{N}\sum_{i=1}^N R(y+\alpha z_i)`
-        where :math:`N>1`. This can be achieved using :func:`adapt_model <deepinv.loss.R2RLoss.adapt_model>`.
-=======
         over multiple realizations of the added noise, i.e. :math:`\hat{x} = \frac{1}{N}\sum_{i=1}^N R(y_1^{(i)})`,
         where :math:`N>1`. This can be achieved using :meth:`adapt_model`.
->>>>>>> 57cf2775
 
     .. deprecated:: 0.2.3
 
@@ -133,19 +119,18 @@
         :param torch.Tensor y: Measurements.
         :param deepinv.physics.Physics physics: Forward operator associated with the measurements.
         :param torch.nn.Module model: Reconstruction model.
-        :return: (:class:`torch.Tensor`) R2R loss.
+        :return: (torch.Tensor) R2R loss.
         """
 
         y1 = model.get_corruption()
         y2 = (1 / self.alpha) * (y - y1 * (1 - self.alpha))
         return self.metric(physics.A(x_net), y2)
 
-<<<<<<< HEAD
-    def adapt_model(self, model: torch.nn.Module, **kwargs):
-=======
     def adapt_model(self, model, **kwargs):
->>>>>>> 57cf2775
         r"""
+        Adds noise to model input.
+
+
         This method modifies a reconstruction
         model :math:`R` to include the re-corruption mechanism at the input:
 
@@ -158,16 +143,6 @@
         for computational efficiency, whereas at test time, we use multiple samples for better performance.
 
         :param torch.nn.Module model: Reconstruction model.
-<<<<<<< HEAD
-        :param float sigma: standard deviation of the Gaussian noise used for the perturbation.
-        :param float alpha: scaling factor of the perturbation.
-        :return: :class:`deepinv.loss.R2RLoss.R2RModel` Modified model.
-        """
-        if isinstance(model, self.R2RModel):
-            return model
-        else:
-            return self.R2RModel(model, self.sigma, self.alpha, self.eval_n_samples)
-=======
         :param NoiseModel noise_model: Noise model of the natural exponential family. Implemented options are :class:`deepinv.physics.GaussianNoise`, :class:`deepinv.physics.PoissonNoise` and :class:`deepinv.physics.GammaNoise`
         :param float alpha: Scaling factor of the corruption.
         :return: (torch.nn.Module) Modified model.
@@ -200,21 +175,8 @@
     sampler = torch.distributions.Beta(concentration1, concentration0)
     corruptor = lambda: y * (1 - sampler.sample()) / (1 - alpha)
     return corruptor
->>>>>>> 57cf2775
-
-    class R2RModel(Reconstructor):
-        r"""
-        R2R modified model.
-
-<<<<<<< HEAD
-        .. math::
-
-            \hat{R}(y) = \frac{1}{N}\sum_{i=1}^N R(y+\alpha z_i)
-
-        where :math:`N\geq 1` are the number of samples used for the Monte Carlo approximation.
-        During training (i.e. when ``model.train()``), we use only one sample, i.e. :math:`N=1`
-        for computational efficiency, whereas at test time, we use multiple samples for better performance.
-=======
+
+
 class R2RModel(torch.nn.Module):
     r"""
     Generalized Recorrupted-to-Recorrupted (GR2R) Model
@@ -241,52 +203,10 @@
 
             if self.training and update_parameters:
                 self.corruption = y1
->>>>>>> 57cf2775
-
-        :param torch.nn.Module model: Reconstruction model.
-        :param float sigma: standard deviation of the Gaussian noise used for the perturbation.
-        :param float alpha: scaling factor of the perturbation.
-        :param int eval_n_samples: number of samples used for the Monte Carlo approximation.
-        """
-
-<<<<<<< HEAD
-        def __init__(self, model, sigma, alpha, eval_n_samples):
-            super().__init__()
-            self.model = model
-            self.extra_noise = 0
-            self.sigma = sigma
-            self.alpha = alpha
-            self.eval_n_samples = eval_n_samples
-
-        def forward(self, y, physics, update_parameters=False):
-            r"""
-            Apply the Monte Carlo R2R denoiser
-
-            :param torch.Tensor y: Measurements.
-            :param deepinv.physics.Physics physics: Forward operator associated with the measurements.
-            :param bool update_parameters: if ``True``, the noise is saved.
-            """
-            eval_n_samples = 1 if self.training else self.eval_n_samples
-
-            out = 0
-            with torch.set_grad_enabled(self.training):
-                for i in range(eval_n_samples):
-                    extra_noise = torch.randn_like(y) * self.sigma
-                    y_plus = y + extra_noise * self.alpha
-                    out += self.model(y_plus, physics)
-
-                if self.training and update_parameters:  # save the noise
-                    self.extra_noise = extra_noise
-
-                out = out / eval_n_samples
-            return out
-
-        def get_noise(self):
-            r"""
-            Returns the last extra noise added to the input.
-            """
-            return self.extra_noise
-=======
+
+            out = out / eval_n_samples
+        return out
+
     def get_corruptor(self, y):
         alpha = self.alpha
 
@@ -311,5 +231,4 @@
             )
 
     def get_corruption(self):
-        return self.corruption
->>>>>>> 57cf2775
+        return self.corruption