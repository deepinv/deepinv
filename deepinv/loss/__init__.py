--- conflicted
+++ resolved
@@ -1,35 +1,29 @@
-# Losses
-from .loss import Loss  # Base Loss class
+from .mc import MCLoss
 from .ei import EILoss
-from .mc import MCLoss
+from .moi import MOILoss, MOEILoss
+from .sup import SupLoss
+from .score import ScoreLoss
+from .tv import TVLoss
+from .r2r import R2RLoss
+from .sure import SureGaussianLoss, SurePoissonLoss, SurePGLoss
+from .regularisers import JacobianSpectralNorm, FNEJacobianSpectralNorm
 from .measplit import (
     SplittingLoss,
     Neighbor2Neighbor,
     Phase2PhaseLoss,
     Artifact2ArtifactLoss,
 )
-<<<<<<< HEAD
-from .moi import MOILoss, MOEILoss
-from .r2r import R2RLoss
-from .regularisers import JacobianSpectralNorm, FNEJacobianSpectralNorm
-from .score import ScoreLoss
-from .sup import SupLoss
-from .sure import SureGaussianLoss, SurePoissonLoss, SurePGLoss
-from .tv import TVLoss
-
-# Loss schedulers
-=======
 from .loss import Loss, StackedPhysicsLoss
->>>>>>> 57cf2775
 from .scheduler import (
-    BaseLossScheduler,  # Base Loss Scheduler class
+    BaseLossScheduler,
     RandomLossScheduler,
     InterleavedLossScheduler,
+    StepLossScheduler,
     InterleavedEpochLossScheduler,
-    StepLossScheduler,
 )
 
-# Metrics
+from . import metric
+
 from .metric import (
     Metric,
     MSE,
@@ -45,5 +39,4 @@
     cal_mse,
     cal_psnr,
     cal_mae,
-)  # Can access metrics with deepinv.loss.MSE
-from . import metric  # Can access metrics with deepinv.loss.metric.MSE+)