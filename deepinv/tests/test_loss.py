import pytest

import math
import numpy as np
import torch

import deepinv
from deepinv.tests.dummy_datasets.datasets import DummyCircles
from torch.utils.data import DataLoader
import deepinv as dinv
from deepinv.loss.regularisers import JacobianSpectralNorm, FNEJacobianSpectralNorm
from deepinv.loss.scheduler import RandomLossScheduler, InterleavedLossScheduler

from conftest import no_plot

LOSSES = [
    "sup",
    "sup_log_train_batch",
    "mcei",
    "mcei-scale",
    "mcei-homography",
    "r2r",
<<<<<<< HEAD
    "ensure",
    "ensure_mri",
=======
    "vortex",
>>>>>>> a4f034fe
]

LIST_SURE = [
    "Gaussian",
    "Poisson",
    "PoissonGaussian",
    "GaussianUnknown",
    "PoissonGaussianUnknown",
]

LIST_R2R = [
    "Gaussian",
    "Poisson",
    "Gamma",
]


def test_jacobian_spectral_values(toymatrix):
    # Define the Jacobian regularisers we want to check
    reg_l2 = JacobianSpectralNorm(max_iter=100, tol=1e-4, eval_mode=False, verbose=True)
    reg_FNE_l2 = FNEJacobianSpectralNorm(
        max_iter=100, tol=1e-4, eval_mode=False, verbose=True
    )

    # Setup our toy example; here y = A@x
    x_detached = torch.randn((1, toymatrix.shape[0])).requires_grad_()
    out = x_detached @ toymatrix

    def model(x):
        return x @ toymatrix

    regl2 = reg_l2(out, x_detached)
    regfnel2 = reg_FNE_l2(out, x_detached, model, interpolation=False)

    assert math.isclose(regl2.item(), toymatrix.size(0), rel_tol=1e-3)
    assert math.isclose(regfnel2.item(), 2 * toymatrix.size(0) - 1, rel_tol=1e-3)


@pytest.mark.parametrize("reduction", ["none", "mean", "sum", "max"])
def test_jacobian_spectral_values(toymatrix, reduction):
    ### Test reduction types on batches of images
    B, C, H, W = 5, 3, 8, 8
    toy_operators = torch.Tensor([1, 2, 3, 4, 5])[:, None, None, None]

    x_detached = torch.randn(B, C, H, W).requires_grad_()
    out = toy_operators * x_detached

    def model(x):
        return toy_operators * x

    # Nonec -> return all spectral norms
    reg_l2 = JacobianSpectralNorm(
        max_iter=100, tol=1e-4, eval_mode=False, verbose=True, reduction=reduction
    )
    reg_FNE_l2 = FNEJacobianSpectralNorm(
        max_iter=100, tol=1e-4, eval_mode=False, verbose=True, reduction=reduction
    )

    regl2 = reg_l2(out, x_detached)
    regfnel2 = reg_FNE_l2(out, x_detached, model, interpolation=False)

    if reduction == "none":
        reg_l2_target = toy_operators.squeeze()
        reg_fne_target = 2 * toy_operators.squeeze() - 1
    elif reduction == "mean":
        reg_l2_target = toy_operators.mean()
        reg_fne_target = 2 * toy_operators.sum() / toy_operators.shape[0] - 1
    elif reduction == "sum":
        reg_l2_target = toy_operators.sum()
        reg_fne_target = 2 * toy_operators.sum() - toy_operators.shape[0]
    elif reduction == "max":
        reg_l2_target = toy_operators.max()
        reg_fne_target = 2 * toy_operators.max() - 1

    assert torch.allclose(regl2, reg_l2_target, rtol=1e-3)
    assert torch.allclose(regfnel2, reg_fne_target, rtol=1e-3)


def choose_loss(loss_name, rng=None, imsize=None):
    loss = []
    if loss_name == "mcei":
        loss.append(dinv.loss.MCLoss())
        loss.append(dinv.loss.EILoss(dinv.transform.Shift()))
    elif loss_name == "mcei-scale":
        loss.append(dinv.loss.MCLoss())
        loss.append(dinv.loss.EILoss(dinv.transform.Scale(rng=rng)))
    elif loss_name == "mcei-homography":
        pytest.importorskip(
            "kornia",
            reason="This test requires kornia. It should be "
            "installed with `pip install kornia`",
        )
        loss.append(dinv.loss.MCLoss())
        loss.append(dinv.loss.EILoss(dinv.transform.Homography()))
    elif loss_name == "splittv":
        loss.append(dinv.loss.SplittingLoss(split_ratio=0.25))
        loss.append(dinv.loss.TVLoss())
    elif loss_name == "score":
        loss.append(dinv.loss.ScoreLoss(dinv.physics.GaussianNoise(0.1), 100))
    elif loss_name in ("sup", "sup_log_train_batch"):
        loss.append(dinv.loss.SupLoss())
    elif loss_name == "r2r":
        loss.append(dinv.loss.R2RLoss(noise_model=dinv.physics.GaussianNoise(0.1)))
<<<<<<< HEAD
    elif loss_name == "ensure":
        loss.append(
            dinv.loss.mri.ENSURELoss(
                0.01,
                dinv.physics.generator.BernoulliSplittingMaskGenerator(imsize, 0.5),
                rng=rng,
            )
        )
    elif loss_name == "ensure_mri":
        loss = []  # defer
=======
    elif loss_name == "vortex":
        loss.append(
            dinv.loss.AugmentConsistencyLoss(
                T_i=dinv.transform.RandomNoise(), T_e=dinv.transform.Shift()
            )
        )
>>>>>>> a4f034fe
    else:
        raise Exception("The loss doesnt exist")

    return loss


def choose_sure(noise_type):
    gain = 0.1
    sigma = 0.1
    if noise_type == "PoissonGaussian":
        loss = dinv.loss.SurePGLoss(sigma=sigma, gain=gain)
        noise_model = dinv.physics.PoissonGaussianNoise(sigma=sigma, gain=gain)
    elif noise_type == "PoissonGaussianUnknown":
        loss = dinv.loss.SurePGLoss(sigma=sigma, gain=gain, unsure=True)
        noise_model = dinv.physics.PoissonGaussianNoise(sigma=sigma, gain=gain)
    elif noise_type == "Gaussian":
        loss = dinv.loss.SureGaussianLoss(sigma=sigma)
        noise_model = dinv.physics.GaussianNoise(sigma)
    elif noise_type == "GaussianUnknown":
        loss = dinv.loss.SureGaussianLoss(sigma=sigma, unsure=True)
        noise_model = dinv.physics.GaussianNoise(sigma)
    elif noise_type == "Poisson":
        loss = dinv.loss.SurePoissonLoss(gain=gain)
        noise_model = dinv.physics.PoissonNoise(gain)
    else:
        raise Exception("The SURE loss doesnt exist")

    return loss, noise_model


@pytest.mark.parametrize("noise_type", LIST_SURE)
def test_sure(noise_type, device):
    imsize = (3, 256, 256)  # a bigger image reduces the error
    # choose backbone denoiser
    backbone = dinv.models.MedianFilter()

    # choose a reconstruction architecture
    f = dinv.models.ArtifactRemoval(backbone)

    # choose training losses
    loss, noise = choose_sure(noise_type)

    # choose noise
    torch.manual_seed(0)  # for reproducibility
    physics = dinv.physics.Denoising(noise)

    batch_size = 1
    x = torch.ones((batch_size,) + imsize, device=device)
    y = physics(x)

    print("sizes = ", x.size(), y.size())

    x_net = f(y, physics)
    mse = deepinv.metric.MSE()(x, x_net)
    sure = loss(y=y, x_net=x_net, physics=physics, model=f)

    rel_error = (sure - mse).abs() / mse
    assert rel_error < 0.9


def choose_r2r(noise_type):
    gain = 1.0
    sigma = 0.1
    l = 10.0

    if noise_type == "Poisson":
        noise_model = dinv.physics.PoissonNoise(gain)
        loss = dinv.loss.R2RLoss(alpha=0.9999)
    elif noise_type == "Gaussian":
        noise_model = dinv.physics.GaussianNoise(sigma)
        loss = dinv.loss.R2RLoss(alpha=0.999)
    elif noise_type == "Gamma":
        noise_model = dinv.physics.GammaNoise(l)
        loss = dinv.loss.R2RLoss(alpha=0.999)
    else:
        raise Exception("The R2R loss doesnt exist")

    return loss, noise_model


@pytest.mark.parametrize("noise_type", LIST_R2R)
def test_r2r(noise_type, device):
    imsize = (3, 256, 256)  # a bigger image reduces the error
    # choose backbone denoiser
    backbone = dinv.models.MedianFilter()

    # choose a reconstruction architecture
    f = dinv.models.ArtifactRemoval(backbone)

    # choose training losses
    loss, noise = choose_r2r(noise_type)
    f = loss.adapt_model(f)

    # choose noise
    torch.manual_seed(0)  # for reproducibility
    physics = dinv.physics.Denoising(noise)

    batch_size = 1
    x = torch.ones((batch_size,) + imsize, device=device)
    y = physics(x)

    x_net = f(y, physics, update_parameters=True)
    mse = deepinv.metric.MSE()(x, x_net)
    r2r = loss(y=y, x_net=x_net, physics=physics, model=f)

    rel_error = (r2r - mse).abs() / mse
    rel_error = rel_error.item()
    print(rel_error)
    assert rel_error < 1.0


@pytest.fixture
def imsize():
    return (3, 15, 10)


@pytest.fixture
def physics(imsize, device):
    # choose a forward operator
    return dinv.physics.Inpainting(tensor_size=imsize, mask=0.5, device=device)


@pytest.fixture
def dataset(physics, tmp_path, imsize, device):
    return _dataset(physics, tmp_path, imsize, device)


def _dataset(physics, tmp_path, imsize, device):
    save_dir = tmp_path / "dataset"
    pth = dinv.datasets.generate_dataset(
        train_dataset=DummyCircles(samples=50, imsize=imsize),
        test_dataset=DummyCircles(samples=10, imsize=imsize),
        physics=physics,
        save_dir=save_dir,
        device=device,
        dataset_filename=f"temp_dataset_{physics.__class__.__name__}",
    )

    return (
        dinv.datasets.HDF5Dataset(pth, train=True),
        dinv.datasets.HDF5Dataset(pth, train=False),
    )


def test_notraining(physics, tmp_path, imsize, device):
    # load dummy dataset
    save_dir = tmp_path / "dataset"

    dinv.datasets.generate_dataset(
        train_dataset=None,
        test_dataset=DummyCircles(samples=10, imsize=imsize),
        physics=physics,
        save_dir=save_dir,
        device=device,
    )

    dataset = dinv.datasets.HDF5Dataset(save_dir / "dinv_dataset0.h5", train=False)

    assert dataset[0][0].shape == imsize


@pytest.mark.parametrize("loss_name", LOSSES)
def test_losses(loss_name, tmp_path, dataset, physics, imsize, device, rng):
    # choose training losses
    loss = choose_loss(loss_name, rng, imsize)

    if loss_name == "ensure_mri":
        imsize = (2, *imsize[1:])
        gen = dinv.physics.generator.GaussianMaskGenerator(
            imsize, acceleration=2, rng=rng, device=device
        )
        physics = dinv.physics.MRI(**gen.step(), device=device)
        loss = dinv.loss.mri.ENSURELoss(0.01, gen, rng=rng)
        dataset = _dataset(physics, tmp_path, imsize, device)

    save_dir = tmp_path / "dataset"
    # choose backbone denoiser
    backbone = dinv.models.AutoEncoder(
        dim_input=imsize[0] * imsize[1] * imsize[2], dim_mid=64, dim_hid=16
    ).to(device)

    # choose a reconstruction architecture
    model = dinv.models.ArtifactRemoval(backbone)

    # choose optimizer and scheduler
    epochs = 10
    optimizer = torch.optim.Adam(model.parameters(), lr=5e-4, weight_decay=1e-8)
    scheduler = torch.optim.lr_scheduler.StepLR(optimizer, step_size=int(epochs * 0.8))

    dataloader = DataLoader(dataset[0], batch_size=2, shuffle=True, num_workers=0)
    test_dataloader = DataLoader(dataset[1], batch_size=2, shuffle=False, num_workers=0)

    trainer = dinv.Trainer(
        model=model,
        train_dataloader=dataloader,
        eval_dataloader=test_dataloader,
        epochs=epochs,
        scheduler=scheduler,
        losses=loss,
        physics=physics,
        optimizer=optimizer,
        device=device,
        ckp_interval=int(epochs / 2),
        save_path=save_dir / "dinv_test",
        plot_images=(loss_name == LOSSES[0]),  # save time
        verbose=False,
        log_train_batch=(loss_name == "sup_log_train_batch"),
    )

    with no_plot():
        # test the untrained model
        initial_test = trainer.test(test_dataloader=test_dataloader)

        # train the network
        trainer.train()
        final_test = trainer.test(test_dataloader=test_dataloader)

    assert final_test["PSNR"] > initial_test["PSNR"]


def test_sure_losses(device):
    f = dinv.models.ArtifactRemoval(dinv.models.MedianFilter())
    # test divergence

    x = torch.ones((1, 3, 16, 16), device=device) * 0.5
    physics = dinv.physics.Denoising(dinv.physics.GaussianNoise(0.1))
    y = physics(x)

    y1 = f(y, physics)
    tau = 1e-4

    exact = dinv.loss.sure.exact_div(y, physics, f)

    error_h = 0
    error_mc = 0

    num_it = 100

    for i in range(num_it):
        h = dinv.loss.sure.hutch_div(y, physics, f)
        mc = dinv.loss.sure.mc_div(y1, y, f, physics, tau)

        error_h += torch.abs(h - exact)
        error_mc += torch.abs(mc - exact)

    error_mc /= num_it
    error_h /= num_it

    assert error_h < 5e-2
    assert error_mc < 5e-2


def test_measplit(device):
    sigma = 0.1
    physics = dinv.physics.Denoising()
    physics.noise_model = dinv.physics.GaussianNoise(sigma)

    # choose a reconstruction architecture
    backbone = dinv.models.MedianFilter()
    f = dinv.models.ArtifactRemoval(backbone)
    batch_size = 1
    imsize = (3, 32, 32)

    # for split_ratio in np.linspace(0.7, 0.99, 10):
    x = torch.ones((batch_size,) + imsize, device=device)
    y = physics(x)

    # choose training losses
    loss = dinv.loss.Neighbor2Neighbor()
    n2n_loss = loss(y=y, physics=physics, model=f)

    loss = dinv.loss.SplittingLoss(split_ratio=0.5)
    f = loss.adapt_model(f)
    x_net = f(y, physics, update_parameters=True)
    split_loss = loss(x_net=x_net, y=y, physics=physics, model=f)
    f.eval()
    x_net2 = f(y, physics)

    assert split_loss > 0 and n2n_loss > 0


@pytest.mark.parametrize("mode", ["test_split_y", "test_split_physics"])
@pytest.mark.parametrize("img_size", [(1, 320, 320)])
@pytest.mark.parametrize("split_ratio", [0.6, 0.9])
def test_measplit_masking(mode, img_size, split_ratio):
    acc = 2

    class DummyModel(torch.nn.Module):
        def forward(self, y, physics, *args, **kwargs):
            return y

    class DummyModel2(torch.nn.Module):
        def forward(self, y, physics, *args, **kwargs):
            return physics.mask

    if mode == "test_split_y":
        model = DummyModel()
        dummy_metric = lambda y2_hat, y2: y2 * y2.mean()
    elif mode == "test_split_physics":
        model = DummyModel2()
        dummy_metric = lambda y2_hat, y2: y2_hat * y2.mean()

    physics = dinv.physics.Inpainting(
        img_size,
        mask=dinv.physics.generator.GaussianMaskGenerator(img_size, acc).step()["mask"],
    )
    loss = dinv.loss.SplittingLoss(
        eval_split_input=False,
        mask_generator=dinv.physics.generator.GaussianSplittingMaskGenerator(
            img_size, split_ratio=split_ratio
        ),
        metric=dummy_metric,
    )
    model.train()
    model = loss.adapt_model(model)

    x = torch.ones(img_size).unsqueeze(0)
    y = physics(x)
    with torch.no_grad():
        out = model(y, physics, update_parameters=True)

    assert torch.all(out == model.mask)
    assert np.allclose(model.mask.mean().item() * acc, split_ratio, atol=1e-4)

    if mode == "test_split_y":
        y1 = out
        y2 = loss(x, y, physics, model)
        assert torch.all(y1 + y2 == y)
    elif mode == "test_split_physics":
        physics1mask = out
        y2_hat = loss(x, y, physics, model)
        assert torch.all(physics1mask + y2_hat == y)


LOSS_SCHEDULERS = ["random", "interleaved", "random_weighted"]


@pytest.mark.parametrize("scheduler_name", LOSS_SCHEDULERS)
def test_loss_scheduler(scheduler_name):
    # Skeleton model
    class TestModel:
        def __init__(self):
            self.a = 0

    # Skeleton loss function
    class TestLoss(dinv.loss.Loss):
        def __init__(self, a=1):
            super().__init__()
            self.a = a

        def forward(self, x_net, x, y, physics, model, epoch, **kwargs):
            return self.a

        def adapt_model(self, model: TestModel, **kwargs):
            model.a += self.a
            return model

    rng = torch.Generator().manual_seed(0)

    if scheduler_name == "random":
        l = RandomLossScheduler(TestLoss(1), TestLoss(2), generator=rng)
    elif scheduler_name == "interleaved":
        l = InterleavedLossScheduler(TestLoss(1), TestLoss(2))
    elif scheduler_name == "random_weighted":
        l = RandomLossScheduler(
            [TestLoss(0), TestLoss(2)], TestLoss(1), generator=rng, weightings=[4, 1]
        )

    # Loss scheduler adapts all inside losses
    model = TestModel()
    l.adapt_model(model)
    assert model.a == 3

    # Scheduler calls all losses eventually
    loss_total = 0
    loss_log = []
    for _ in range(20):
        loss = l(None, None, None, None, None, None)
        loss_total += loss
        loss_log += [loss]
    assert loss_total > 20

    if scheduler_name == "random_weighted":
        assert loss_log.count(2) > loss_log.count(1)


def test_stacked_loss(device, imsize):
    # choose a reconstruction architecture
    backbone = dinv.models.MedianFilter()
    f = dinv.models.ArtifactRemoval(backbone)

    # choose training losses
    loss = dinv.loss.StackedPhysicsLoss(
        [dinv.loss.MCLoss(), dinv.loss.MCLoss(), dinv.loss.MCLoss()]
    )

    # choose noise
    noise = dinv.physics.GaussianNoise(0.1)
    physics = dinv.physics.StackedLinearPhysics(
        [
            dinv.physics.Denoising(noise),
            dinv.physics.Denoising(noise),
            dinv.physics.Denoising(noise),
        ]
    )

    # create a dummy image
    x = torch.ones((1,) + imsize, device=device)

    # apply the forward operator
    y = physics(x)

    # apply the denoiser
    x_net = f(y, physics)

    # calculate the loss
    loss_value = loss(x=x, y=y, x_net=x_net, physics=physics, model=f)

    assert loss_value > 0<|MERGE_RESOLUTION|>--- conflicted
+++ resolved
@@ -20,12 +20,9 @@
     "mcei-scale",
     "mcei-homography",
     "r2r",
-<<<<<<< HEAD
+    "vortex",  
     "ensure",
     "ensure_mri",
-=======
-    "vortex",
->>>>>>> a4f034fe
 ]
 
 LIST_SURE = [
@@ -129,7 +126,6 @@
         loss.append(dinv.loss.SupLoss())
     elif loss_name == "r2r":
         loss.append(dinv.loss.R2RLoss(noise_model=dinv.physics.GaussianNoise(0.1)))
-<<<<<<< HEAD
     elif loss_name == "ensure":
         loss.append(
             dinv.loss.mri.ENSURELoss(
@@ -140,14 +136,12 @@
         )
     elif loss_name == "ensure_mri":
         loss = []  # defer
-=======
     elif loss_name == "vortex":
         loss.append(
             dinv.loss.AugmentConsistencyLoss(
                 T_i=dinv.transform.RandomNoise(), T_e=dinv.transform.Shift()
             )
         )
->>>>>>> a4f034fe
     else:
         raise Exception("The loss doesnt exist")
 
