--- conflicted
+++ resolved
@@ -7,14 +7,10 @@
 from deepinv.optim.prior import Prior, PnP, RED
 from deepinv.optim.optim_iterators import GDIteration
 from deepinv.tests.test_physics import find_operator
-<<<<<<< HEAD
-from deepinv import optim
-=======
 from deepinv.optim.utils import least_squares_implicit_backward
 
 from functools import partial
 import copy
->>>>>>> 8e140d6a
 
 
 def custom_init_CP(y, physics):
