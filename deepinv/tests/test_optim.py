import math
import pytest

import deepinv as dinv
from deepinv.optim import DataFidelity
<<<<<<< HEAD
from deepinv.models.denoiser import Denoiser
=======
from deepinv.models.basic_prox_models import ProxL1Prior
>>>>>>> 1561d7c7
from deepinv.optim.data_fidelity import L2, IndicatorL2, L1
from deepinv.optim.prior import Prior, PnP
from deepinv.optim.optimizers import *
from deepinv.tests.dummy_datasets.datasets import DummyCircles
from deepinv.utils.plotting import plot, torch2cpu

from torch.utils.data import DataLoader


@pytest.fixture
def device():
    return dinv.utils.get_freer_gpu() if torch.cuda.is_available() else "cpu"


@pytest.fixture
def imsize():
    h = 28
    w = 32
    c = 3
    return c, h, w


@pytest.fixture
def dummy_dataset(imsize, device):
    return DummyCircles(samples=1, imsize=imsize)


def test_data_fidelity_l2(device):
    data_fidelity = L2()

    # 1. Testing value of the loss for a simple case
    # Define two points
    x = torch.Tensor([[1], [4]]).unsqueeze(0).to(device)
    y = torch.Tensor([[1], [1]]).unsqueeze(0).to(device)

    # Create a measurement operator
    A = torch.Tensor([[2, 0], [0, 0.5]]).to(device)
    A_forward = lambda v: A @ v
    A_adjoint = lambda v: A.transpose(0, 1) @ v

    # Define the physics model associated to this operator
    physics = dinv.physics.LinearPhysics(A=A_forward, A_adjoint=A_adjoint)
    assert torch.allclose(data_fidelity(x, y, physics), torch.Tensor([1.0]).to(device))

    # Compute the gradient of f
    grad_dA = data_fidelity.grad(
        x, y, physics
    )  # print(grad_dA) gives [[[2.0000], [0.5000]]]

    # Compute the proximity operator of f
    prox_dA = data_fidelity.prox(
        x, y, physics, gamma=1.0
    )  # print(prox_dA) gives [[[0.6000], [3.6000]]]

    # 2. Testing trivial operations on f and not f\circ A
    gamma = 1.0
    assert torch.allclose(
        data_fidelity.prox_d(x, y, gamma), (x + gamma * y) / (1 + gamma)
    )
    assert torch.allclose(data_fidelity.grad_d(x, y), x - y)

    # 3. Testing the value of the proximity operator for a nonsymmetric linear operator
    # Create a measurement operator
    B = torch.Tensor([[2, 1], [-1, 0.5]]).to(device)
    B_forward = lambda v: B @ v
    B_adjoint = lambda v: B.transpose(0, 1) @ v

    # Define the physics model associated to this operator
    physics = dinv.physics.LinearPhysics(A=B_forward, A_adjoint=B_adjoint)

    # Compute the proximity operator manually (closed form formula)
    Id = torch.eye(2).to(device)
    manual_prox = (Id + gamma * B.transpose(0, 1) @ B).inverse() @ (
        x + gamma * B.transpose(0, 1) @ y
    )

    # Compute the deepinv proximity operator
    deepinv_prox = data_fidelity.prox(x, y, physics, gamma)

    assert torch.allclose(deepinv_prox, manual_prox)

    # 4. Testing the gradient of the loss
    grad_deepinv = data_fidelity.grad(x, y, physics)
    grad_manual = B.transpose(0, 1) @ (B @ x - y)

    assert torch.allclose(grad_deepinv, grad_manual)

    # 5. Testing the torch autograd implementation of the gradient
    def dummy_torch_l2(x):
        return 0.5 * torch.norm((B @ x).flatten(), p=2, dim=-1) ** 2

    torch_loss = DataFidelity(d=dummy_torch_l2)
    torch_loss_grad = torch_loss.grad_d(x, y)
    grad_manual = B.transpose(0, 1) @ (B @ (x - y))
    assert torch.allclose(torch_loss_grad, grad_manual)

    # 6. Testing the torch autograd implementation of the prox
    def dummy_torch_l2(x):
        return 0.5 * torch.norm((B @ x).flatten(), p=2) ** 2

    torch_loss = DataFidelity(d=dummy_torch_l2)
    torch_loss_prox = torch_loss.prox_d(
        x, y, gamma, stepsize_inter=0.1, max_iter_inter=1000, tol_inter=1e-6
    )

    manual_prox = (Id + gamma * B.transpose(0, 1) @ B).inverse() @ (
        x + gamma * B.transpose(0, 1) @ B @ y
    )

    assert torch.allclose(torch_loss_prox, manual_prox)


def test_data_fidelity_indicator(device):
    # Define two points
    x = torch.Tensor([[1], [4]]).unsqueeze(0).to(device)
    y = torch.Tensor([[1], [1]]).unsqueeze(0).to(device)

    # Redefine the data fidelity with a different radius
    radius = 0.5
    data_fidelity = IndicatorL2(radius=radius)

    # Create a measurement operator
    A = torch.Tensor([[2, 0], [0, 0.5]]).to(device)
    A_forward = lambda v: A @ v
    A_adjoint = lambda v: A.transpose(0, 1) @ v

    # Define the physics model associated to this operator
    physics = dinv.physics.LinearPhysics(A=A_forward, A_adjoint=A_adjoint)

    # Test values of the loss for points inside and outside the l2 ball
    assert data_fidelity(x, y, physics) == 1e16
    assert data_fidelity(x / 2, y, physics) == 0
    assert data_fidelity.d(x, y, radius=1) == 1e16
    assert data_fidelity.d(x, y, radius=3.1) == 0

    # 2. Testing trivial operations on f (and not f \circ A)
    x_proj = torch.Tensor([[[1.0], [1 + radius]]]).to(device)
    assert torch.allclose(data_fidelity.prox_d(x, y, gamma=None), x_proj)

    # 3. Testing the proximity operator of the f \circ A
    data_fidelity = IndicatorL2(radius=0.5)

    x = torch.Tensor([[1], [4]]).unsqueeze(0).to(device)
    y = torch.Tensor([[1], [1]]).unsqueeze(0).to(device)

    A = torch.Tensor([[2, 0], [0, 0.5]]).to(device)
    A_forward = lambda v: A @ v
    A_adjoint = lambda v: A.transpose(0, 1) @ v
    physics = dinv.physics.LinearPhysics(A=A_forward, A_adjoint=A_adjoint)

    # Define the physics model associated to this operator
    x_proj = torch.Tensor([[[0.5290], [2.9917]]]).to(device)
    dfb_proj = data_fidelity.prox(x, y, physics)
    assert torch.allclose(x_proj, dfb_proj)
    assert torch.norm(A_forward(dfb_proj) - y) <= radius


def test_data_fidelity_l1(device):
    # Define two points
    x = torch.Tensor([[[1], [4], [-0.5]]]).to(device)
    y = torch.Tensor([[[1], [1], [1]]]).to(device)

    data_fidelity = L1()
    assert torch.allclose(data_fidelity.d(x, y), (x - y).abs().sum())

    A = torch.Tensor([[2, 0, 0], [0, -0.5, 0], [0, 0, 1]]).to(device)
    A_forward = lambda v: A @ v
    A_adjoint = lambda v: A.transpose(0, 1) @ v

    # Define the physics model associated to this operator
    physics = dinv.physics.LinearPhysics(A=A_forward, A_adjoint=A_adjoint)
    Ax = A_forward(x)
    assert data_fidelity(x, y, physics) == (Ax - y).abs().sum()

    # Check subdifferential
    grad_manual = torch.sign(x - y)
    assert torch.allclose(data_fidelity.grad_d(x, y), grad_manual)

    # Check prox
    threshold = 0.5
    prox_manual = torch.Tensor([[[1.0], [3.5], [0.0]]]).to(device)
    assert torch.allclose(data_fidelity.prox_d(x, y, threshold), prox_manual)


optim_algos = [
    "PGD",
    "ADMM",
    "DRS",
    "HQS",
]


# we do not test CP (Chambolle-Pock) as we have a dedicated test (due to more specific optimality conditions)
@pytest.mark.parametrize("name_algo", optim_algos)
def test_optim_algo(name_algo, imsize, dummy_dataset, device):
    for g_first in [True, False]:
        # Define two points
        x = torch.tensor([[[10], [10]]], dtype=torch.float64)

        # Create a measurement operator
        B = torch.tensor([[2, 1], [-1, 0.5]], dtype=torch.float64)
        B_forward = lambda v: B @ v
        B_adjoint = lambda v: B.transpose(0, 1) @ v

        # Define the physics model associated to this operator
        physics = dinv.physics.LinearPhysics(A=B_forward, A_adjoint=B_adjoint)
        y = physics(x)

        data_fidelity = L2()  # The data fidelity term

        def prior_g(x, *args):
            ths = 0.1
            return ths * torch.norm(x.view(x.shape[0], -1), p=1, dim=-1)

        prior = Prior(g=prior_g)  # The prior term

        if (
            name_algo == "CP"
        ):  # In the case of primal-dual, stepsizes need to be bounded as reg_param*stepsize < 1/physics.compute_norm(x, tol=1e-4).item()
            stepsize = 0.9 / physics.compute_norm(x, tol=1e-4).item()
            sigma = 1.0
        else:  # Note that not all other algos need such constraints on parameters, but we use these to check that the computations are correct
            stepsize = 0.9 / physics.compute_norm(x, tol=1e-4).item()
            sigma = None

        lamb = 1.1
        max_iter = 1000
        params_algo = {
            "stepsize": stepsize,
            "lambda": lamb,
            "sigma": sigma,
        }

        def custom_init_CP(x_init, y_init):
            return {"est": (x_init, x_init, y_init)}

        custom_init = custom_init_CP if name_algo == "CP" else None

        optimalgo = optim_builder(
            name_algo,
            prior=prior,
            data_fidelity=data_fidelity,
            max_iter=max_iter,
            crit_conv="residual",
            thres_conv=1e-11,
            verbose=True,
            params_algo=params_algo,
            early_stop=True,
            g_first=g_first,
            custom_init=custom_init,
        )

        # Run the optimisation algorithm
        x = optimalgo(y, physics)

        assert optimalgo.has_converged

        # Compute the subdifferential of the regularisation at the limit point of the algorithm.

        if name_algo == "HQS":
            # In this case, the algorithm does not converge to the minimum of :math:`\lambda f+g` but to that of
            # :math:`\lambda M_{\lambda \tau f}+g` where :math:` M_{\lambda \tau f}` denotes the Moreau envelope of :math:`f` with parameter :math:`\lambda \tau`.
            # Beware, these are not fetch automatically here but handwritten in the test.
            # The optimality condition is then :math:`0 \in \lambda M_{\lambda \tau f}(x)+\partial g(x)`
            if not g_first:
                subdiff = prior.grad(x)
                moreau_grad = (
                    x - data_fidelity.prox(x, y, physics, lamb * stepsize)
                ) / (
                    lamb * stepsize
                )  # Gradient of the moreau envelope
                assert torch.allclose(
                    lamb * moreau_grad, -subdiff, atol=1e-8
                )  # Optimality condition
            else:
                subdiff = lamb * data_fidelity.grad(x, y, physics)
                moreau_grad = (
                    x - prior.prox(x, stepsize)
                ) / stepsize  # Gradient of the moreau envelope
                assert torch.allclose(
                    moreau_grad, -subdiff, atol=1e-8
                )  # Optimality condition
        else:
            subdiff = prior.grad(x)
            # In this case, the algorithm converges to the minimum of :math:`\lambda f+g`.
            # The optimality condition is then :math:`0 \in \lambda \nabla f(x)+\partial g(x)`
            grad_deepinv = data_fidelity.grad(x, y, physics)
            assert torch.allclose(
                lamb * grad_deepinv, -subdiff, atol=1e-8
            )  # Optimality condition


def test_denoiser(imsize, dummy_dataset, device):
    dataloader = DataLoader(
        dummy_dataset, batch_size=1, shuffle=False, num_workers=0
    )  # 1. Generate a dummy dataset
    test_sample = next(iter(dataloader))

    physics = dinv.physics.Denoising()  # 2. Set a physical experiment (here, denoising)
    y = physics(test_sample).type(test_sample.dtype).to(device)

    ths = 2.0

    model = dinv.models.TGV(n_it_max=5000, verbose=True, crit=1e-4)

    x = model(y, ths)  # 3. Apply the model we want to test

    # For debugging
    # plot = False
    # if plot:
    #     imgs = []
    #     imgs.append(torch2cpu(y[0, :, :, :].unsqueeze(0)))
    #     imgs.append(torch2cpu(x[0, :, :, :].unsqueeze(0)))
    #
    #     titles = ["Input", "Output"]
    #     num_im = 2
    #     plot_debug(
    #         imgs, shape=(1, num_im), titles=titles, row_order=True, save_dir=None
    #     )

    assert model.has_converged


optim_algos = [
    "PGD",
    "HQS",
    "DRS",
    "ADMM",
    "CP",
]  # GD not implemented for this one (needs differentiable prior)


@pytest.mark.parametrize("pnp_algo", optim_algos)
def test_pnp_algo(
    pnp_algo, imsize, dummy_dataset, device
):  # Here we test that basic PnP algorithm with proximal prior does converge.
    try:
        import pytorch_wavelets
    except ImportError:
        pytest.xfail(
            "This test requires pytorch_wavelets. "
            "It should be installed with `pip install"
            "git+https://github.com/fbcotter/pytorch_wavelets.git`"
        )
    dataloader = DataLoader(
        dummy_dataset, batch_size=1, shuffle=False, num_workers=0
    )  # 1. Generate a dummy dataset
    test_sample = next(iter(dataloader)).to(device)

    physics = dinv.physics.Blur(
        dinv.physics.blur.gaussian_blur(sigma=(2, 0.1), angle=45.0), device=device
    )  # 2. Set a physical experiment (here, deblurring)
    y = physics(test_sample)
    max_iter = 1000
    sigma_denoiser = torch.tensor(
        [[1.0]]
    )  # Note: results are better for sigma_denoiser=0.001, but it takes longer to run.
    stepsize = 1.0
    lamb = 1.0

    data_fidelity = L2()

    prior = PnP(
        denoiser=dinv.models.WaveletPrior(wv="db8", level=3, device=device)
    )  # here the prior model is common for all iterations

    sigma = 1.0 if pnp_algo == "CP" else None
    params_algo = {
        "stepsize": stepsize,
        "g_param": sigma_denoiser,
        "lambda": lamb,
        "sigma": sigma,
    }

    def custom_init_CP(x_init, y_init):
        return {"est": (x_init, x_init, y_init)}

    custom_init = custom_init_CP if pnp_algo == "CP" else None

    pnp = optim_builder(
        pnp_algo,
        prior=prior,
        data_fidelity=data_fidelity,
        max_iter=max_iter,
        thres_conv=1e-4,
        verbose=True,
        params_algo=params_algo,
        early_stop=True,
        custom_init=custom_init,
    )

    x = pnp(y, physics)

    # # For debugging  # Remark: to get nice results, lower sigma_denoiser to 0.001
    # plot = True
    # if plot:
    #     imgs = []
    #     imgs.append(torch2cpu(y[0, :, :, :].unsqueeze(0)))
    #     imgs.append(torch2cpu(x[0, :, :, :].unsqueeze(0)))
    #     imgs.append(torch2cpu(test_sample[0, :, :, :].unsqueeze(0)))
    #
    #     titles = ["Input", "Output", "Groundtruth"]
    #     num_im = 3
    #     plot_debug(
    #         imgs, shape=(1, num_im), titles=titles, row_order=True, save_dir=None
    #     )

    assert pnp.has_converged


def test_CP_K(imsize, dummy_dataset, device):
    r"""
    This test checks that the CP algorithm converges to the solution of the following problem:

    .. math::

        \min_x \lambda a(x) + b(Kx)


    where :math:`a` and :math:`b` are functions and :math:`K` is a linear operator. In this setting, we test both for
    :math:`a(x) = d(Ax-y)` and :math:`b(z) = g(z)`, and for :math:`a(x) = g(x)` and :math:`b(z) = f(z-y)`.
    """

    for g_first in [True, False]:
        # Define two points
        x = torch.tensor([[[10], [10]]], dtype=torch.float64).to(device)

        # Create a measurement operator
        Id_forward = lambda v: v
        Id_adjoint = lambda v: v

        # Define the physics model associated to this operator
        physics = dinv.physics.LinearPhysics(A=Id_forward, A_adjoint=Id_adjoint)
        y = physics(x)

        data_fidelity = L2()  # The data fidelity term

        def prior_g(x, *args):
            ths = 1.0
            return ths * torch.norm(x.view(x.shape[0], -1), p=1, dim=-1)

        prior = Prior(g=prior_g)  # The prior term

        # Define a linear operator
        K = torch.tensor([[2, 1], [-1, 0.5]], dtype=torch.float64).to(device)
        K_forward = lambda v: K @ v
        K_adjoint = lambda v: K.transpose(0, 1) @ v

        # stepsize = 0.9 / physics.compute_norm(x, tol=1e-4).item()
        stepsize = 0.9 / torch.linalg.norm(K, ord=2).item() ** 2
        reg_param = 1.0
        sigma = 1.0

        lamb = 1.5
        max_iter = 1000

        params_algo = {
            "stepsize": stepsize,
            "g_param": reg_param,
            "lambda": lamb,
            "sigma": sigma,
            "K": K_forward,
            "K_adjoint": K_adjoint,
        }

        def custom_init_CP(x_init, y_init):
            return {"est": (x_init, x_init, y_init)}

        optimalgo = optim_builder(
            "CP",
            prior=prior,
            data_fidelity=data_fidelity,
            max_iter=max_iter,
            crit_conv="residual",
            thres_conv=1e-11,
            verbose=True,
            params_algo=params_algo,
            early_stop=True,
            g_first=g_first,
            custom_init=custom_init_CP,
        )

        # Run the optimisation algorithm
        x = optimalgo(y, physics)

        print("g_first: ", g_first)
        assert optimalgo.has_converged

        # Compute the subdifferential of the regularisation at the limit point of the algorithm.
        if not g_first:
            subdiff = prior.grad(x, 0)

            grad_deepinv = K_adjoint(
                data_fidelity.grad(K_forward(x), y, physics)
            )  # This test is only valid for differentiable data fidelity terms.
            assert torch.allclose(
                lamb * grad_deepinv, -subdiff, atol=1e-12
            )  # Optimality condition

        else:
            subdiff = K_adjoint(prior.grad(K_forward(x), 0))

            grad_deepinv = data_fidelity.grad(x, y, physics)
            assert torch.allclose(
                lamb * grad_deepinv, -subdiff, atol=1e-12
            )  # Optimality condition


def test_CP_datafidsplit(imsize, dummy_dataset, device):
    r"""
    This test checks that the CP algorithm converges to the solution of the following problem:

    .. math::

        \min_x \lambda d(Ax,y) + g(x)


    where :math:`d` is a distance function and :math:`g` is a prior term.
    """

    g_first = False
    # Define two points
    x = torch.tensor([[[10], [10]]], dtype=torch.float64).to(device)

    # Create a measurement operator
    A = torch.tensor([[2, 1], [-1, 0.5]], dtype=torch.float64).to(device)
    A_forward = lambda v: A @ v
    A_adjoint = lambda v: A.transpose(0, 1) @ v

    # Define the physics model associated to this operator
    physics = dinv.physics.LinearPhysics(A=A_forward, A_adjoint=A_adjoint)
    y = physics(x)

    data_fidelity = L2()  # The data fidelity term

    def prior_g(x, *args):
        ths = 1.0
        return ths * torch.norm(x.view(x.shape[0], -1), p=1, dim=-1)

    prior = Prior(g=prior_g)  # The prior term

    # stepsize = 0.9 / physics.compute_norm(x, tol=1e-4).item()
    stepsize = 0.9 / torch.linalg.norm(A, ord=2).item() ** 2
    reg_param = 1.0
    sigma = 1.0

    lamb = 1.5
    max_iter = 1000

    params_algo = {
        "stepsize": stepsize,
        "g_param": reg_param,
        "lambda": lamb,
        "sigma": sigma,
        "K": A_forward,
        "K_adjoint": A_adjoint,
    }

    def custom_init_CP(x_init, y_init):
        return {"est": (x_init, x_init, y_init)}

    optimalgo = optim_builder(
        "CP",
        prior=prior,
        data_fidelity=data_fidelity,
        max_iter=max_iter,
        crit_conv="residual",
        thres_conv=1e-11,
        verbose=True,
        params_algo=params_algo,
        early_stop=True,
        g_first=g_first,
        custom_init=custom_init_CP,
    )

    # Run the optimisation algorithm
    x = optimalgo(y, physics)

    print("g_first: ", g_first)
    assert optimalgo.has_converged

    # Compute the subdifferential of the regularisation at the limit point of the algorithm.
    subdiff = prior.grad(x, 0)

    grad_deepinv = A_adjoint(
        data_fidelity.grad_d(A_forward(x), y)
    )  # This test is only valid for differentiable data fidelity terms.
    assert torch.allclose(
        lamb * grad_deepinv, -subdiff, atol=1e-12
    )  # Optimality condition<|MERGE_RESOLUTION|>--- conflicted
+++ resolved
@@ -3,11 +3,6 @@
 
 import deepinv as dinv
 from deepinv.optim import DataFidelity
-<<<<<<< HEAD
-from deepinv.models.denoiser import Denoiser
-=======
-from deepinv.models.basic_prox_models import ProxL1Prior
->>>>>>> 1561d7c7
 from deepinv.optim.data_fidelity import L2, IndicatorL2, L1
 from deepinv.optim.prior import Prior, PnP
 from deepinv.optim.optimizers import *
@@ -331,19 +326,11 @@
     assert model.has_converged
 
 
-optim_algos = [
-    "PGD",
-    "HQS",
-    "DRS",
-    "ADMM",
-    "CP",
-]  # GD not implemented for this one (needs differentiable prior)
+optim_algos = ["PGD", "HQS", "DRS", "ADMM", "CP"]  # GD not implemented for this one
 
 
 @pytest.mark.parametrize("pnp_algo", optim_algos)
-def test_pnp_algo(
-    pnp_algo, imsize, dummy_dataset, device
-):  # Here we test that basic PnP algorithm with proximal prior does converge.
+def test_pnp_algo(pnp_algo, imsize, dummy_dataset, device):
     try:
         import pytorch_wavelets
     except ImportError:
@@ -586,7 +573,6 @@
     # Run the optimisation algorithm
     x = optimalgo(y, physics)
 
-    print("g_first: ", g_first)
     assert optimalgo.has_converged
 
     # Compute the subdifferential of the regularisation at the limit point of the algorithm.
