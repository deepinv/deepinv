--- conflicted
+++ resolved
@@ -126,13 +126,8 @@
                     online_measurements=True,
                     loggers=None,
                     compare_no_learning=False,
-<<<<<<< HEAD
                     metrics=[],
                 ).setup_run()
-=======
-                    metrics=None,
-                ).setup_train(train=True)
->>>>>>> 6d636eb3
 
                 class DummyMetric(Metric):
                     def __init__(self):
@@ -149,12 +144,8 @@
                     physics,
                     online_measurements=True,
                     compare_no_learning=False,
-<<<<<<< HEAD
-                    metrics=[],
                     loggers=None,
-=======
                     metrics=DummyMetric(),
->>>>>>> 6d636eb3
                 )
 
             except ValueError as e:
