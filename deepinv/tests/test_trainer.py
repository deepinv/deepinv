import pytest
import numpy as np
import torch
from torch.utils.data import DataLoader

import deepinv as dinv
from deepinv.utils import get_timestamp
from deepinv.training.run_logger import LocalLogger
from dummy import DummyCircles, DummyModel
from deepinv.training.trainer import Trainer
from deepinv.physics.generator.base import PhysicsGenerator
from deepinv.physics.forward import Physics
from deepinv.physics.noise import GaussianNoise, PoissonNoise
from deepinv.datasets.base import ImageDataset
from deepinv.utils.compat import zip_strict
from unittest.mock import patch
import math
import re
import typing
import logging
import uuid

# NOTE: It's used as a fixture.
from conftest import non_blocking_plots  # noqa: F401


NO_LEARNING = ["A_dagger", "A_adjoint", "prox_l2", "y"]


@pytest.fixture
def imsize():
    return (3, 37, 31)


@pytest.fixture
def model():
    return DummyModel()


@pytest.fixture
def logger(tmp_path_factory, request):
    base = tmp_path_factory.mktemp(f"{request.node.name}-logs", numbered=True)

    def make_logger(suffix=None):
        # For some tests two runs are getting launched in less than a second
        # so we add a random suffix to avoid clashes
        sid = suffix or uuid.uuid4().hex[:6]
        run_dir = base / f"run-{sid}"
        run_dir.mkdir(parents=True, exist_ok=True)
        return LocalLogger(log_dir=run_dir, project_name="test_project")

    return make_logger


@pytest.fixture
def physics(imsize, device):
    # choose a forward operator
    filter = torch.ones((1, 1, 3, 3), device=device) / 9
    return dinv.physics.BlurFFT(img_size=imsize, filter=filter, device=device)


@pytest.mark.parametrize("no_learning", NO_LEARNING)
def test_nolearning(imsize, physics, model, no_learning, device, logger):
    y = torch.ones((1,) + imsize, device=device)
    trainer = dinv.Trainer(
        model=model,
        train_dataloader=[],
        optimizer=None,
        losses=[],
        physics=physics,
        compare_no_learning=True,
        no_learning_method=no_learning,
        loggers=logger(),
        device=device,
    )
    x_hat = trainer.no_learning_inference(y, physics)
    assert (physics.A(x_hat) - y).pow(2).mean() < 0.1


def get_dummy_dataset(imsize, N, value):

    class DummyDataset(ImageDataset):
        r"""
        Defines a constant value image dataset
        """

        def __init__(self, value=1.0):
            self.value = value

        def __getitem__(self, i):
            return torch.ones(imsize) * self.value

        def __len__(self):
            return N

    return DummyDataset(value=value)


def get_dummy_physics(rng):
    r"""
    Returns a physics object with a Gaussian noise model
    """

    class DummyPhysics(Physics):
        # Dummy physics which sums images, and multiplies by a parameter f
        def __init__(self, *args, **kwargs):
            super().__init__(*args, **kwargs)
            self.f = 1

        def A(self, x: torch.Tensor, f: float = None, **kwargs) -> float:
            # NOTE for training with get_samples_online, this following line is technically redundant
            self.update_parameters(f=f)
            return x

        def update_parameters(self, f=None, **kwargs):
            self.f = f if f is not None else self.f

    physics = DummyPhysics()
    physics.set_noise_model(GaussianNoise(rng=rng, sigma=1e-4))
    return physics


def get_dummy_physics_generator(rng, device):
    class DummyPhysicsGenerator(PhysicsGenerator):
        # Dummy generator that outputs random factors
        def step(self, batch_size=1, seed=None, **kwargs):
            self.rng_manual_seed(seed)
            return {
                "f": torch.rand((batch_size,), generator=self.rng, device=device).item()
            }

    return DummyPhysicsGenerator(rng=rng, device=device)


@pytest.mark.parametrize(
    "use_physics_generator", [None, "param", "noise", "param+noise"]
)
@pytest.mark.parametrize("online_measurements", [True, False])
@pytest.mark.parametrize("physics_type", ["blur", "inpainting"])
def test_get_samples(
    tmp_path,
    imsize,
    physics_type,
    model,
    device,
    dummy_dataset,
    use_physics_generator,
    online_measurements,
    rng,
    logger,
):
    # Dummy constant GT dataset
    class DummyDataset(ImageDataset):
        def __len__(self):
            return 2

        def __getitem__(self, i):
            return dummy_dataset[0]

    # Define physics
    if physics_type == "blur":
        physics = dinv.physics.BlurFFT(
            img_size=imsize,
            filter=torch.ones((1, 1, 3, 3), device=device) / 9,
            device=device,
        )
        param_name = "filter"
    elif physics_type == "inpainting":
        physics = dinv.physics.Inpainting(
            img_size=imsize, device=device, rng=rng, mask=0.1
        )
        param_name = "mask"

    # Define physics generator
    if use_physics_generator is None:
        physics_generator = None
    else:
        if "param" in use_physics_generator:
            if physics_type == "blur":
                param_generator = dinv.physics.generator.DiffractionBlurGenerator(
                    psf_size=(5, 5), rng=rng, device=device
                )
            elif physics_type == "inpainting":
                param_generator = dinv.physics.generator.GaussianSplittingMaskGenerator(
                    imsize, 0.6, device=device, rng=rng
                )
            physics_generator = param_generator
        if "noise" in use_physics_generator:
            noise_generator = dinv.physics.generator.SigmaGenerator(
                rng=rng, device=device
            )
            physics_generator = noise_generator
        if use_physics_generator == "param+noise":
            physics_generator = param_generator + noise_generator

    # Add noise to physics
    physics.set_noise_model(dinv.physics.GaussianNoise(sigma=0.1))

    # Generate dataset
    dataset_path = dinv.datasets.generate_dataset(
        DummyDataset(),
        physics=physics,
        physics_generator=physics_generator,
        save_dir=tmp_path / "dataset",
        device=device,
    )

    dataloader = DataLoader(
        dinv.datasets.HDF5Dataset(
            dataset_path,
            train=True,
            load_physics_generator_params=physics_generator is not None,
        )
    )

    iterator = iter(dataloader)

    if not online_measurements:
        if physics_generator is not None:
            # Test phys gen params change in offline dataset
            x1, y1, params1 = next(iterator)
            x2, y2, params2 = next(iterator)
            if "param" in use_physics_generator:
                assert not torch.all(params1[param_name] == params2[param_name])
            if "noise" in use_physics_generator:
                assert not torch.all(params1["sigma"] == params2["sigma"])
        else:
            # Test params don't exist in offline dataset
            assert len(next(iterator)) == 2  # (x, y)

    trainer = dinv.Trainer(
        model=model,
        physics=physics,
        train_dataloader=dataloader,
        optimizer=None,
        online_measurements=online_measurements,
        physics_generator=(
            physics_generator
            if online_measurements and physics_generator is not None
            else None
        ),
        loggers=None,
        device=device,
    )
    iterator = iter(dataloader)

    trainer._setup_data()
    x1, y1, physics1 = trainer.get_samples([iterator], g=0)
    # take this out now as otherwise physics gets modified in place by next get_samples
    param1 = getattr(physics1, param_name)
    sigma1 = physics1.noise_model.sigma
    x2, y2, physics2 = trainer.get_samples([iterator], g=0)
    param2 = getattr(physics2, param_name)
    sigma2 = physics2.noise_model.sigma

    # Test GT same in our dummy dataset
    assert torch.all(x1 == x2)

    if physics_generator is None:
        # Test params don't change when no phys gen
        assert torch.all(param1 == param2)
        assert torch.all(sigma1 == sigma2)
    else:
        # Test phys gen params change in both offline and online datasets
        assert not torch.all(y1 == y2)
        if use_physics_generator == "param":
            assert not torch.all(param1 == param2)
            assert torch.all(sigma1 == sigma2)
        elif use_physics_generator == "noise":
            assert torch.all(param1 == param2)
            assert not torch.all(sigma1 == sigma2)
        elif use_physics_generator == "param+noise":
            assert not torch.all(param1 == param2)
            assert not torch.all(sigma1 == sigma2)


@pytest.mark.parametrize("loop_random_online_physics", [True, False])
@pytest.mark.parametrize("noise", [None, "gaussian", "poisson"])
def test_trainer_physics_generator_params(
    imsize, loop_random_online_physics, noise, rng, device, model
):
    N = 10
    rng1 = rng
    rng2 = torch.Generator(device).manual_seed(0)

    class DummyPhysics(Physics):
        # Dummy physics which sums images, and multiplies by a parameter f
        def __init__(self, *args, **kwargs):
            super().__init__(*args, **kwargs)
            self.f = 1

        def A(self, x: torch.Tensor, f: float = None, **kwargs) -> float:
            # NOTE for training with get_samples_online, this following line is technically redundant
            self.update_parameters(f=f)
            return x.sum() * self.f

        def update_parameters(self, f: float, **kwargs):
            self.f = f
            super().update_parameters(**kwargs)

    physics = DummyPhysics()
    if noise == "gaussian":
        physics.set_noise_model(GaussianNoise(rng=rng1))
    elif noise == "poisson":
        physics.set_noise_model(PoissonNoise(rng=rng1))

    class SkeletonTrainer(Trainer):
        # hijack the step method to output samples to list
        ys: typing.ClassVar = []
        fs: typing.ClassVar = []

        def step(self, *args, **kwargs):
            x, y, physics_cur = self.get_samples(self.current_train_iterators, 0)
            self.ys += [y.item()]
            self.fs += [physics_cur.f]

    trainer = SkeletonTrainer(
        model=model.to(device),
        physics=physics,
        optimizer=None,
        train_dataloader=DataLoader(
            get_dummy_dataset(imsize=imsize, N=N, value=1.0)
        ),  # NO SHUFFLE
        online_measurements=True,
        physics_generator=get_dummy_physics_generator(rng=rng2, device=device),
        loop_random_online_physics=loop_random_online_physics,  # IMPORTANT
        epochs=2,
        device=device,
        verbose=False,
        show_progress_bar=False,
        loggers=None,
    )

    trainer.train()

    if loop_random_online_physics:
        # Test measurements random but repeat every epoch
        assert len(set(trainer.ys)) == len(set(trainer.fs)) == N
        assert all([a == b for (a, b) in zip_strict(trainer.ys[:N], trainer.ys[N:])])
        assert all([a == b for (a, b) in zip_strict(trainer.fs[:N], trainer.fs[N:])])
    else:
        # Test measurements random but don't repeat
        # This is ok for supervised training but not self-supervised!
        assert len(set(trainer.ys)) == len(set(trainer.fs)) == N * 2
        assert all([a != b for (a, b) in zip_strict(trainer.ys[:N], trainer.ys[N:])])
        assert all([a != b for (a, b) in zip_strict(trainer.fs[:N], trainer.fs[N:])])


def test_trainer_identity(imsize, rng, device):
    r"""
    A simple test to check that the trainer manages to learn specific functions.

    We follow the setup from above with added noise and custom physics to check the behavior with physics generators.

    In this test, we check that a model can learn the identity function on several datasets simultaneously.
    """
    N = 10

    mean_value_dataset_0 = -0.4
    mean_value_dataset_1 = 1.9

    list_physics = [get_dummy_physics(rng=rng), get_dummy_physics(rng=rng)]
    list_generators = [
        get_dummy_physics_generator(rng=rng, device=device),
        get_dummy_physics_generator(rng=rng, device=device),
    ]
    list_dataloaders = [
        DataLoader(
            get_dummy_dataset(imsize=imsize, N=N, value=mean_value_dataset_0),
            batch_size=1,
        ),
        DataLoader(
            get_dummy_dataset(imsize=imsize, N=N, value=mean_value_dataset_1),
            batch_size=1,
        ),
    ]

    class DummyModel(torch.nn.Module):
        r"""
        If physics = Identity, then this model outputs A(x)=x * param.
        """

        def __init__(self) -> None:
            super().__init__()
            self.dummy_param = torch.nn.Parameter(torch.zeros(1), requires_grad=True)

        def forward(self, y=0.0, physics=None, **kwargs):
            return self.dummy_param * y

    dummy_model = DummyModel()
    dummy_model.to(device)
    optimizer = torch.optim.Adam(dummy_model.parameters(), lr=1e-2, weight_decay=0.0)

    trainer = Trainer(
        model=dummy_model,
        physics=list_physics,
        optimizer=optimizer,
        train_dataloader=list_dataloaders,  # NO SHUFFLE
        online_measurements=True,
        physics_generator=list_generators,
        loop_random_online_physics=True,  # IMPORTANT
        optimizer_step_multi_dataset=True,  # this is what we test in this function
        epochs=100,
        device=device,
        verbose=False,
        show_progress_bar=False,
        loggers=None,
    )

    trainer.train()

    # the model should learn the identity, i.e. dummy_parm = 1.0
    assert torch.isclose(dummy_model.dummy_param, torch.tensor(1.0), atol=1e-6)


def test_trainer_multidatasets(imsize, rng, device):
    r"""
    A simple test to check that the trainer manages to learn specific functions.

    We follow the setup from above with added noise and custom physics to check the behavior with physics generators.

    In this test, we train a model to learn the average of two datasets.
    """
    N = 10

    mean_value_dataset_0 = -0.4
    mean_value_dataset_1 = 1.9

    list_physics = [get_dummy_physics(rng=rng), get_dummy_physics(rng=rng)]
    list_generators = [
        get_dummy_physics_generator(rng=rng, device=device),
        get_dummy_physics_generator(rng=rng, device=device),
    ]
    list_dataloaders = [
        DataLoader(
            get_dummy_dataset(imsize=imsize, N=N, value=mean_value_dataset_0),
            batch_size=1,
        ),
        DataLoader(
            get_dummy_dataset(imsize=imsize, N=N, value=mean_value_dataset_1),
            batch_size=1,
        ),
    ]

    class DummyModel(torch.nn.Module):
        def __init__(self) -> None:
            super().__init__()
            self.dummy_param = torch.nn.Parameter(torch.zeros(1), requires_grad=True)

        def forward(self, y=0.0, physics=None, **kwargs):
            return self.dummy_param * torch.ones_like(y)

    dummy_model = DummyModel()
    dummy_model.to(device)
    optimizer = torch.optim.Adam(dummy_model.parameters(), lr=1e-2, weight_decay=0.0)

    trainer = Trainer(
        model=dummy_model,
        physics=list_physics,
        optimizer=optimizer,
        train_dataloader=list_dataloaders,  # NO SHUFFLE
        online_measurements=True,
        physics_generator=list_generators,
        loop_random_online_physics=True,  # IMPORTANT
        optimizer_step_multi_dataset=True,  # this is what we test in this function
        epochs=100,
        device=device,
        verbose=False,
        show_progress_bar=False,
        loggers=None,
    )

    trainer.train()

    avg_value = (mean_value_dataset_0 + mean_value_dataset_1) / 2.0

    assert torch.isclose(dummy_model.dummy_param, torch.tensor(avg_value), atol=1e-6)


def test_trainer_save_ckpt(logger):
    class TempModel(torch.nn.Module):
        def __init__(self, *args, **kwargs):
            super().__init__(*args, **kwargs)
            self.a = torch.nn.Parameter(torch.Tensor([1]), requires_grad=False)

    trainer = dinv.Trainer(
        model=TempModel(),
        physics=dinv.physics.Physics(),
        optimizer=None,
        train_dataloader=None,
        loggers=logger(),
    )
    trainer.setup_run()

    trainer.save_ckpt(epoch=1, name="temp")
    trainer.model.a *= 3
    saved_model = torch.load(trainer.loggers[0].checkpoints_dir / "temp.pth.tar")[
        "state_dict"
    ]
    assert saved_model["a"].item() == 1


def test_trainer_load_ckpt(tmp_path):
    class TempModel(torch.nn.Module):
        def __init__(self, *args, **kwargs):
            super().__init__(*args, **kwargs)
            self.a = torch.nn.Parameter(torch.Tensor([1]), requires_grad=False)

    trainer = dinv.Trainer(
        model=TempModel(),
        physics=dinv.physics.Physics(),
        optimizer=None,
        train_dataloader=None,
    )
    trainer.setup_run()

    torch.save({"state_dict": trainer.model.state_dict()}, tmp_path / "temp.pth")
    trainer.model.a *= 3
    trainer = dinv.Trainer(
        model=TempModel(),
        physics=dinv.physics.Physics(),
        optimizer=None,
        train_dataloader=None,
        ckpt_pretrained=tmp_path / "temp.pth",
    )
    assert trainer.model.a == 1


def test_trainer_test_metrics(non_blocking_plots, device, rng, logger):
    N = 10
    dataloader = torch.utils.data.DataLoader(DummyCircles(N), batch_size=2)
    trainer = dinv.Trainer(
        model=dinv.models.MedianFilter().to(device),
        physics=dinv.physics.Inpainting((3, 32, 28), mask=0.8, device=device, rng=rng),
        train_dataloader=torch.utils.data.DataLoader(DummyCircles(3)),
        val_dataloader=dataloader,
        optimizer=None,
        epochs=0,
        losses=dinv.loss.SupLoss(),
        verbose=False,
        show_progress_bar=False,
        device=device,
        online_measurements=True,
        log_images=True,
        loggers=logger(),
    )

    _ = trainer.train()
    results = trainer.test(dataloader, loggers=logger(), log_raw_metrics=True)

    assert len(results["PSNR_vals"]) == len(results["PSNR no learning_vals"]) == N
    assert np.isclose(np.mean(results["PSNR_vals"]), results["PSNR"])
    assert np.isclose(np.std(results["PSNR_vals"]), results["PSNR_std"])
    assert np.isclose(
        np.mean(results["PSNR no learning_vals"]), results["PSNR no learning"]
    )
    assert np.isclose(
        np.std(results["PSNR no learning_vals"]), results["PSNR no learning_std"]
    )


@pytest.fixture
def dummy_model(device):
    class DummyModel(dinv.models.Reconstructor):
        def __init__(self):
            super().__init__()
            self.param = torch.nn.Parameter(torch.ones(1), requires_grad=True)
            self.median = dinv.models.MedianFilter()

        def forward(self, y, physics, **kwargs):
            x = physics.A_adjoint(y)
            return (x + self.param * self.median(x)) / 2.0

    return DummyModel().to(device)


@pytest.mark.parametrize("ground_truth", [True, False])
@pytest.mark.parametrize("measurements", [True, False])
@pytest.mark.parametrize("online_measurements", [True, False])
@pytest.mark.parametrize("generate_params", [True, False])
@pytest.mark.parametrize("batch_size", [1, 2])
def test_dataloader_formats(
    non_blocking_plots,
    imsize,
    device,
    dummy_model,
    generate_params,
    ground_truth,
    measurements,
    online_measurements,
    batch_size,
    rng,
    logger,
):
    """Test dataloader return formats

    :param bool ground_truth: whether dataset return x
    :param bool measurements: whether dataset return y
    :param bool generate_params: whether dataset return params
    :param bool online_measurements: whether trainer overrides measurements online
    """
    if not ground_truth and not measurements:
        pytest.skip("Must be some data returned")

    if online_measurements and not ground_truth:
        pytest.skip("Online measurements require ground truth.")

    if not measurements and not online_measurements:
        pytest.skip("Measurements are neither loaded nor generated online")

    # Offline generator at low split ratio
    generator = dinv.physics.generator.BernoulliSplittingMaskGenerator(
        img_size=imsize, split_ratio=0.1, rng=rng, device=device
    )

    class DummyDataset(ImageDataset):
        def __len__(self):
            return 10

        def __getitem__(self, i):
            params = generator.step(1)
            # NOTE: The test relies on changing params in place.
            params["mask"] = params["mask"].squeeze(0)
            mask = params["mask"]
            x = torch.ones(imsize, device=mask.device, dtype=mask.dtype)
            y = x * mask
            if ground_truth:
                if measurements:
                    if generate_params:
                        return x, y, params
                    else:
                        return x, y
                else:
                    if generate_params:
                        return x, params
                    else:
                        return x
            else:
                if measurements:
                    if generate_params:
                        return torch.nan, y, params
                    else:
                        return torch.nan, y
                else:
                    raise ValueError("Some data must be returned")

    model = dummy_model
    dataset = DummyDataset()
    dataloader = DataLoader(dataset, batch_size=batch_size)
    physics = dinv.physics.Inpainting(img_size=imsize, mask=1.0, device=device)
    optimizer = torch.optim.Adam(model.parameters(), lr=1e-1)
    losses = dinv.loss.MCLoss() if not ground_truth else dinv.loss.SupLoss()

    # Online generator at higher split ratio
    generator2 = dinv.physics.generator.BernoulliSplittingMaskGenerator(
        img_size=imsize, split_ratio=0.9, rng=rng, device=device
    )

    trainer = dinv.Trainer(
        model=model,
        losses=losses,
        log_images=True,
        epochs=1,
        physics=physics,
        physics_generator=generator2,
        metrics=dinv.metric.PSNR(),
        online_measurements=online_measurements,
        train_dataloader=dataloader,
        optimizer=optimizer,
        loggers=logger(),
        device=device,
    )
    trainer._setup_data()
    x, y, physics = trainer.get_samples([iter(dataloader)], 0)

    # fmt: off
    def assert_x_none(x): assert x is None
    def assert_x_full(x): assert math.isclose(x.mean(), 1.0, abs_tol=1e-7)
    def assert_physics_unchanged(physics): assert math.isclose(physics.mask.mean(), 1.0, abs_tol=1e-7) # params not loaded
    def assert_physics_offline(physics): assert physics.mask.mean() < .2
    def assert_physics_online(physics): assert physics.mask.mean() > .8
    def assert_y_offline(y): assert y.mean() < .2
    def assert_y_online(y): assert y.mean() > .8

    if ground_truth:
        if online_measurements:
            if measurements:
                if generate_params: # x, y, params online, both y and physics ignored
                    assert_x_full(x); assert_y_online(y); assert_physics_online(physics)
                else: # x, y online, y ignored
                    assert_x_full(x); assert_y_online(y); assert_physics_online(physics)
            else:
                if generate_params: # x, params online, params ignored
                    assert_x_full(x); assert_y_online(y); assert_physics_online(physics)
                else: # x online
                    assert_x_full(x); assert_y_online(y); assert_physics_online(physics)
        else:
            if measurements:
                if generate_params: # x, y, params offline
                    assert_x_full(x); assert_y_offline(y); assert_physics_offline(physics)
                else: # x, y offline
                    assert_x_full(x); assert_y_offline(y); assert_physics_unchanged(physics)
            else:
                raise ValueError("measurements are neither loaded nor generated")
    else:
        if online_measurements:
            raise ValueError("online measurements requires GT")
        if not measurements:
            raise ValueError("some data must be returned")
        if generate_params: # y, params
            assert_x_none(x); assert_y_offline(y); assert_physics_offline(physics)
        else: # y
            assert_x_none(x); assert_y_offline(y); assert_physics_unchanged(physics)
    # fmt: off

    # Check that the model is trained without errors
    trainer.train()


@pytest.mark.parametrize("early_stop", [True, False, 3, None])
@pytest.mark.parametrize("max_batch_steps", [3, 100000])
def test_early_stop(
    non_blocking_plots,
    dummy_dataset,
    imsize,
    device,
    dummy_model,
    early_stop,
    max_batch_steps,
    logger,
):
    torch.manual_seed(0)
    model = dummy_model
    # split dataset
    epochs = 100 if early_stop else 4
    train_data, eval_data = dummy_dataset, dummy_dataset
    dataloader = DataLoader(train_data, batch_size=2)
    val_dataloader = DataLoader(eval_data, batch_size=2)
    physics = dinv.physics.Inpainting(img_size=imsize, device=device, mask=0.5)
    optimizer = torch.optim.Adam(model.parameters(), lr=1)
    losses = dinv.loss.MCLoss()
    trainer = dinv.Trainer(
        model=model,
        losses=losses,
        early_stop=early_stop,
        epochs=epochs,
        physics=physics,
        max_batch_steps=max_batch_steps,
        train_dataloader=dataloader,
        val_dataloader=val_dataloader,
        online_measurements=True,
        optimizer=optimizer,
        verbose=False,
        log_images=True,
        loggers=logger(),
        device=device,
    )
    trainer.train()

    metrics_history = trainer.val_metrics_history_per_epoch["PSNR"]
    if max_batch_steps == 3:
        assert len(metrics_history) <= len(dataloader) * epochs
    elif early_stop:
        assert len(metrics_history) < epochs
        last = metrics_history[-1]
        best = max(metrics_history)
        metrics = trainer.test(val_dataloader, loggers=logger())
        assert metrics["PSNR"] < best and metrics["PSNR"] == last
    else:
        assert len(metrics_history) == epochs


class ConstantLoss(dinv.loss.Loss):
    def __init__(self, value, device):
        super().__init__()
        self.value = value
        self.device = device

    def forward(self, *args, **kwargs):
        return torch.tensor(
            self.value, device=self.device, dtype=torch.float32, requires_grad=True
        )


<<<<<<< HEAD
def test_total_loss(dummy_dataset, imsize, device, dummy_model, logger):
=======
class ConstantLossEvalTrain(dinv.loss.Loss, dinv.loss.Metric):
    def __init__(self, value_train, value_eval, device):
        super().__init__()
        self.value_train = value_train
        self.value_eval = value_eval
        self.device = device

    def forward(self, model, *args, **kwargs):
        if model.training:
            return torch.tensor(
                self.value_train,
                device=self.device,
                dtype=torch.float32,
                requires_grad=True,
            )
        else:
            return torch.tensor(
                self.value_eval,
                device=self.device,
                dtype=torch.float32,
                requires_grad=True,
            )


class ConstantLossEvalTrain2(ConstantLossEvalTrain):
    pass


@pytest.mark.parametrize("compute_eval_losses", [True, False])
@pytest.mark.parametrize("compute_train_metrics", [True, False])
def test_loss_logging(
    dummy_dataset,
    imsize,
    device,
    dummy_model,
    tmpdir,
    compute_eval_losses,
    compute_train_metrics,
):
>>>>>>> 6d636eb3
    train_data, eval_data = dummy_dataset, dummy_dataset
    dataloader = DataLoader(train_data, batch_size=2)
    val_dataloader = DataLoader(eval_data, batch_size=2)
    physics = dinv.physics.Inpainting(img_size=imsize, device=device, mask=0.5)

    losses = [
        ConstantLossEvalTrain(1 / 2, -1 / 2, device),
        ConstantLossEvalTrain2(1 / 3, -1 / 3, device),
    ]

    metrics = [
        ConstantLossEvalTrain(1 / 4, -1 / 4, device),
        ConstantLossEvalTrain2(1 / 5, -1 / 5, device),
    ]

    trainer = dinv.Trainer(
        model=dummy_model,
        losses=losses,
        metrics=metrics,
        epochs=2,
        physics=physics,
        device=device,
        train_dataloader=dataloader,
<<<<<<< HEAD
        val_dataloader=val_dataloader,
        optimizer=torch.optim.AdamW(dummy_model.parameters(), lr=1),
        verbose=False,
        online_measurements=True,
        loggers=logger(),
=======
        eval_dataloader=eval_dataloader,
        compute_eval_losses=compute_eval_losses,
        compute_train_metrics=compute_train_metrics,
        optimizer=torch.optim.Adam(dummy_model.parameters(), lr=1),
        verbose=False,
        online_measurements=True,
        save_path=tmpdir,
    )

    trainer.train()

    for k, (loss_name, loss_history) in enumerate(trainer.loss_history.items()):
        l = losses[k]
        assert loss_name == l.__class__.__name__
        assert all([abs(value - l.value_train) < 1e-6 for value in loss_history])

    for k, (metric_name, metrics_history) in enumerate(
        trainer.eval_metrics_history.items()
    ):
        l = metrics[k]

        assert metric_name == l.__class__.__name__
        assert all([abs(value - l.value_eval) < 1e-6 for value in metrics_history])

    if compute_eval_losses:
        for k, (loss_name, loss_history) in enumerate(
            trainer.eval_loss_history.items()
        ):
            l = losses[k]
            assert loss_name == l.__class__.__name__
            assert all([abs(value - l.value_train) < 1e-6 for value in loss_history])
    else:
        for loss_history in trainer.eval_loss_history.values():
            assert len(loss_history) == 0


class DummyModel(dinv.models.Reconstructor):
    def __init__(self):
        super().__init__()
        self.eval_count = 0
        self.train_count = 0
        self.param = torch.nn.Parameter(torch.ones(1), requires_grad=True)

    def forward(self, y, physics, **kwargs):
        x = physics.A_adjoint(y)
        if self.training:
            self.train_count += 1
        else:
            self.eval_count += 1
        return x * self.param


@pytest.mark.parametrize("compute_eval_losses", [True, False])
@pytest.mark.parametrize("compute_train_metrics", [True, False])
@pytest.mark.parametrize("epochs", [4, 5])
@pytest.mark.parametrize("eval_interval", [1, 2])
def test_model_forward_passes(
    dummy_dataset,
    imsize,
    device,
    tmpdir,
    compute_eval_losses,
    compute_train_metrics,
    epochs,
    eval_interval,
):
    train_data = get_dummy_dataset(imsize=imsize, N=4, value=1.0)
    eval_data = get_dummy_dataset(imsize=imsize, N=2, value=1.0)
    dataloader = DataLoader(train_data, batch_size=2)
    eval_dataloader = DataLoader(eval_data, batch_size=2)
    physics = dinv.physics.Inpainting(img_size=imsize, device=device, mask=0.5)

    model = DummyModel().to(device)

    trainer = dinv.Trainer(
        model=model,
>>>>>>> 6d636eb3
        device=device,
        save_path=tmpdir,
        verbose=False,
        show_progress_bar=False,
        physics=physics,
        epochs=epochs,
        eval_interval=eval_interval,
        losses=dinv.loss.SupLoss(),
        optimizer=torch.optim.SGD(model.parameters(), lr=1e-3),
        train_dataloader=dataloader,
        eval_dataloader=eval_dataloader,
        online_measurements=True,
        compute_eval_losses=compute_eval_losses,
        compute_train_metrics=compute_train_metrics,
    )

    assert model.train_count == 0
    assert model.eval_count == 0

    trainer.train()

<<<<<<< HEAD
    train_loss_history = trainer.train_loss_history
    assert all(
        [
            abs(value - sum([l.value for l in losses])) < 1e-6
            for value in train_loss_history
        ]
=======
    train_calls = len(dataloader) * epochs
    eval_calls = len(eval_dataloader) * (
        (epochs // eval_interval) + (eval_interval - 1)
>>>>>>> 6d636eb3
    )

    # checking number of eval calls
    assert model.eval_count == eval_calls

    # checking number of train calls
    if compute_eval_losses:
        assert model.train_count == train_calls + eval_calls
    else:
        assert model.train_count == train_calls

    model.train_count = 0
    model.eval_count = 0

    trainer.test(eval_dataloader)

    test_calls = len(eval_dataloader)
    assert model.eval_count == test_calls

    if compute_eval_losses:
        assert model.train_count == test_calls
    else:
        assert model.train_count == 0


# We test that the gradient norm is correctly computed and printed to the
# standard output. To do that, we mock backprop to control the gradient norms.
# More precisely, we make it so the gradient norm is 1.0 for epoch 1, 2.0 for
# epoch 2, and so on. Then, we run the trainer while capturing the standard
# output to get the reported values for the gradient norms and compare them
# to the expected values.
def test_gradient_norm(dummy_dataset, imsize, device, dummy_model, logger, caplog):
    train_data, eval_data = dummy_dataset, dummy_dataset
    dataloader = DataLoader(train_data, batch_size=2)
    physics = dinv.physics.Inpainting(img_size=imsize, device=device, mask=0.5)

    backbone = dinv.models.UNet(in_channels=3, out_channels=3, scales=2)
    model = dinv.models.ArtifactRemoval(backbone).to(device)

    trainer = dinv.Trainer(
        model,
        device=device,
        verbose=True,
        show_progress_bar=False,
        physics=physics,
        epochs=10,
        losses=dinv.loss.SupLoss(),
        optimizer=torch.optim.AdamW(model.parameters(), lr=1e-3),
        train_dataloader=dataloader,
        online_measurements=True,
        log_grad=True,
        loggers=logger,
    )

    call_count = 0
    calls_per_epoch = math.ceil(len(train_data) / dataloader.batch_size)

    def mock_fn(self):
        nonlocal call_count
        epoch = 1 + call_count // calls_per_epoch
        call_count += 1

        # 1. Fill in the gradients with random values.
        for p in model.parameters():
            if p.requires_grad:
                p.grad = torch.ones_like(p, dtype=p.dtype, device=p.device)

        # 2. Compute the norm of the gradients.
        # from https://discuss.pytorch.org/t/check-the-norm-of-gradients/27961/7
        grads = [
            p.grad.detach().flatten() for p in model.parameters() if p.grad is not None
        ]
        grads = torch.cat(grads)
        norm = torch.linalg.vector_norm(grads, ord=2).item()

        # 3. Rescale the gradients so that the gradient norm is equal to 1.0 for
        # the 1st epoch, to 2.0 for the 2nd, and so on.
        for p in model.parameters():
            if p.requires_grad:
                p.grad = epoch * p.grad / norm

        # Capture logger output instead of stdout
        caplog.set_level(logging.INFO)
        with patch.object(torch.Tensor, "backward", mock_fn):
            trainer.train()

        # Pull gradient_norm values from the captured log records
        msgs = [
            rec.message
            for rec in caplog.records
            if rec.name == "stdout_logger"
            and "gradient_norm" in rec.message
            and "train - epoch" in rec.message
        ]
        gradient_norms = [
            float(re.search(r"gradient_norm:\s*([0-9.]+)", m).group(1)) for m in msgs
        ]

        expected = torch.tensor([float(e) for e in range(1, trainer.epochs + 1)])
        got = torch.tensor(gradient_norms)
        assert torch.allclose(got, expected, atol=1e-2)


# Test output directory collision detection
# It is difficult to deterministically trigger actual collisions so we mock the
# get_timestamp function used in the implementation to make it return the same
# value every time it is called. This forces a collision to occur and we make
# sure that it is detected as it should.
def test_out_dir_collision_detection(
    dummy_dataset, imsize, device, dummy_model, logger
):
    train_data, eval_data = dummy_dataset, dummy_dataset
    dataloader = DataLoader(train_data, batch_size=2)
    physics = dinv.physics.Inpainting(img_size=imsize, device=device, mask=0.5)

    backbone = dinv.models.UNet(in_channels=3, out_channels=3, scales=2)
    model = dinv.models.ArtifactRemoval(backbone).to(device)

    timestamp = get_timestamp()

    # NOTE: Due to the way it's imported in the trainer module we need to patch
    # the importing module instead of the imported module.
    with patch.object(
        dinv.training.run_logger, "get_timestamp", return_value=timestamp
    ):
        with pytest.raises(FileExistsError, match=re.escape(timestamp)):
            # Train twice
            # Using the same logger on purpose
            logger = logger()
            for _ in range(2):
                trainer = dinv.Trainer(
                    model,
                    device=device,
                    verbose=True,
                    show_progress_bar=False,
                    physics=physics,
                    epochs=2,
                    losses=dinv.loss.SupLoss(),
                    optimizer=torch.optim.AdamW(model.parameters(), lr=1e-3),
                    train_dataloader=dataloader,
                    online_measurements=True,
                    log_grad=True,
                    loggers=logger,
                )

                trainer.train()


def test_trainer_speed(device):  # pragma: no cover
    if device == torch.device("cpu"):
        pytest.skip("Skip speed test on CPU")
    img_size = (3, 64, 64)
    batch_size = 4
    N = 1000
    gradient_steps = 500
    epochs = gradient_steps // (N // batch_size)
    dataset = get_dummy_dataset(imsize=img_size, N=N, value=1.0)
    dataloader = DataLoader(dataset, batch_size=batch_size)
    physics = dinv.physics.Inpainting(img_size=img_size, device=device, mask=0.5)
    model = dinv.models.ArtifactRemoval(
        dinv.models.UNet(in_channels=3, out_channels=3, scales=3)
    ).to(device)
    optimizer = torch.optim.Adam(model.parameters(), lr=1e-3)
    losses = dinv.loss.SupLoss()
    trainer = dinv.Trainer(
        model=model,
        losses=losses,
        metrics=dinv.metric.PSNR(),
        eval_interval=epochs + 1,
        epochs=epochs,
        physics=physics,
        train_dataloader=dataloader,
        online_measurements=True,
        optimizer=optimizer,
        ckp_interval=epochs + 1,
        show_progress_bar=True,
        verbose_individual_losses=True,
        compute_train_metrics=False,
        verbose=True,
        device=device,
    )

    def do_epoch():
        for x in dataloader:
            x = x.to(device)
            y = physics(x)
            x_hat = model(y, physics=physics)
            loss = losses(x, x_hat)
            loss.backward()
            optimizer.step()
            optimizer.zero_grad()

    # warm up
    do_epoch()

    import time

    start = time.time()
    for _ in range(epochs):
        do_epoch()
    end = time.time()
    time_naive = end - start

    # remove setup time
    start = time.time()
    trainer.setup_train()
    end = time.time()
    time_setup = end - start

    start = time.time()
    trainer.train()
    end = time.time()
    time_trainer = end - start - time_setup

    # 10% overhead allowed
    assert time_trainer / time_naive < 1.1


@pytest.mark.parametrize("model_performance", [40.0])
@pytest.mark.parametrize("learning_free_performance", [20.0])
def test_trained_model_not_used_for_no_learning_metrics(
    dummy_dataset,
    imsize,
    device,
    dummy_model,
    tmpdir,
    model_performance,
    learning_free_performance,
    logger,
):
    train_data, eval_data = dummy_dataset, dummy_dataset
    dataloader = DataLoader(train_data, batch_size=2)
    physics = dinv.physics.Inpainting(img_size=imsize, device=device, mask=0.5)

    backbone = dinv.models.UNet(in_channels=3, out_channels=3, scales=2)
    model = dinv.models.ArtifactRemoval(backbone).to(device)

    metric = dinv.loss.PSNR()
    trainer = dinv.Trainer(
        model,
        device=device,
        loggers=logger(),
        verbose=True,
        show_progress_bar=False,
        physics=physics,
        epochs=2,
        losses=dinv.loss.SupLoss(),
        metrics=metric,
        optimizer=torch.optim.AdamW(model.parameters(), lr=1e-3),
        train_dataloader=dataloader,
        online_measurements=True,
        log_grad=True,
    )

    with patch.object(metric, "forward") as m:
        trained_model = model

        def fake_forward(x, y, physics=None, model=None, **kwargs):
            if model is trained_model:
                return torch.tensor(model_performance, device=device)
            else:
                return torch.tensor(learning_free_performance, device=device)

        m.side_effect = fake_forward
        metrics = trainer.test(dataloader)

        assert math.isclose(metrics["PSNR"], model_performance)
        assert math.isclose(metrics["PSNR no learning"], learning_free_performance)<|MERGE_RESOLUTION|>--- conflicted
+++ resolved
@@ -782,9 +782,6 @@
         )
 
 
-<<<<<<< HEAD
-def test_total_loss(dummy_dataset, imsize, device, dummy_model, logger):
-=======
 class ConstantLossEvalTrain(dinv.loss.Loss, dinv.loss.Metric):
     def __init__(self, value_train, value_eval, device):
         super().__init__()
@@ -824,7 +821,6 @@
     compute_eval_losses,
     compute_train_metrics,
 ):
->>>>>>> 6d636eb3
     train_data, eval_data = dummy_dataset, dummy_dataset
     dataloader = DataLoader(train_data, batch_size=2)
     val_dataloader = DataLoader(eval_data, batch_size=2)
@@ -848,90 +844,11 @@
         physics=physics,
         device=device,
         train_dataloader=dataloader,
-<<<<<<< HEAD
         val_dataloader=val_dataloader,
         optimizer=torch.optim.AdamW(dummy_model.parameters(), lr=1),
         verbose=False,
         online_measurements=True,
         loggers=logger(),
-=======
-        eval_dataloader=eval_dataloader,
-        compute_eval_losses=compute_eval_losses,
-        compute_train_metrics=compute_train_metrics,
-        optimizer=torch.optim.Adam(dummy_model.parameters(), lr=1),
-        verbose=False,
-        online_measurements=True,
-        save_path=tmpdir,
-    )
-
-    trainer.train()
-
-    for k, (loss_name, loss_history) in enumerate(trainer.loss_history.items()):
-        l = losses[k]
-        assert loss_name == l.__class__.__name__
-        assert all([abs(value - l.value_train) < 1e-6 for value in loss_history])
-
-    for k, (metric_name, metrics_history) in enumerate(
-        trainer.eval_metrics_history.items()
-    ):
-        l = metrics[k]
-
-        assert metric_name == l.__class__.__name__
-        assert all([abs(value - l.value_eval) < 1e-6 for value in metrics_history])
-
-    if compute_eval_losses:
-        for k, (loss_name, loss_history) in enumerate(
-            trainer.eval_loss_history.items()
-        ):
-            l = losses[k]
-            assert loss_name == l.__class__.__name__
-            assert all([abs(value - l.value_train) < 1e-6 for value in loss_history])
-    else:
-        for loss_history in trainer.eval_loss_history.values():
-            assert len(loss_history) == 0
-
-
-class DummyModel(dinv.models.Reconstructor):
-    def __init__(self):
-        super().__init__()
-        self.eval_count = 0
-        self.train_count = 0
-        self.param = torch.nn.Parameter(torch.ones(1), requires_grad=True)
-
-    def forward(self, y, physics, **kwargs):
-        x = physics.A_adjoint(y)
-        if self.training:
-            self.train_count += 1
-        else:
-            self.eval_count += 1
-        return x * self.param
-
-
-@pytest.mark.parametrize("compute_eval_losses", [True, False])
-@pytest.mark.parametrize("compute_train_metrics", [True, False])
-@pytest.mark.parametrize("epochs", [4, 5])
-@pytest.mark.parametrize("eval_interval", [1, 2])
-def test_model_forward_passes(
-    dummy_dataset,
-    imsize,
-    device,
-    tmpdir,
-    compute_eval_losses,
-    compute_train_metrics,
-    epochs,
-    eval_interval,
-):
-    train_data = get_dummy_dataset(imsize=imsize, N=4, value=1.0)
-    eval_data = get_dummy_dataset(imsize=imsize, N=2, value=1.0)
-    dataloader = DataLoader(train_data, batch_size=2)
-    eval_dataloader = DataLoader(eval_data, batch_size=2)
-    physics = dinv.physics.Inpainting(img_size=imsize, device=device, mask=0.5)
-
-    model = DummyModel().to(device)
-
-    trainer = dinv.Trainer(
-        model=model,
->>>>>>> 6d636eb3
         device=device,
         save_path=tmpdir,
         verbose=False,
@@ -953,18 +870,9 @@
 
     trainer.train()
 
-<<<<<<< HEAD
-    train_loss_history = trainer.train_loss_history
-    assert all(
-        [
-            abs(value - sum([l.value for l in losses])) < 1e-6
-            for value in train_loss_history
-        ]
-=======
     train_calls = len(dataloader) * epochs
     eval_calls = len(eval_dataloader) * (
         (epochs // eval_interval) + (eval_interval - 1)
->>>>>>> 6d636eb3
     )
 
     # checking number of eval calls
