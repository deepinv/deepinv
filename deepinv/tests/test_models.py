--- conflicted
+++ resolved
@@ -640,11 +640,7 @@
         plot_images=False,
         compare_no_learning=True,
         device=device,
-<<<<<<< HEAD
-        global_optimizer_step=True,
-=======
         optimizer_step_multi_dataset=True,
->>>>>>> ba2b3c9e
     ).train()
 
     x_hat = model(y, physics)
