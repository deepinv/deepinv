--- conflicted
+++ resolved
@@ -644,9 +644,6 @@
     assert x_hat.shape == x_init.shape
 
     psnr = dinv.metric.PSNR()
-<<<<<<< HEAD
-    assert psnr(x_init, x) < psnr(x_hat, x)
-=======
     assert psnr(x_init, x) < psnr(x_hat, x)
 
 
@@ -661,5 +658,4 @@
 
     x_net = model(y, physics)
 
-    assert x_net.shape == x.shape
->>>>>>> 290365a2
+    assert x_net.shape == x.shape