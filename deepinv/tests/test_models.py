import pytest
import deepinv as dinv
import torch


@pytest.fixture
def device():
    return dinv.utils.get_freer_gpu() if torch.cuda.is_available() else "cpu"


@pytest.fixture
def imsize():
    h = 37
    w = 31
    c = 3
    return c, h, w


@pytest.fixture
def imsize_1_channel():
    h = 37
    w = 31
    c = 1
    return c, h, w


model_list = [
    "unet",
    "drunet",
    "scunet",
    "dncnn",
    "waveletprior",
    "waveletdict",
    "waveletdict_hard",
    "waveletdict_topk",
    "tgv",
    "tv",
    "median",
    "autoencoder",
    "gsdrunet",
    "swinir",
]

try:  # install of BM3D may fail on some architectures (arm64)
    from dinv.models.bm3d import bm3d

    model_list.append("bm3d")
except ImportError:
    print("Could not find bm3d; not testing bm3d.")


def choose_denoiser(name, imsize):
    if name == "unet":
        out = dinv.models.UNet(in_channels=imsize[0], out_channels=imsize[0])
    elif name == "drunet":
        out = dinv.models.DRUNet(in_channels=imsize[0], out_channels=imsize[0])
    elif name == "scunet":
        out = dinv.models.SCUNet(in_nc=imsize[0])
    elif name == "gsdrunet":
        out = dinv.models.GSDRUNet(in_channels=imsize[0], out_channels=imsize[0])
    elif name == "bm3d":
        out = dinv.models.BM3D()
    elif name == "dncnn":
        out = dinv.models.DnCNN(in_channels=imsize[0], out_channels=imsize[0])
    elif name == "waveletprior":
        out = dinv.models.WaveletPrior()
    elif name == "waveletdict":
        out = dinv.models.WaveletDict()
    elif name == "waveletdict_hard":
        out = dinv.models.WaveletDict(non_linearity="hard")
    elif name == "waveletdict_topk":
        out = dinv.models.WaveletDict(non_linearity="topk")
    elif name == "tgv":
        out = dinv.models.TGV(n_it_max=10)
    elif name == "tv":
        out = dinv.models.TV(n_it_max=10)
    elif name == "median":
        out = dinv.models.MedianFilter()
    elif name == "autoencoder":
        out = dinv.models.AutoEncoder(dim_input=imsize[0] * imsize[1] * imsize[2])
    elif name == "swinir":
        out = dinv.models.SwinIR(in_chans=imsize[0])
    else:
        raise Exception("Unknown denoiser")

    return out


@pytest.mark.parametrize("denoiser", model_list)
def test_denoiser(imsize, device, denoiser):
    if denoiser in ("waveletprior", "waveletdict"):
        try:
            import pytorch_wavelets
        except ImportError:
            pytest.xfail(
                "This test requires pytorch_wavelets. "
                "It should be installed with `pip install"
                "git+https://github.com/fbcotter/pytorch_wavelets.git`"
            )
    torch.manual_seed(0)
    sigma = 0.2
    physics = dinv.physics.Denoising(dinv.physics.GaussianNoise(sigma))
    x = torch.ones(imsize, device=device).unsqueeze(0)
    y = physics(x)

    f = choose_denoiser(denoiser, imsize).to(device)

    x_hat = f(y, sigma)

    assert x_hat.shape == x.shape


model_list_1_channel = [
    "drunet",
    "dncnn",
    "waveletprior",
    "waveletdict",
    "tgv",
    "median",
    "autoencoder",
]


@pytest.mark.parametrize("denoiser", model_list_1_channel)
def test_denoiser_1_channel(imsize_1_channel, device, denoiser):
    if denoiser in ("waveletprior", "waveletdict"):
        try:
            import pytorch_wavelets
        except ImportError:
            pytest.xfail(
                "This test requires pytorch_wavelets. "
                "It should be installed with `pip install"
                "git+https://github.com/fbcotter/pytorch_wavelets.git`"
            )
    torch.manual_seed(0)
    sigma = 0.2
    physics = dinv.physics.Denoising(dinv.physics.GaussianNoise(sigma))
    x = torch.ones(imsize_1_channel, device=device).unsqueeze(0)
    y = physics(x)

    f = choose_denoiser(denoiser, imsize_1_channel).to(device)

    x_hat = f(y, sigma)

    assert x_hat.shape == x.shape


<<<<<<< HEAD
def test_diffunetmodel(imsize, device):
=======
def test_drunet_inputs(imsize_1_channel, device):
    f = dinv.models.DRUNet(
        in_channels=imsize_1_channel[0], out_channels=imsize_1_channel[0], device=device
    )

    torch.manual_seed(0)
    sigma = 0.2
    physics = dinv.physics.Denoising(dinv.physics.GaussianNoise(sigma))
    x = torch.ones(imsize_1_channel, device=device).unsqueeze(0)
    y = physics(x)

    # Case 1: sigma is a float
    x_hat = f(y, sigma)
    assert x_hat.shape == x.shape

    # Case 2: sigma is a torch tensor with batch dimension
    batch_size = 3
    x = torch.ones((batch_size, 1, 31, 37), device=device)
    y = physics(x)
    sigma_tensor = torch.tensor([sigma] * batch_size).to(device)
    x_hat = f(y, sigma_tensor)
    assert x_hat.shape == x.shape

    # Case 3: image has shape mulitple of 8
    x = torch.ones((3, 1, 32, 40), device=device)
    y = physics(x)
    x_hat = f(y, sigma_tensor)
    assert x_hat.shape == x.shape


def test_diffpirmodel(imsize, device):
>>>>>>> 33ce4d81
    # This model is a bit different from others as not strictly a denoiser as such.
    # The diffpir diffusion model only works for color, square image with powers of two in w, h.
    # Smallest size accepted so far is (3, 32, 32), but probably not meaningful at that size since trained at 256x256.

    from deepinv.models import DiffUNet

    model = DiffUNet().to(device)

    torch.manual_seed(0)
    sigma = 0.2
    physics = dinv.physics.Denoising(dinv.physics.GaussianNoise(sigma))
    x = torch.ones((3, 32, 32), device=device).unsqueeze(
        0
    )  # Testing the smallest size possible
    y = physics(x)

    timestep = torch.tensor([1]).to(
        device
    )  # We pick a random timestep, goal is to check that model inference is ok.
    x_hat = model(y, timestep)
    x_hat = x_hat[:, :3, ...]

    assert x_hat.shape == x.shape

    # Now we check that the denoise_forward method works
    x_hat = model(y, sigma)
    assert x_hat.shape == x.shape

    with pytest.raises(Exception):
        # The following should raise an exception because type_t is not in ['noise_level', 'timestep'].
        x_hat = model(y, sigma, type_t="wrong_type")


def test_PDNet(imsize, device):
    # Tests the PDNet algorithm - this is an unfolded algorithm so it is tested on its own here.
    from deepinv.optim.optimizers import CPIteration, fStep, gStep
    from deepinv.optim import Prior, DataFidelity
    from deepinv.models.PDNet import PrimalBlock, DualBlock
    from deepinv.unfolded import unfolded_builder

    torch.manual_seed(0)
    sigma = 0.2
    physics = dinv.physics.Denoising(dinv.physics.GaussianNoise(sigma))
    x = torch.ones(imsize, device=device).unsqueeze(0)
    y = physics(x)

    class PDNetIteration(CPIteration):
        r"""Single iteration of learned primal dual.
        We only redefine the fStep and gStep classes.
        The forward method is inherited from the CPIteration class.
        """

        def __init__(self, **kwargs):
            super().__init__(**kwargs)
            self.g_step = gStepPDNet(**kwargs)
            self.f_step = fStepPDNet(**kwargs)

    class fStepPDNet(fStep):
        r"""
        Dual update of the PDNet algorithm.
        We write it as a proximal operator of the data fidelity term.
        This proximal mapping is to be replaced by a trainable model.
        """

        def __init__(self, **kwargs):
            super().__init__(**kwargs)

        def forward(self, x, w, cur_data_fidelity, y, *args):
            r"""
            :param torch.Tensor x: Current first variable :math:`u`.
            :param torch.Tensor w: Current second variable :math:`A z`.
            :param deepinv.optim.data_fidelity cur_data_fidelity: Instance of the DataFidelity class defining the current data fidelity term.
            :param torch.Tensor y: Input data.
            """
            return cur_data_fidelity.prox(x, w, y)

    class gStepPDNet(gStep):
        r"""
        Primal update of the PDNet algorithm.
        We write it as a proximal operator of the prior term.
        This proximal mapping is to be replaced by a trainable model.
        """

        def __init__(self, **kwargs):
            super().__init__(**kwargs)

        def forward(self, x, w, cur_prior, *args):
            r"""
            :param torch.Tensor x: Current first variable :math:`x`.
            :param torch.Tensor w: Current second variable :math:`A^\top u`.
            :param deepinv.optim.prior cur_prior: Instance of the Prior class defining the current prior.
            """
            return cur_prior.prox(x, w)

    class PDNetPrior(Prior):
        def __init__(self, model, *args, **kwargs):
            super().__init__(*args, **kwargs)
            self.model = model

        def prox(self, x, w):
            return self.model(x, w)

    class PDNetDataFid(DataFidelity):
        def __init__(self, model, *args, **kwargs):
            super().__init__(*args, **kwargs)
            self.model = model

        def prox(self, x, w, y):
            return self.model(x, w, y)

    # Unrolled optimization algorithm parameters
    max_iter = 5  # number of unfolded layers

    # Set up the data fidelity term. Each layer has its own data fidelity module.
    data_fidelity = [
        PDNetDataFid(model=DualBlock(in_channels=9).to(device)) for i in range(max_iter)
    ]

    # Set up the trainable prior. Each layer has its own prior module.
    prior = [
        PDNetPrior(model=PrimalBlock(in_channels=6).to(device)) for i in range(max_iter)
    ]

    def custom_init(y, physics):
        z0 = physics.A_adjoint(y)
        x0 = physics.A_adjoint(y)
        u0 = y
        return {"est": (x0, z0, u0)}

    # Define the unfolded trainable model.
    model = unfolded_builder(
        iteration=PDNetIteration(),
        params_algo={"K": physics.A, "K_adjoint": physics.A_adjoint, "beta": 1.0},
        data_fidelity=data_fidelity,
        prior=prior,
        max_iter=max_iter,
        custom_init=custom_init,
    )

    x_hat = model(y, physics)

    assert x_hat.shape == x.shape


# def test_dip(imsize, device): TODO: fix this test
#     torch.manual_seed(0)
#     channels = 64
#     physics = dinv.physics.Denoising(dinv.physics.GaussianNoise(0.2))
#     f = dinv.models.DeepImagePrior(
#         generator=dinv.models.ConvDecoder(imsize, layers=3, channels=channels).to(
#             device
#         ),
#         input_size=(channels, imsize[1], imsize[2]),
#         iterations=30,
#     )
#     x = torch.ones(imsize, device=device).unsqueeze(0)
#     y = physics(x)
#     mse_in = (y - x).pow(2).mean()
#     x_net = f(y, physics)
#     mse_out = (x_net - x).pow(2).mean()
#
#     assert mse_out < mse_in<|MERGE_RESOLUTION|>--- conflicted
+++ resolved
@@ -145,9 +145,6 @@
     assert x_hat.shape == x.shape
 
 
-<<<<<<< HEAD
-def test_diffunetmodel(imsize, device):
-=======
 def test_drunet_inputs(imsize_1_channel, device):
     f = dinv.models.DRUNet(
         in_channels=imsize_1_channel[0], out_channels=imsize_1_channel[0], device=device
@@ -178,10 +175,9 @@
     assert x_hat.shape == x.shape
 
 
-def test_diffpirmodel(imsize, device):
->>>>>>> 33ce4d81
+def test_diffunetmodel(imsize, device):
     # This model is a bit different from others as not strictly a denoiser as such.
-    # The diffpir diffusion model only works for color, square image with powers of two in w, h.
+    # The Ho et al. diffusion model only works for color, square image with powers of two in w, h.
     # Smallest size accepted so far is (3, 32, 32), but probably not meaningful at that size since trained at 256x256.
 
     from deepinv.models import DiffUNet
