import pytest
import json
from unittest.mock import patch, MagicMock
import contextlib

import torch
from torch.utils.data import DataLoader

import deepinv as dinv
from deepinv.loss.metric.distortion import PSNR
from deepinv.datasets.base import ImageDataset

from dummy import DummyCircles, DummyModel

from deepinv.tests.test_physics import find_operator

MODEL_LIST_1_CHANNEL = [
    "autoencoder",
    "drunet",
    "dncnn",
    "median",
    "tgv",
    "waveletdenoiser",
    "waveletdict",
    "epll",
    "restormer",
    "ncsnpp",
    "adinv.modelsunet",
]
MODEL_LIST = MODEL_LIST_1_CHANNEL + [
    "bm3d",
    "gsdrunet",
    "scunet",
    "swinir",
    "tv",
    "unet",
    "waveletdict_hard",
    "waveletdict_topk",
    "dsccp",
]

REST_MODEL_LIST = [
    "ram",
    "modl",
    "varnet",
    "pannet",
]

LINEAR_OPERATORS = [
    "inpainting",
    "demosaicing",
    "denoising",
    "fftdeblur",
    "deblur_valid",
    "super_resolution_circular",
    "MRI",
    "MultiCoilMRI",
    "pansharpen_circular",
]  # this is a reduced list of linear operators for testing restoration models.

CHANNELS = [
    1,
    2,
    3,
]


@pytest.fixture
def rng(device):
    return torch.Generator(device).manual_seed(0)


def choose_denoiser(name, imsize):
    if name.startswith("waveletdict") or name == "waveletdenoiser":
        pytest.importorskip(
            "ptwt",
            reason="This test requires pytorch_wavelets. It should be "
            "installed with `pip install "
            "git+https://github.com/fbcotter/pytorch_wavelets.git`",
        )
    if name == "bm3d":
        pytest.importorskip(
            "bm3d",
            reason="This test requires bm3d. It should be "
            "installed with `pip install bm3d`",
        )
    if name in ("swinir", "scunet"):
        pytest.importorskip(
            "timm",
            reason="This test requires timm. It should be "
            "installed with `pip install timm`",
        )

    if name == "unet":
        out = dinv.models.UNet(in_channels=imsize[0], out_channels=imsize[0])
    elif name == "drunet":
        out = dinv.models.DRUNet(in_channels=imsize[0], out_channels=imsize[0])
    elif name == "scunet":
        out = dinv.models.SCUNet(in_nc=imsize[0])
    elif name == "gsdrunet":
        out = dinv.models.GSDRUNet(in_channels=imsize[0], out_channels=imsize[0])
    elif name == "bm3d":
        out = dinv.models.BM3D()
    elif name == "dncnn":
        out = dinv.models.DnCNN(in_channels=imsize[0], out_channels=imsize[0])
    elif name == "waveletdenoiser":
        out = dinv.models.WaveletDenoiser()
    elif name == "waveletdict":
        out = dinv.models.WaveletDictDenoiser()
    elif name == "waveletdict_hard":
        out = dinv.models.WaveletDictDenoiser(non_linearity="hard")
    elif name == "waveletdict_topk":
        out = dinv.models.WaveletDictDenoiser(non_linearity="topk")
    elif name == "tgv":
        out = dinv.models.TGVDenoiser(n_it_max=10)
    elif name == "tv":
        out = dinv.models.TVDenoiser(n_it_max=10)
    elif name == "median":
        out = dinv.models.MedianFilter()
    elif name == "autoencoder":
        out = dinv.models.AutoEncoder(dim_input=imsize[0] * imsize[1] * imsize[2])
    elif name == "swinir":
        out = dinv.models.SwinIR(in_chans=imsize[0])
    elif name == "epll":
        out = dinv.models.EPLLDenoiser(channels=imsize[0])
    elif name == "restormer":
        out = dinv.models.Restormer(in_channels=imsize[0], out_channels=imsize[0])
    elif name == "ncsnpp":
        out = dinv.models.NCSNpp(
            in_channels=imsize[0],
            out_channels=imsize[0],
            img_resolution=imsize[1],
            pretrained=None,
        )
    elif name == "adinv.modelsunet":
        out = dinv.models.ADMUNet(
            in_channels=imsize[0],
            out_channels=imsize[0],
            img_resolution=imsize[1],
            pretrained=None,
        )
    elif name == "dsccp":
        out = dinv.models.DScCP()
    else:
        raise Exception("Unknown denoiser")

    return out.eval()


def choose_restoration_model(name, in_channels=3, out_channels=3, pretrained=None):
    if name == "ram":
        out = dinv.models.RAM(pretrained=pretrained)
    elif name == "modl" or name == "varnet":
        denoiser = dinv.models.DnCNN(
            in_channels, out_channels, 7, pretrained=pretrained
        )
        if name == "modl":
            out = dinv.models.MoDL(denoiser=denoiser, num_iter=3)
        else:
            out = dinv.models.VarNet(
                num_cascades=3,
                mode=name,
                denoiser=denoiser,
            )
    elif name == "pannet":
        hrms_shape = (8, 16, 16)  # manually adjust
        out = dinv.models.PanNet(hrms_shape=hrms_shape, scale_factor=4)
    else:
        raise Exception("Unknown restoration model")
    return out.eval()


@pytest.mark.parametrize("n_spatial", [2, 3])
def test_TVs_adjoint(n_spatial):
    r"""
    This tests the adjointness of the finite difference operator used in TV and TGV regularisation.
    """
    spatial_dims = (20,) * n_spatial

    # Test TVDenoiser nabla/nabla_adjoint
    model = dinv.models.TVDenoiser(n_it_max=10)

    u = torch.randn((4, 3, *spatial_dims)).type(torch.DoubleTensor)
    Au = model.nabla(u)
    v = torch.randn(*Au.shape).type(Au.dtype)
    Atv = model.nabla_adjoint(v)
    e = v.flatten() @ Au.flatten() - Atv.flatten() @ u.flatten()

    assert torch.allclose(e, torch.tensor([0.0], dtype=torch.float64))

    # Test TGVDenoiser nabla/nabla_adjoint
    model = dinv.models.TGVDenoiser(n_it_max=10)

    u = torch.randn((4, 3, *spatial_dims)).type(torch.DoubleTensor)
    Au = model.nabla(u)
    v = torch.randn(*Au.shape).type(Au.dtype)
    Atv = model.nabla_adjoint(v)
    e = v.flatten() @ Au.flatten() - Atv.flatten() @ u.flatten()

    assert torch.allclose(e, torch.tensor([0.0], dtype=torch.float64))

    # Test TGVDenoiser epsilon/epsilon_adjoint
    u = torch.randn((2, 3, *spatial_dims, n_spatial)).type(torch.DoubleTensor)
    Au = model.epsilon(u)
    v = torch.randn(*Au.shape).type(Au.dtype)
    Atv = model.epsilon_adjoint(v)
    e = v.flatten() @ Au.flatten() - Atv.flatten() @ u.flatten()

    assert torch.allclose(e, torch.tensor([0.0], dtype=torch.float64))


def test_wavelet_adjoints():
    pytest.importorskip(
        "ptwt",
        reason="This test requires ptwt. It should be "
        "installed with `pip install ptwt`",
    )

    torch.manual_seed(0)

    def gen_function(Au, wvdim=2):
        r"""
        A helper function to generate a random tensor of the same shape as a wavelet decomposition.
        """
        out = [torch.randn_like(Au[0])]

        if wvdim == 2:
            for l in range(1, len(Au)):
                out = out + [[torch.randn_like(Aul) for Aul in Au[l]]]

        elif wvdim == 3:
            for l in range(1, len(Au)):
                out = out + [{key: torch.randn_like(Au[l][key]) for key in Au[l]}]
        return out

    for dimension in ["2d", "3d"]:
        wvdim = 2 if dimension == "2d" else 3

        model = dinv.models.WaveletDenoiser(wvdim=wvdim)

        def A_f(x):
            dx = model.dwt(x)
            Ax = model.flatten_coeffs(dx)
            return dx, Ax

        def gen_rand(Au):
            v = gen_function(Au, wvdim=wvdim)
            v_flat = model.flatten_coeffs(v)
            return v, v_flat

        # Note: we only check the adjointness for square tensors as a reshape is performed in our proximal solvers
        # to handle non-square tensors.
        if wvdim == 2:
            u = torch.randn((2, 3, 20, 20)).type(torch.DoubleTensor)
        else:
            u = torch.randn((2, 3, 20, 20, 20)).type(torch.DoubleTensor)

        Au, Au_flat = A_f(u)
        v, v_flat = gen_rand(Au)
        Atv = model.iwt(v)
        e = v_flat.flatten() @ Au_flat.flatten() - Atv.flatten() @ u.flatten()

        assert torch.allclose(e, torch.tensor([0.0], dtype=torch.float64))


def test_wavelet_models_identity():
    # We check that variational models yield identity when regularization parameter is set to 0.

    pytest.importorskip(
        "ptwt",
        reason="This test requires pytorch_wavelets. It should be "
        "installed with `pip install "
        "git+https://github.com/fbcotter/pytorch_wavelets.git`",
    )

    # 1. Wavelet denoiser (single & dictionary)
    for dimension in ["2d", "3d"]:
        wvdim = 2 if dimension == "2d" else 3
        x = (
            torch.randn((4, 3, 31, 27))
            if dimension == "2d"
            else torch.randn((4, 3, 31, 27, 29))
        )
        for non_linearity in ["soft", "hard"]:
            model = dinv.models.WaveletDenoiser(
                non_linearity=non_linearity, wvdim=wvdim
            )
            ths = (
                0.0 if non_linearity in ["soft", "hard"] else 1.0
            )  # topk counts the number of coefficients to keep
            x_hat = model(x, ths)
            assert x_hat.shape == x.shape
            assert torch.allclose(
                x, x_hat, atol=1e-5
            )  # The model should be the identity

        model = dinv.models.WaveletDictDenoiser(
            list_wv=["haar", "db3", "db8"], non_linearity="soft", wvdim=wvdim
        )
        x_hat = model(x, 0.0)
        assert x_hat.shape == x.shape
        assert torch.allclose(x, x_hat, atol=1e-5)  # The model should be the identity

    # 2. Wavelet Prior
    for dimension in ["2d", "3d"]:
        wvdim = 2 if dimension == "2d" else 3
        x = (
            torch.ones((4, 3, 31, 27))
            if dimension == "2d"
            else torch.ones((4, 3, 31, 27, 29))
        )
        level = 3
        prior = dinv.optim.prior.WaveletPrior(wvdim=wvdim, p=1, level=level)
        g_nonflat = prior(x, reduce=False)
        g_flat = prior(x, reduce=True)
        assert g_nonflat.dim() > 0
        assert g_nonflat.size(1) == 3 * level if wvdim == 2 else 7 * level
        assert g_flat.dim() == 1  # Batch dimension

        assert torch.allclose(g_nonflat.abs().sum(dim=1), g_flat)


def test_TV_models_identity():
    # Next priors are checked for 2D only
    x = torch.randn((4, 3, 31, 27))

    # 3. TV
    model = dinv.models.TVDenoiser(n_it_max=10)
    x_hat = model(x, 0.0)
    assert x_hat.shape == x.shape
    assert torch.allclose(x, x_hat, atol=1e-5)  # The model should be the identity

    # 4. TGV
    model = dinv.models.TGVDenoiser(n_it_max=10)
    x_hat = model(
        x, 1e-6
    )  # There is some numerical instability when the regularization parameter is 0
    assert x_hat.shape == x.shape
    assert torch.allclose(x, x_hat, atol=1e-5)  # The model should be the identity


@pytest.mark.parametrize("denoiser", MODEL_LIST)
def test_denoiser_color(imsize, device, denoiser):
    # NCSNpp and Adinv.modelsUnet only support imsize that divisible by 8
    if denoiser in ["ncsnpp", "adinv.modelsunet"]:
        imsize = (imsize[0], (imsize[1] // 8) * 8, (imsize[2] // 8) * 8)

    model = choose_denoiser(denoiser, imsize).to(device)
    torch.manual_seed(0)
    sigma = 0.2
    physics = dinv.physics.Denoising(dinv.physics.GaussianNoise(sigma))
    x = torch.ones(imsize, device=device).unsqueeze(0)
    y = physics(x)
    x_hat = model(y, sigma)

    assert x_hat.shape == x.shape


@pytest.mark.parametrize("denoiser", MODEL_LIST)
def test_denoiser_gray(imsize_1_channel, device, denoiser):
    # except scunet and dsccp, all models support 1 channel
    if denoiser not in ["scunet", "dsccp"]:
        # NCSNpp and Adinv.modelsUnet only support imsize that divisible by 8
        if denoiser in ["ncsnpp", "adinv.modelsunet"]:
            imsize_1_channel = (
                imsize_1_channel[0],
                (imsize_1_channel[1] // 8) * 8,
                (imsize_1_channel[2] // 8) * 8,
            )

        model = choose_denoiser(denoiser, imsize_1_channel).to(device)

        torch.manual_seed(0)
        sigma = 0.2
        physics = dinv.physics.Denoising(dinv.physics.GaussianNoise(sigma))
        x = torch.ones(imsize_1_channel, device=device).unsqueeze(0)
        y = physics(x)
        x_hat = model(y, sigma)

        assert x_hat.shape == x.shape


@pytest.mark.parametrize("batch_size", [1, 2])
def test_equivariant(imsize, device, batch_size):
    # 1. Check that the equivariance module is compatible with a denoiser
    model = dinv.models.DRUNet(in_channels=imsize[0], out_channels=imsize[0])

    model = (
        dinv.models.EquivariantDenoiser(model, random=True)  # Roto-reflections
        .to(device)
        .eval()
    )

    torch.manual_seed(0)
    sigma = 0.2
    physics = dinv.physics.Denoising(dinv.physics.GaussianNoise(sigma))
    x = torch.ones((batch_size, *imsize), device=device)
    y = physics(x)
    x_hat = model(y, sigma)

    assert x_hat.shape == x.shape

    # 2. Check that the equivariance module yields the identity when the denoiser is the identity
    model_id = DummyModel()

    list_transforms = [
        dinv.transform.Rotate(
            multiples=90, positive=True, n_trans=4, constant_shape=False
        ),  # full group
        dinv.transform.Rotate(
            multiples=90, positive=True, n_trans=1, constant_shape=False
        ),  # subsampled
        dinv.transform.Reflect(dim=[-1], n_trans=2),  # full group
        dinv.transform.Reflect(dim=[-1], n_trans=2)
        * dinv.transform.Rotate(
            multiples=90, positive=True, n_trans=3, constant_shape=False
        ),  # compound group
    ]

    # constant_shape False as imsize is rectangular. For square images, ignore constant_shape.

    for transform in list_transforms:
        model = dinv.models.EquivariantDenoiser(model_id, transform=transform).to(
            device
        )

        x = torch.ones((batch_size, *imsize), device=device)
        y = physics(x)
        y_hat = model(y, sigma)

        assert torch.allclose(y, y_hat)


@pytest.mark.parametrize("denoiser", MODEL_LIST_1_CHANNEL)
def test_denoiser_1_channel(imsize_1_channel, device, denoiser):
    if denoiser in ["ncsnpp", "adinv.modelsunet"]:
        imsize_1_channel = list(imsize_1_channel)
        if imsize_1_channel[1] % 8 > 0:
            imsize_1_channel[1] = 32
        if imsize_1_channel[2] % 8 > 0:
            imsize_1_channel[2] = 32
    model = choose_denoiser(denoiser, imsize_1_channel).to(device)

    torch.manual_seed(0)
    sigma = 0.2
    physics = dinv.physics.Denoising(dinv.physics.GaussianNoise(sigma))
    x = torch.ones(imsize_1_channel, device=device).unsqueeze(0)
    y = physics(x)

    x_hat = model(y, sigma)

    assert x_hat.shape == x.shape


@pytest.mark.parametrize("denoiser", MODEL_LIST_1_CHANNEL)
@pytest.mark.parametrize("batch_size", [1, 2, 3])
def test_denoiser_sigma_gray(batch_size, denoiser, device):
    img_size = (1, 64, 64)
    model = choose_denoiser(denoiser, img_size).to(device)
    noiser = dinv.physics.GaussianNoise()
    x = torch.ones((batch_size,) + img_size, device=device, dtype=torch.float32)
    # Same sigma for all image in the batch
    sigma = torch.tensor(0.1)
    y = noiser(x, sigma=sigma)
    with torch.no_grad():
        x_hat = model(y, sigma)
    assert x_hat.shape == x.shape

    # Same sigma but a float
    with torch.no_grad():
        x_hat = model(y, sigma)
    assert x_hat.shape == x.shape

    # Each sigma for each image in the batch
    if batch_size > 1:
        sigma = torch.linspace(0.1, 0.3, batch_size, device=device)
        with torch.no_grad():
            y = noiser(x, sigma=sigma)
            x_hat = model(y, sigma)
        assert x_hat.shape == x.shape


@pytest.mark.parametrize("denoiser", MODEL_LIST)
@pytest.mark.parametrize("batch_size", [1, 2, 3])
def test_denoiser_sigma_color(batch_size, denoiser, device):
    img_size = (3, 64, 64)
    model = choose_denoiser(denoiser, img_size).to(device)
    noiser = dinv.physics.GaussianNoise()
    x = torch.ones((batch_size,) + img_size, device=device, dtype=torch.float32)
    # Same sigma for all image in the batch
    sigma = torch.tensor(0.1)
    y = noiser(x, sigma=sigma)
    with torch.no_grad():
        x_hat = model(y, sigma)
    assert x_hat.shape == x.shape

    # Same sigma but a float
    with torch.no_grad():
        x_hat = model(y, sigma)
    assert x_hat.shape == x.shape

    # Each sigma for each image in the batch
    if batch_size > 1:
        sigma = torch.linspace(0.1, 0.3, batch_size, device=device)
        with torch.no_grad():
            y = noiser(x, sigma=sigma)
            x_hat = model(y, sigma)
        assert x_hat.shape == x.shape


DENOISERS_3D = {
    dinv.models.DnCNN: {
        "depth": 2,
        "nf": 8,
        "pretrained": None,
    },
    dinv.models.DRUNet: {
        "in_channels": 1,
        "out_channels": 1,
        "nc": [8, 8, 8, 8],
        "nb": 2,
        "pretrained": None,
    },
    dinv.models.UNet: {"scales": 2},
}


@pytest.mark.parametrize("model", DENOISERS_3D.items())
def test_3d_denoisers(model, device):
    default_args = {"in_channels": 1, "out_channels": 1, "dim": "3d", "device": device}
    model, args = model
    args.update(default_args)
    net = model(**args)
    test_tensor = torch.randn((1, 1, 32, 32, 32), device=device)
    out = net(test_tensor, sigma=0.1)
    assert out.shape == test_tensor.shape


@pytest.mark.parametrize("level", [3, 5, 6])
@pytest.mark.parametrize("channels", [1, 3])
@pytest.mark.parametrize("batch_size", [1, 2])
@pytest.mark.parametrize("dimension", [2, 3])
@pytest.mark.parametrize("non_linearity", ["soft", "hard", "topk"])
def test_wavelet_denoiser_ths(
    level, channels, dimension, non_linearity, batch_size, device
):
    pytest.importorskip(
        "ptwt",
        reason="This test requires pytorch_wavelets. It should be "
        "installed with `pip install "
        "git+https://github.com/fbcotter/pytorch_wavelets.git`",
    )
    model = dinv.models.WaveletDenoiser(
        level=level, wvdim=dimension, non_linearity=non_linearity
    ).to(device)
    img_size = (batch_size, channels, 64, 64)
    y = torch.randn(img_size, dtype=torch.float32).to(device)

    # Test with a float threshold
    ths = 0.1
    x_hat = model(y, ths)
    assert x_hat.shape == y.shape
    # Test with a tensor threshold
    ths_tensor = torch.tensor([ths] * batch_size, device=device)
    x_hat = model(y, ths_tensor)
    assert x_hat.shape == y.shape
    # Test with a tensor for each level
    ths_tensor = torch.rand((batch_size, level), device=device)
    x_hat = model(y, ths_tensor)
    assert x_hat.shape == y.shape

    # Test with a tensor for batch, level and wavelet dimension
    numel = 3 if dimension == 2 else 7
    ths_tensor = torch.rand((batch_size, level, numel), device=device)
    x_hat = model(y, ths_tensor)
    assert x_hat.shape == y.shape


@pytest.mark.parametrize("channels", [1, 3])
@pytest.mark.parametrize("batch_size", [1, 2])
@pytest.mark.parametrize("dimension", [2, 3])
@pytest.mark.parametrize("is_complex", [False, True])
def test_wavelet_decomposition(channels, dimension, is_complex, batch_size, device):
    pytest.importorskip(
        "ptwt",
        reason="This test requires pytorch_wavelets. It should be "
        "installed with `pip install "
        "git+https://github.com/fbcotter/pytorch_wavelets.git`",
    )
    model = dinv.models.WaveletDenoiser(
        level=1, wvdim=dimension, is_complex=is_complex
    ).to(device)
    img_size = (
        (batch_size, channels, 64, 64)
        if dimension == 2
        else (batch_size, channels, 8, 64, 64)
    )
    # Test the wavelet decomposition and reconstruction
    dtype = torch.complex64 if is_complex else torch.float32
    x = torch.randn(img_size, dtype=dtype, device=device)
    # 1 decomposition
    out = model.dwt(x)
    x_hat = model.iwt(out)

    # For some reason the precision is more than 100x lower on GPU.
    tol = 1e-3 if torch.device(device).type == "cuda" else 1e-5

    # NOTE: Tensors are broadcasted in torch.allclose so
    # they might pass the test even if they have different shapes. For this
    # reason we also check the shapes.
    assert x_hat.shape == x.shape
    assert torch.allclose(x, x_hat, rtol=tol, atol=tol)

    # 2 decomposition
    cA1, cD1 = model.dwt(x)
    cA2, cD2 = model.dwt(cA1)

    x_hat = model.iwt((cA2, cD2, cD1))
    assert torch.allclose(x, x_hat, rtol=tol, atol=tol)


def test_drunet_inputs(imsize_1_channel, device):
    f = dinv.models.DRUNet(
        in_channels=imsize_1_channel[0], out_channels=imsize_1_channel[0], device=device
    ).eval()

    torch.manual_seed(0)
    sigma = 0.2
    physics = dinv.physics.Denoising(dinv.physics.GaussianNoise(sigma))
    x = torch.ones(imsize_1_channel, device=device).unsqueeze(0)
    y = physics(x)

    # Case 1: sigma is a float
    x_hat = f(y, sigma)
    assert x_hat.shape == x.shape

    # Case 2: sigma is a torch tensor with batch dimension
    batch_size = 3
    x = torch.ones((batch_size, 1, 31, 37), device=device)
    y = physics(x)
    sigma_tensor = torch.tensor([sigma] * batch_size).to(device)
    x_hat = f(y, sigma_tensor)
    assert x_hat.shape == x.shape

    # Case 3: image has shape mulitple of 8
    x = torch.ones((3, 1, 32, 40), device=device)
    y = physics(x)
    x_hat = f(y, sigma_tensor)
    assert x_hat.shape == x.shape

    # Case 4: sigma is a tensor with no dimension
    sigma_tensor = torch.tensor(sigma).to(device)
    x_hat = f(y, sigma_tensor)
    assert x_hat.shape == x.shape


@pytest.mark.parametrize(
    "drunet_args",
    [
        {"act_mode": "L", "downsample_mode": "avgpool", "upsample_mode": "upconv"},
        {
            "act_mode": "E",
            "downsample_mode": "maxpool",
            "upsample_mode": "pixelshuffle",
        },
        {"act_mode": "s"},
    ],
)
def test_drunet_options(drunet_args, device):
    args = {"pretrained": None, "nc": (4, 4, 4, 4), "nb": 2, "device": device, "dim": 2}
    args.update(drunet_args)
    drunet_2d = dinv.models.DRUNet(**args)
    out = drunet_2d(torch.randn([1, 3, 64, 64], device=device), 0.1)
    assert out.shape == (1, 3, 64, 64)
    args["dim"] = 3
    if args.get("upsample_mode", None) == "pixelshuffle":
        args.pop("upsample_mode")
    drunet_3d = dinv.models.DRUNet(**args)
    out = drunet_3d(torch.randn([1, 3, 64, 64, 64], device=device), 0.1)
    assert out.shape == (1, 3, 64, 64, 64)


def test_diffunetmodel(imsize, device):
    # This model is a bit different from others as not strictly a denoiser as such.
    # The Ho et al. diffusion model only works for color, square image with powers of two in w, h.
    # Smallest size accepted so far is (3, 32, 32), but probably not meaningful at that size since trained at 256x256.

    from deepinv.models import DiffUNet

    model = DiffUNet(in_channels=1, out_channels=1, use_fp16=True, pretrained=None).to(
        device
    )

    torch.manual_seed(0)
    y = torch.ones((1, 32, 32), device=device).unsqueeze(0)

    timestep = torch.tensor([1]).to(
        device
    )  # We pick a random timestep, goal is to check that model inference is ok.
    x_hat = model(y, timestep, type_t="timestep")
    x_hat = x_hat[:, :1, ...]

    assert x_hat.shape == y.shape

    # Now we check that the denoise_forward method works
    x_hat = model(y, timestep, type_t="noise_level")
    assert x_hat.shape == y.shape

    # Check forward patch
    x_hat = model.patch_forward(y, timestep, type_t="timestep", patch_size=16)
    assert x_hat.shape == y.shape
    x_hat = model.patch_forward(y, timestep, type_t="noise_level", patch_size=16)

    with pytest.raises(Exception):
        # The following should raise an exception because type_t is not in ['noise_level', 'timestep'].
        x_hat = model(y, timestep, type_t="wrong_type")


@pytest.mark.parametrize("image_volume_shape", [[1, 37, 31], [1, 16, 16, 16]])
def test_PDNet(image_volume_shape, device):
    # Tests the PDNet algorithm - this is an unfolded algorithm so it is tested on its own here.
    from deepinv.optim.optimizers import CPIteration, fStep, gStep
    from deepinv.optim import Prior, DataFidelity
    from deepinv.models import PDNet_PrimalBlock, PDNet_DualBlock
    from deepinv.unfolded import unfolded_builder

    sigma = 0.2
    physics = dinv.physics.Denoising(dinv.physics.GaussianNoise(sigma))
    x = torch.ones(image_volume_shape, device=device).unsqueeze(0)
    y = physics(x)

    class PDNetIteration(CPIteration):
        r"""Single iteration of learned primal dual.
        We only redefine the fStep and gStep classes.
        The forward method is inherited from the CPIteration class.
        """

        def __init__(self, **kwargs):
            super().__init__(**kwargs)
            self.g_step = gStepPDNet(**kwargs)
            self.f_step = fStepPDNet(**kwargs)

    class fStepPDNet(fStep):
        r"""
        Dual update of the PDNet algorithm.
        We write it as a proximal operator of the data fidelity term.
        This proximal mapping is to be replaced by a trainable model.
        """

        def __init__(self, **kwargs):
            super().__init__(**kwargs)

        def forward(self, x, w, cur_data_fidelity, y, *args):
            r"""
            :param torch.Tensor x: Current first variable :math:`u`.
            :param torch.Tensor w: Current second variable :math:`A z`.
            :param deepinv.optim.data_fidelity cur_data_fidelity: Instance of the DataFidelity class defining the current data fidelity term.
            :param torch.Tensor y: Input data.
            """
            return cur_data_fidelity.prox(x, w, y)

    class gStepPDNet(gStep):
        r"""
        Primal update of the PDNet algorithm.
        We write it as a proximal operator of the prior term.
        This proximal mapping is to be replaced by a trainable model.
        """

        def __init__(self, **kwargs):
            super().__init__(**kwargs)

        def forward(self, x, w, cur_prior, *args):
            r"""
            :param torch.Tensor x: Current first variable :math:`x`.
            :param torch.Tensor w: Current second variable :math:`A^\top u`.
            :param deepinv.optim.prior cur_prior: Instance of the Prior class defining the current prior.
            """
            return cur_prior.prox(x, w)

    class PDNetPrior(Prior):
        def __init__(self, model, *args, **kwargs):
            super().__init__(*args, **kwargs)
            self.model = model

        def prox(self, x, w):
            return self.model(x, w[:, 0:1])

    class PDNetDataFid(DataFidelity):
        def __init__(self, model, *args, **kwargs):
            super().__init__(*args, **kwargs)
            self.model = model

        def prox(self, x, w, y):
            return self.model(x, w[:, 1:2], y)

    # Unrolled optimization algorithm parameters

    dim = len(image_volume_shape) - 1

    max_iter = 5  # number of unfolded layers

    # Set up the data fidelity term. Each layer has its own data fidelity module.
    data_fidelity = [
        PDNetDataFid(model=PDNet_DualBlock(depth=2, nf=16, dim=dim).to(device))
        for i in range(max_iter)
    ]

    # Set up the trainable prior. Each layer has its own prior module.
    prior = [
        PDNetPrior(model=PDNet_PrimalBlock(depth=2, nf=16, dim=dim).to(device))
        for i in range(max_iter)
    ]

    n_primal = 5  # extend the primal space
    n_dual = 5  # extend the dual space

    def custom_init(y, physics):
        x0 = physics.A_dagger(y).repeat(1, n_primal, *tuple(1 for i in range(dim)))
        u0 = torch.zeros_like(y).repeat(1, n_dual, *tuple(1 for i in range(dim)))
        return {"est": (x0, x0, u0)}

    def custom_output(X):
        return X["est"][0][:, 1].unsqueeze(1)

    # Define the unfolded trainable model.
    model = unfolded_builder(
        iteration=PDNetIteration(),
        params_algo={"K": physics.A, "K_adjoint": physics.A_adjoint, "beta": 1.0},
        data_fidelity=data_fidelity,
        prior=prior,
        max_iter=max_iter,
        custom_init=custom_init,
        get_output=custom_output,
    )

    x_hat = model(y, physics)

    assert x_hat.shape == x.shape


@pytest.mark.parametrize("dims", [2, 3])
def test_icnn(dims, device, rng):
    from deepinv.models import ICNN

    num_filters = 64 if dims == 2 else 4
    num_layers = 10 if dims == 2 else 3
    model = ICNN(
        num_filters=num_filters,
        num_layers=num_layers,
        in_channels=3,
        device=device,
        dim=dims,
    )
    physics = dinv.physics.Denoising(dinv.physics.GaussianNoise(0.1, rng=rng))
    x = torch.ones((1, 3, *tuple(128 for i in range(dims))), device=device)
    y = physics(x)
    potential = model(y)
    grad = model.grad(y)
    assert grad.shape == x.shape


@pytest.mark.parametrize("model_kind", ["DIP", "Poisson2Sparse"])
def test_dip_like(model_kind, imsize, device):
    torch.manual_seed(0)
    if model_kind == "DIP":
        physics = dinv.physics.Denoising(dinv.physics.GaussianNoise(0.2))
        channels = 64
        f = dinv.models.DeepImagePrior(
            generator=dinv.models.ConvDecoder(
                img_size=imsize, layers=3, channels=channels
            ).to(device),
            img_size=(channels, imsize[1], imsize[2]),
            iterations=30,
        )
    elif model_kind == "Poisson2Sparse":
        physics = dinv.physics.Denoising(
            dinv.physics.PoissonNoise(gain=0.05, normalize=True)
        )
        backbone = dinv.models.ConvLista(
            in_channels=imsize[0],
            out_channels=imsize[0],
            kernel_size=3,
            num_filters=512,
            num_iter=10,
            stride=2,
            threshold=0.01,
        )
        f = dinv.models.Poisson2Sparse(
            backbone=backbone,
            lr=1e-4,
            num_iter=100,
            weight_n2n=2.0,
            weight_l1_regularization=1e-5,
            verbose=True,
        ).to(device)
    x = torch.ones(imsize, device=device).unsqueeze(0)
    y = physics(x)
    mse_in = (y - x).pow(2).mean()
    x_net = f(y, physics)
    mse_out = (x_net - x).pow(2).mean()

    assert mse_out < mse_in


def test_time_agnostic_net():
    backbone_net = dinv.models.UNet(scales=2)
    net = dinv.models.TimeAgnosticNet(backbone_net)
    y = torch.rand(1, 1, 2, 4, 4)  # B,C,T,H,W
    x_net = net(y, None)
    assert x_net.shape == y.shape


@pytest.mark.parametrize("varnet_type", ("varnet", "e2e-varnet", "modl"))
def test_varnet(varnet_type, device):

    def dummy_dataset(imsize):
        return DummyCircles(samples=1, imsize=imsize)

    x = dummy_dataset((2, 8, 8))[0].unsqueeze(0).to(device)
    physics = dinv.physics.MRI(
        mask=dinv.physics.generator.GaussianMaskGenerator(
            x.shape[1:], acceleration=2, device=device
        ).step()["mask"],
        device=device,
    )
    y = physics(x)

    class DummyMRIDataset(ImageDataset):
        def __getitem__(self, i):
            return x[0], y[0]

        def __len__(self):
            return 1

    denoiser = dinv.models.DnCNN(2, 2, 7, pretrained=None, device=device)
    if varnet_type == "modl":
        model = dinv.models.MoDL(denoiser=denoiser, num_iter=3).to(device)
    else:
        model = dinv.models.VarNet(
            num_cascades=3,
            mode=varnet_type,
            denoiser=denoiser,
        ).to(device)

    model = dinv.Trainer(
        model=model,
        physics=physics,
        optimizer=torch.optim.Adam(model.parameters()),
        train_dataloader=DataLoader(DummyMRIDataset()),
        epochs=50,
        save_path=None,
        plot_images=False,
        compare_no_learning=True,
        device=device,
        optimizer_step_multi_dataset=True,
    ).train()

    x_hat = model(y, physics)
    x_init = physics.A_adjoint(y)

    assert x_hat.shape == x_init.shape

    psnr = dinv.metric.PSNR()
    assert psnr(x_init, x) < psnr(x_hat, x)


@pytest.mark.parametrize("use_physics", [True, False])
@pytest.mark.parametrize("scale", [1e-5, 1e5])
def test_ram_scale(scale, device, use_physics):
    model = dinv.models.RAM(device=device)
    imsize = (1, 64, 64)

    batch_size = 2
    sigma = torch.ones(batch_size, device=device) * 0.1  # batch
    if use_physics:
        physics = dinv.physics.Denoising(dinv.physics.GaussianNoise(sigma))
    else:
        physics = dinv.physics.Blur(
            filter=dinv.physics.blur.gaussian_blur(),
            noise_model=dinv.physics.GaussianNoise(sigma),
            device=device,
        )

    # make batch with 2 elements to test batch processing
    x = (
        DummyCircles(imsize=imsize, samples=1)[0]
        .unsqueeze(0)
        .repeat(batch_size, 1, 1, 1)
        .to(device)
    )
    y = physics(x)

    if use_physics:
        x_hat1 = model(y, physics)
        # scale first element only
        sigma[0] = sigma[0] * scale
        y[0] = y[0] * scale
        physics.update(sigma=sigma)
        x_hat2 = model(y, physics)
        # rescale back the first element
        x_hat2[0] = x_hat2[0] / scale
    else:
        x_hat1 = model(y, sigma=sigma)
        # scale first element only
        sigma[0] = sigma[0] * scale
        y[0] = y[0] * scale
        x_hat2 = model(y, sigma=sigma)
        # rescale back the first element
        x_hat2[0] = x_hat2[0] / scale

    psnr = dinv.metric.PSNR()(x_hat1, x_hat2)
    assert torch.all(psnr > 30)  # they should be almost equal


LIST_IMAGE_WHSIZE = [(32, 37), (25, 129)]


@pytest.mark.parametrize("pretrained", [True, None])
@pytest.mark.parametrize("whsize", LIST_IMAGE_WHSIZE)
@pytest.mark.parametrize("model_name", REST_MODEL_LIST)
@pytest.mark.parametrize("physics_name", LINEAR_OPERATORS + [None])
@pytest.mark.parametrize("channels", CHANNELS)
def test_restoration_models(
    device, pretrained, model_name, physics_name, channels, rng, whsize
):

    if channels == 1 and physics_name in ["demosaicing", "MRI", "MultiCoilMRI"]:
        pytest.skip(f"Skipping {model_name} with {physics_name} for 1 channel input.")

    if channels == 2 and physics_name == "demosaicing":
        pytest.skip(f"Skipping {model_name} with {physics_name} for 2 channel input.")

    if channels == 3 and physics_name in ["MRI", "MultiCoilMRI"]:
        pytest.skip(f"Skipping {model_name} with {physics_name} for 3 channel input.")

    if model_name == "varnet" or model_name == "modl" or model_name == "pannet":
        pytest.skip(f"Skipping {model_name} with {physics_name}. TODO: fix.")

    if model_name != "ram" and physics_name is None:
        pytest.skip(f"Skipping {model_name} with {physics_name}.")

    model = choose_restoration_model(
        model_name, in_channels=channels, out_channels=channels, pretrained=pretrained
    ).to(device)
    torch.manual_seed(0)

    imsize = (channels, whsize[0], whsize[1])

    if physics_name is not None:
        physics, imsize, _, dtype = find_operator(physics_name, device, imsize=imsize)
    else:
        physics = None

    if hasattr(physics, "noise_model"):
        if hasattr(physics.noise_model, "sigma"):
            physics.noise_model.sigma = torch.tensor(
                [max(physics.noise_model.sigma, 0.01)]
            )
        else:
            physics.noise_model = dinv.physics.GaussianNoise(0.01, rng=rng)
    else:
        if physics is not None:
            physics.noise_model = dinv.physics.GaussianNoise(0.01, rng=rng)

    x = DummyCircles(imsize=imsize, samples=2)

    # make batch with > 1 element to test batch processing
    x = next(iter(DataLoader(x, batch_size=2))).to(device)

    if physics is not None:
        y = physics(x)
    else:
        y = torch.randn_like(x)

    if physics_name is not None:
        with torch.no_grad():
            x_hat = model(y, physics)
    else:
        if model_name == "ram":
            # ram model should output an error if no sigma and gain is provided
            with pytest.raises(ValueError):
                x_hat = model(y, physics)
            x_hat = model(y, sigma=0.01, gain=1.0)

    assert x_hat.shape == x.shape

    psnr_fn = PSNR(max_pixel=1)

    if (
        not (physics_name == "super_resolution_circular" and channels == 2)
        and model_name == "ram"
        and pretrained == True
        and physics is not None
    ):  # suboptimal performance in this case
        psnr_in = psnr_fn(physics.A_dagger(y), x)
        psnr_out = psnr_fn(x_hat, x)
        assert torch.all(psnr_out > psnr_in)
    else:
        pytest.skip(f"Skipping PSNR test for {model_name} with {physics_name}.")

    if physics is not None and whsize == LIST_IMAGE_WHSIZE[0]:
        # Test backward pass
        l = dinv.loss.SupLoss()(x=x, x_net=model(y, physics))
        l.backward()
    else:
        pytest.skip(f"Skipping backward test for {physics_name} physics and {imsize}.")


def test_pannet():
    hrms_shape = (8, 16, 16)  # C,H,W

    physics = dinv.physics.Pansharpen(hrms_shape, factor=4)
    model = dinv.models.PanNet(hrms_shape=hrms_shape, scale_factor=4)

    x = torch.rand((1,) + hrms_shape)  # B,C,H,W
    y = physics(x)  # (MS, PAN)

    x_net = model(y, physics)

    assert x_net.shape == x.shape


@pytest.mark.parametrize("device", [torch.device("cpu")])
@pytest.mark.parametrize("image_size", [32, 64])
@pytest.mark.parametrize("n_channels", [1, 3])
@pytest.mark.parametrize("batch_size", [1, 3])
@pytest.mark.parametrize("precond", [True, False])
@pytest.mark.parametrize("use_fp16", [True, False])
def test_ncsnpp_net(device, image_size, n_channels, batch_size, precond, use_fp16):
    # Load the pretrained model
    model = dinv.models.NCSNpp(
        img_resolution=image_size,
        in_channels=n_channels,
        out_channels=n_channels,
        pretrained=None,
    )
    if precond:
        model = dinv.models.EDMPrecond(model, use_fp16=use_fp16).to(device)
    else:
        model = model.to(device)
    x = torch.rand(batch_size, n_channels, image_size, image_size, device=device)

    y = model(x, 0.01)
    # Check the output tensor shape
    assert y.shape == x.shape

    y = model(x, torch.tensor(0.01))
    # Check the output tensor shape
    assert y.shape == x.shape

    y = model(x, torch.tensor([0.01]))
    # Check the output tensor shape
    assert y.shape == x.shape


@pytest.mark.parametrize("n_channels", [3])
@pytest.mark.parametrize("spatials", [(37, 28), (32, 32, 32)])
def test_dsccp_net(device, n_channels, spatials):
    image_size = (n_channels, *spatials)
    d = len(spatials)

    depth = 20 if d == 2 else 3
    n_c_per_layer = 64 if d == 2 else 8

    model = dinv.models.DScCP(
        depth=depth,
        n_channels_per_layer=n_c_per_layer,
        pretrained="download" if d == 2 else None,
        dim=d,
    ).to(device)
    x = torch.rand(image_size, device=device).unsqueeze(0)

    y = model(x, 0.01)
    # Check the output tensor shape
    assert y.shape == x.shape

    y = model(x, torch.tensor(0.01))
    # Check the output tensor shape
    assert y.shape == x.shape

    # batch of sigma
    x = x.expand(4, *tuple(-1 for i in range(d + 1)))
    y = model(x, torch.linspace(0.01, 0.1, 4, device=device))
    assert y.shape == x.shape


def test_denoiser_perf(device):
    pytest.importorskip(
        "timm",
        reason="This test requires timm. It should be "
        "installed with `pip install timm`",
    )
    # Load 2 example images
    x1 = dinv.utils.load_example(
        "butterfly.png",
        img_size=64,
        resize_mode="resize",
    ).to(device)

    x2 = dinv.utils.load_example(
        "celeba_example.jpg",
        img_size=64,
        resize_mode="resize",
    ).to(device)

    x = torch.cat([x1, x2, x1], dim=0)
    # three different noise levels
    sigma = torch.tensor([0.05, 0.1, 0.2]).to(device)
    rng = torch.Generator(device=device).manual_seed(123)
    y = x + sigma.view(-1, 1, 1, 1) * torch.randn(x.shape, generator=rng, device=device)

    psnr_fn = PSNR(max_pixel=1)

    # Only test the trained denoisers and the correspinding expected performance
    learned_denoisers = [
        (dinv.models.DnCNN(pretrained="download").to(device), (0.1, 0.03, 0.001)),
        (dinv.models.DRUNet(pretrained="download").to(device), (7.0, 10.5, 11.0)),
        (dinv.models.GSDRUNet(pretrained="download").to(device), (6.5, 10.5, 10.5)),
        (dinv.models.SCUNet(pretrained="download").to(device), (3.5, 9.5, 8.5)),
        (dinv.models.SwinIR(pretrained="download").to(device), (7.5, 3.4, 1.0)),
        (dinv.models.DiffUNet(pretrained="download").to(device), (6.5, 10.5, 10.0)),
        (
            dinv.models.Restormer(
                in_channels=3, out_channels=3, pretrained="denoising"
            ).to(device),
            (7.0, 9.5, 10.0),
        ),
        (dinv.models.NCSNpp(pretrained="download").to(device), (7.0, 11.5, 10.5)),
        (dinv.models.ADMUNet(pretrained="download").to(device), (7.0, 11.5, 11.0)),
        (dinv.models.DScCP(pretrained="download").to(device), (4.5, 9.0, 3.0)),
        (
            dinv.models.DiffusersDenoiserWrapper(
                mode_id="google/ddpm-ema-celebahq-256"
            ).to(device),
            (2.5, 7, 7),
        ),
    ]

    for denoiser, expected_perf in learned_denoisers:
        kwargs = {}

        # It's a conditional denoiser
        if isinstance(denoiser, dinv.models.ADMUNet):
            class_labels = torch.eye(1000, device=device)[
                0 : x.size(0)
            ]  # Take random class labels
            kwargs["class_labels"] = class_labels
        with torch.no_grad():
            x_hat = denoiser(y, sigma, **kwargs)
        assert torch.all(
            psnr_fn(x_hat, x) >= psnr_fn(y, x) + torch.tensor(expected_perf).to(device)
        )

    # Classical denoisers
    classical_denoisers = [
        (dinv.models.BM3D(), (2.75, 7.5, 6.5)),
        (dinv.models.MedianFilter(kernel_size=5), (-9, 4.25, 2.5)),
        (dinv.models.TVDenoiser(), (1.5, 6.0, 4.0)),
        (dinv.models.TGVDenoiser(), (1.75, 6, 5.0)),
        (
            dinv.models.WaveletDenoiser(non_linearity="hard", device=device),
            (0.05, 2.5, 2.5),
        ),
        (
            dinv.models.WaveletDictDenoiser(non_linearity="hard", device=device),
            (0.2, 4.0, 2.5),
        ),
        (
            dinv.models.EPLLDenoiser(pretrained="download", channels=3, device=device),
            (2.5, 6, 7.5),
        ),
    ]
    for denoiser, expected_perf in classical_denoisers:
        kwargs = {}

        # Some denoisers require specific sigma scaling
        if isinstance(denoiser, dinv.models.TVDenoiser):
            _sigma = sigma.clone() * torch.tensor([0.5, 1.0, 1.0]).to(device)
        elif isinstance(denoiser, dinv.models.TGVDenoiser):
            _sigma = sigma.clone() * torch.tensor([4.0, 5.0, 5.0]).to(device)
        elif isinstance(
            denoiser, (dinv.models.WaveletDenoiser, dinv.models.WaveletDictDenoiser)
        ):
            _sigma = sigma.clone() * torch.tensor([1.05, 2.0, 3.0]).to(device)
        else:
            _sigma = sigma
        with torch.no_grad():
            x_hat = denoiser(y, _sigma, **kwargs)
        assert torch.all(
            psnr_fn(x_hat, x) >= psnr_fn(y, x) + torch.tensor(expected_perf).to(device)
        )

    # Test denoisers on complex data
    x = x.to(torch.complex64)
    y = y.to(torch.complex64)
    denoiser = dinv.models.WaveletDenoiser(
        level=1,
        wvdim=2,
        is_complex=True,
    ).to(device)
    x_hat = denoiser(y)
    psnr_orig = dinv.metric.PSNR()(y, x).mean().item()
    psnr_denoised = dinv.metric.PSNR()(x_hat, x).mean().item()
    assert psnr_denoised > psnr_orig + 0.5, "Denoiser did not improve performance"


@pytest.mark.parametrize("return_metadata", [False, True])
def test_client_mocked(return_metadata):
    model = dinv.models.Client(
        endpoint="http://example.com",
        api_key="test_key",
        return_metadata=return_metadata,
    )

    y = torch.ones(1, 3, 16, 16)

    # First test just serialize/deserialize
    assert isinstance(dinv.models.Client.serialize(y), str)
    assert torch.allclose(
        dinv.models.Client.deserialize(dinv.models.Client.serialize(y)), y
    )

    # Test mocked API
    resp = MagicMock()
    resp.status_code = 200
    resp.json.return_value = {
        "output": {"file": dinv.models.Client.serialize(y), "metadata": {"time": 0.1}}
    }

    with patch("deepinv.models.client.requests.post", return_value=resp) as post:
        out = model(
            y, physics="denoising", mask=torch.tensor([1, 2]), sigma=0.3, another=[1, 2]
        )

        if return_metadata:
            x_hat, metadata = out
            assert metadata["time"] == 0.1
        else:
            x_hat = out

        assert torch.allclose(x_hat, y)

        # Verify request payload structure
        called_args, called_kwargs = post.call_args
        assert called_args[0] == "http://example.com"
        assert called_kwargs["headers"]["Authorization"] == f"Bearer test_key"

        sent_payload = json.loads(called_kwargs["data"])
        assert "input" in sent_payload
        assert "file" in sent_payload["input"]
        assert "metadata" in sent_payload["input"]
        assert sent_payload["input"]["metadata"]["physics"] == "denoising"

        input_file = sent_payload["input"]["file"]
        assert isinstance(input_file, str)
        assert torch.allclose(dinv.models.Client.deserialize(input_file), y)

        assert sent_payload["input"]["metadata"]["sigma"] == 0.3
        assert torch.allclose(
            dinv.models.Client.deserialize(sent_payload["input"]["metadata"]["mask"]),
            torch.tensor([1, 2]),
        )

        with pytest.raises(TypeError):
            _ = model(y, a={"a": 3})

        with pytest.raises(TypeError):
            _ = model(y, a=[{"a": 3}, 3])

        with pytest.raises(ValueError):
            model.train()

    resp.status_code = 404
    with patch("deepinv.models.client.requests.post", return_value=resp) as post:
        with pytest.raises(RuntimeError, match="404"):
            _ = model(y)

    resp.status_code = 200
    resp.json.return_value = {"output": {"xxx": 0.0}}
    with patch("deepinv.models.client.requests.post", return_value=resp) as post:
        with pytest.raises(ValueError, match="file"):
            _ = model(y)

    resp.json.return_value = {"other": {"xxx": 0.1}}
    with patch("deepinv.models.client.requests.post", return_value=resp) as post:
        with pytest.raises(ValueError, match="output"):
            _ = model(y)


# SwinIR has two parameters related to usampling, upscale which specifies the
# upsampling rate and upsampler which specifies how the upsampling is
# performed. In this test, we verify that a warning is raised when specifying
# an upsampling rate > 1 but not the upsampling method, or conversely when
# specifying an upsampling without specifying an upsampling rate > 1.
@pytest.mark.parametrize("upscale", [None, 1, 2])
@pytest.mark.parametrize("upsampler", [None, "pixelshuffle"])
def test_swinir_upsample_without_upsampler(upscale, upsampler):
    pytest.importorskip(
        "timm",
        reason="This test requires timm. It should be "
        "installed with `pip install timm`",
    )

    kwargs = {}

    if upscale is not None:
        kwargs["upscale"] = upscale

    if upsampler is not None:
        kwargs["upsampler"] = upsampler

    should_warn = (upscale is not None and upscale > 1 and upsampler is None) or (
        (upscale is None or upscale == 1) and upsampler is not None
    )

    ctx = (
        pytest.warns(
            UserWarning,
            match="upscale",
        )
        if should_warn
        else contextlib.nullcontext()
    )

    with ctx:
        _ = dinv.models.SwinIR(in_chans=3, upsample=1, pretrained=None, **kwargs)


@pytest.mark.parametrize("clip_output", [False, True])
@pytest.mark.parametrize("batch_size", [1, 2])
def test_diffuser_wrapper(batch_size, clip_output, device):
    pytest.importorskip(
        "diffusers",
        reason="This test requires diffusers. It should be "
        "installed with `pip install diffusers`",
    )
    pytest.importorskip(
        "transformers",
        reason="This test requires transformers. It should be "
        "installed with `pip install transformers`",
    )
    model = dinv.models.DiffusersDenoiserWrapper(
        mode_id="google/ddpm-cifar10-32", clip_output=clip_output, device=device
    )

    x = torch.randn(batch_size, 3, 32, 32, device=device)
    sigma = torch.tensor([0.01 * (i + 1) for i in range(batch_size)], device=device)
    with torch.no_grad():
        output = model(x, sigma.squeeze())

    assert output.shape == x.shape
    if clip_output:
        assert torch.all(output <= 1.0) and torch.all(output >= 0.0)


<<<<<<< HEAD
@pytest.mark.parametrize("model_name", ["DRUNet", "DnCNN", "DScCP"])
@pytest.mark.parametrize("n_channels", [1, 3])
@pytest.mark.parametrize("pretrained_2d_isotropic", [True, False])
def test_initialize_3d_from_2d(device, model_name, n_channels, pretrained_2d_isotropic):

    if model_name == "DRUNet":
        model = dinv.models.DRUNet(
            in_channels=n_channels,
            out_channels=n_channels,
            pretrained="download_2d",
            pretrained_2d_isotropic=pretrained_2d_isotropic,
            dim="3d",
        )
    elif model_name == "DnCNN":
        model = dinv.models.DnCNN(
            in_channels=n_channels,
            out_channels=n_channels,
            pretrained="download_2d",
            pretrained_2d_isotropic=pretrained_2d_isotropic,
            dim="3d",
        )
    elif model_name == "DScCP":
        if n_channels != 3:
            pytest.skip("DScCP 3D pretrained model is only available for 3 channels.")
        model = dinv.models.DScCP(
            dim="3d",
            pretrained="download_2d",
            pretrained_2d_isotropic=pretrained_2d_isotropic,
        )

    model = model.eval().to(device)

    image_size = (n_channels, 32, 32, 32)

    x = torch.rand(image_size, device=device)[None]

    y = model(x, 0.01)
    # Check the output tensor shape
    assert (
        y.shape == x.shape
    ), f"Output shape {y.shape} does not match input shape {x.shape}"
=======
@pytest.mark.parametrize("mode", ["real_imag", "abs_angle"])
def test_complex_wrapper(mode, device):
    model = dinv.models.DRUNet(pretrained="download").to(device)
    complex_model = dinv.models.ComplexDenoiserWrapper(model, mode=mode).to(device)

    # Create complex input
    x = dinv.utils.load_example(
        "butterfly.png",
        img_size=64,
        resize_mode="resize",
    ).to(device)

    x_complex = x + 1j * x
    sigma = torch.tensor(0.1, device=device)
    y = x_complex + sigma * torch.randn_like(x_complex)

    # Forward pass through complex wrapper
    with torch.no_grad():
        output = complex_model(y, sigma)

    # Check output shape
    assert output.shape == x_complex.shape
    assert torch.is_complex(output)
    psnr_fn = dinv.metric.PSNR()
    # Check that denoising improves PSNR
    assert psnr_fn(output, x_complex) > psnr_fn(y, x_complex) + 1.0
>>>>>>> 90ecb546
<|MERGE_RESOLUTION|>--- conflicted
+++ resolved
@@ -1452,8 +1452,34 @@
     if clip_output:
         assert torch.all(output <= 1.0) and torch.all(output >= 0.0)
 
-
-<<<<<<< HEAD
+@pytest.mark.parametrize("mode", ["real_imag", "abs_angle"])
+def test_complex_wrapper(mode, device):
+    model = dinv.models.DRUNet(pretrained="download").to(device)
+    complex_model = dinv.models.ComplexDenoiserWrapper(model, mode=mode).to(device)
+
+    # Create complex input
+    x = dinv.utils.load_example(
+        "butterfly.png",
+        img_size=64,
+        resize_mode="resize",
+    ).to(device)
+
+    x_complex = x + 1j * x
+    sigma = torch.tensor(0.1, device=device)
+    y = x_complex + sigma * torch.randn_like(x_complex)
+
+    # Forward pass through complex wrapper
+    with torch.no_grad():
+        output = complex_model(y, sigma)
+
+    # Check output shape
+    assert output.shape == x_complex.shape
+    assert torch.is_complex(output)
+    psnr_fn = dinv.metric.PSNR()
+    # Check that denoising improves PSNR
+    assert psnr_fn(output, x_complex) > psnr_fn(y, x_complex) + 1.0
+
+    
 @pytest.mark.parametrize("model_name", ["DRUNet", "DnCNN", "DScCP"])
 @pytest.mark.parametrize("n_channels", [1, 3])
 @pytest.mark.parametrize("pretrained_2d_isotropic", [True, False])
@@ -1494,32 +1520,4 @@
     # Check the output tensor shape
     assert (
         y.shape == x.shape
-    ), f"Output shape {y.shape} does not match input shape {x.shape}"
-=======
-@pytest.mark.parametrize("mode", ["real_imag", "abs_angle"])
-def test_complex_wrapper(mode, device):
-    model = dinv.models.DRUNet(pretrained="download").to(device)
-    complex_model = dinv.models.ComplexDenoiserWrapper(model, mode=mode).to(device)
-
-    # Create complex input
-    x = dinv.utils.load_example(
-        "butterfly.png",
-        img_size=64,
-        resize_mode="resize",
-    ).to(device)
-
-    x_complex = x + 1j * x
-    sigma = torch.tensor(0.1, device=device)
-    y = x_complex + sigma * torch.randn_like(x_complex)
-
-    # Forward pass through complex wrapper
-    with torch.no_grad():
-        output = complex_model(y, sigma)
-
-    # Check output shape
-    assert output.shape == x_complex.shape
-    assert torch.is_complex(output)
-    psnr_fn = dinv.metric.PSNR()
-    # Check that denoising improves PSNR
-    assert psnr_fn(output, x_complex) > psnr_fn(y, x_complex) + 1.0
->>>>>>> 90ecb546
+    ), f"Output shape {y.shape} does not match input shape {x.shape}"