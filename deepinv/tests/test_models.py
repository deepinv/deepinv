--- conflicted
+++ resolved
@@ -597,8 +597,69 @@
     x_net = net(y, None)
     assert x_net.shape == y.shape
 
-
-<<<<<<< HEAD
+@pytest.mark.parametrize("varnet_type", ("varnet", "e2e-varnet"))
+def test_varnet(varnet_type, device):
+
+    def dummy_dataset(imsize, device):
+        return DummyCircles(samples=1, imsize=imsize)
+
+    x = dummy_dataset((2, 8, 8), device=device)[0].unsqueeze(0)
+    physics = dinv.physics.MRI(
+        mask=dinv.physics.generator.GaussianMaskGenerator(
+            x.shape[1:], acceleration=2, device=device
+        ).step()["mask"],
+        device=device,
+    )
+    y = physics(x)
+
+    class DummyMRIDataset(Dataset):
+        def __getitem__(self, i):
+            return x[0], y[0]
+
+        def __len__(self):
+            return 1
+
+    model = dinv.models.VarNet(
+        num_cascades=3,
+        mode=varnet_type,
+        denoiser=dinv.models.DnCNN(2, 2, 7, pretrained=None, device=device),
+    ).to(device)
+
+    model = dinv.Trainer(
+        model=model,
+        physics=physics,
+        optimizer=torch.optim.Adam(model.parameters()),
+        train_dataloader=DataLoader(DummyMRIDataset()),
+        epochs=50,
+        save_path=None,
+        plot_images=False,
+        compare_no_learning=True,
+        device=device,
+    ).train()
+
+    x_hat = model(y, physics)
+    x_init = physics.A_adjoint(y)
+
+    assert x_hat.shape == x_init.shape
+
+    psnr = dinv.metric.PSNR()
+    assert psnr(x_init, x) < psnr(x_hat, x)
+
+
+def test_pannet():
+    hrms_shape = (8, 16, 16)  # C,H,W
+
+    physics = dinv.physics.Pansharpen(hrms_shape, factor=4)
+    model = dinv.models.PanNet(hrms_shape=hrms_shape, scale_factor=4)
+
+    x = torch.rand((1,) + hrms_shape)  # B,C,H,W
+    y = physics(x)  # (MS, PAN)
+
+    x_net = model(y, physics)
+
+    assert x_net.shape == x.shape
+
+
 @pytest.mark.parametrize("device", [torch.device("cpu")])
 @pytest.mark.parametrize("image_size", [32, 64])
 @pytest.mark.parametrize("n_channels", [1, 3])
@@ -626,67 +687,4 @@
 
     y = model(x, torch.tensor([0.01]))
     # Check the output tensor shape
-    assert y.shape == x.shape
-=======
-@pytest.mark.parametrize("varnet_type", ("varnet", "e2e-varnet"))
-def test_varnet(varnet_type, device):
-
-    def dummy_dataset(imsize, device):
-        return DummyCircles(samples=1, imsize=imsize)
-
-    x = dummy_dataset((2, 8, 8), device=device)[0].unsqueeze(0)
-    physics = dinv.physics.MRI(
-        mask=dinv.physics.generator.GaussianMaskGenerator(
-            x.shape[1:], acceleration=2, device=device
-        ).step()["mask"],
-        device=device,
-    )
-    y = physics(x)
-
-    class DummyMRIDataset(Dataset):
-        def __getitem__(self, i):
-            return x[0], y[0]
-
-        def __len__(self):
-            return 1
-
-    model = dinv.models.VarNet(
-        num_cascades=3,
-        mode=varnet_type,
-        denoiser=dinv.models.DnCNN(2, 2, 7, pretrained=None, device=device),
-    ).to(device)
-
-    model = dinv.Trainer(
-        model=model,
-        physics=physics,
-        optimizer=torch.optim.Adam(model.parameters()),
-        train_dataloader=DataLoader(DummyMRIDataset()),
-        epochs=50,
-        save_path=None,
-        plot_images=False,
-        compare_no_learning=True,
-        device=device,
-    ).train()
-
-    x_hat = model(y, physics)
-    x_init = physics.A_adjoint(y)
-
-    assert x_hat.shape == x_init.shape
-
-    psnr = dinv.metric.PSNR()
-    assert psnr(x_init, x) < psnr(x_hat, x)
-
-
-def test_pannet():
-    hrms_shape = (8, 16, 16)  # C,H,W
-
-    physics = dinv.physics.Pansharpen(hrms_shape, factor=4)
-    model = dinv.models.PanNet(hrms_shape=hrms_shape, scale_factor=4)
-
-    x = torch.rand((1,) + hrms_shape)  # B,C,H,W
-    y = physics(x)  # (MS, PAN)
-
-    x_net = model(y, physics)
-
-    assert x_net.shape == x.shape
->>>>>>> 290365a2
+    assert y.shape == x.shape