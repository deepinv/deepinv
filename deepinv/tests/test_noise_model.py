--- conflicted
+++ resolved
@@ -45,52 +45,7 @@
 
 @pytest.mark.parametrize("device", DEVICES)
 @pytest.mark.parametrize("dtype", DTYPES)
-<<<<<<< HEAD
-def test_scalar_mult_gaussian_noise(device, dtype):
-    b = 2
-    imsize = (b, 3, 28, 28)
-    x = torch.rand(imsize, device=device, dtype=dtype)
-
-    t = 0.3
-    gaussian_noise_model = choose_noise("Gaussian", device)
-    new_noise_model = t * gaussian_noise_model
-
-    assert isinstance(
-        new_noise_model, dinv.physics.GaussianNoise
-    ), f"Expected to have a GaussianNoise, instead got {type(noise_model)}"
-
-    # check that output shape is correct
-    y = new_noise_model(x)
-    assert y.shape == imsize, f"Wrong output shape, should be of shape {imsize}"
-
-
-@pytest.mark.parametrize("device", DEVICES)
-@pytest.mark.parametrize("dtype", DTYPES)
-def test_tensor_mult_gaussian_noise(device, dtype):
-    b = 2
-    imsize = (b, 3, 28, 28)
-    x = torch.rand(imsize, device=device, dtype=dtype)
-
-    t = torch.rand((x.size(0),) + (1,) * (x.dim() - 1))
-    gaussian_noise_model = choose_noise("Gaussian", device)
-    batch_gaussian_noise = t * gaussian_noise_model
-    # check return type
-    assert isinstance(
-        batch_gaussian_noise, dinv.physics.GaussianNoise
-    ), f"Expected to have a GaussianNoise, instead got {type(noise_model)}"
-
-    # check that multiplication was done correctly
-    assert (t[0] * gaussian_noise_model).sigma.item() == batch_gaussian_noise.sigma[
-        0
-    ].item(), "Wrong standard deviation value for the first GaussianNoise."
-
-
-@pytest.mark.parametrize("device", DEVICES)
-@pytest.mark.parametrize("dtype", DTYPES)
-def test_concatenation(device, dtype):
-=======
 def test_concatenation(device, rng, dtype):
->>>>>>> 57cf2775
     imsize = (1, 3, 7, 16)
     for name_1 in NOISES:
         for name_2 in NOISES:
