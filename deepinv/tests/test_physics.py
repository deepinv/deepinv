--- conflicted
+++ resolved
@@ -1054,7 +1054,6 @@
         for parallel_computation in [True, False]:
             for fan_beam in [True, False]:
                 for circle in [True, False]:
-<<<<<<< HEAD
                     for adjoint_via_backprop in [True, False]:
                         for fbp_interpolate_boundary in [True, False]:
                             imsize = (1, 16, 16)
@@ -1065,9 +1064,10 @@
                                 circle=circle,
                                 fan_beam=fan_beam,
                                 normalize=normalize,
+                                adjoint_via_backprop=adjoint_via_backprop,
+                                fbp_interpolate_boundary=fbp_interpolate_boundary,
                                 parallel_computation=parallel_computation,
                             )
-
                             x = torch.randn(imsize, device=device).unsqueeze(0)
                             r = (
                                 physics.A_adjoint(physics.A(x))
@@ -1076,30 +1076,10 @@
                             )
                             y = physics.A(r)
                             error = (physics.A_dagger(y) - r).flatten().mean().abs()
-                            assert error < 0.2
-=======
-                    imsize = (1, 16, 16)
-                    physics = dinv.physics.Tomography(
-                        img_width=imsize[-1],
-                        angles=imsize[-1],
-                        device=device,
-                        circle=circle,
-                        fan_beam=fan_beam,
-                        normalize=normalize,
-                        parallel_computation=parallel_computation,
-                    )
-
-                    x = torch.randn(imsize, device=device).unsqueeze(0)
-                    r = (
-                        physics.A_adjoint(physics.A(x))
-                        * PI.item()
-                        / (2 * len(physics.radon.theta))
-                    )
-                    y = physics.A(r)
-                    error = (physics.A_dagger(y) - r).flatten().mean().abs()
-                    epsilon = 0.2 if device == "cpu" else 0.3  # Relax a bit of GPU
-                    assert error < epsilon
->>>>>>> 2298c5d2
+                            epsilon = (
+                                0.2 if device == "cpu" else 0.3
+                            )  # Relax a bit of GPU
+                            assert error < epsilon
 
 
 def test_downsampling_adjointness(device):
