--- conflicted
+++ resolved
@@ -50,16 +50,13 @@
     "complex_compressed_sensing",
     "radio",
     "radio_weighted",
-<<<<<<< HEAD
+    "structured_random",
     "ptychography_linear",
-=======
-    "structured_random",
->>>>>>> f73289f2
 ]
 
 NONLINEAR_OPERATORS = ["haze", "lidar"]
 
-PHASE_RETRIEVAL_OPERATORS = ["random_phase_retrieval", "ptychography"]
+PHASE_RETRIEVAL_OPERATORS = ["random_phase_retrieval", "structured_random_phase_retrieval", "ptychography"]
 
 NOISES = [
     "Gaussian",
@@ -297,7 +294,11 @@
             device=device,
             noise_model=dinv.physics.GaussianNoise(0.0, rng=rng),
         )
-<<<<<<< HEAD
+    elif name == "structured_random":
+        img_size = (1, 8, 8)
+        p = dinv.physics.StructuredRandom(
+            input_shape=img_size, output_shape=img_size, device=device
+        )
     elif name == "ptychography_linear":
         img_size = (1, 32, 32)
         dtype = torch.complex64
@@ -310,14 +311,7 @@
             probe_radius=15,
             fov=50,
             n_img=25,
-            device=device,
-=======
-    elif name == "structured_random":
-        img_size = (1, 8, 8)
-        p = dinv.physics.StructuredRandom(
-            input_shape=img_size, output_shape=img_size, device=device
->>>>>>> f73289f2
-        )
+            device=device)
     else:
         raise Exception("The inverse problem chosen doesn't exist")
     return p, img_size, norm, dtype
@@ -371,6 +365,11 @@
             probe_radius=15,
             fov=50,
             device=device,
+        )
+    elif name == "structured_random_phase_retrieval":
+        img_size = (1, 10, 10)
+        p = dinv.physics.StructuredRandomPhaseRetrieval(
+            input_shape=img_size, output_shape=img_size, n_layers=2, device=device
         )
     else:
         raise Exception("The inverse problem chosen doesn't exist")
@@ -583,28 +582,13 @@
     :param device: (torch.device) cpu or cuda:x
     :return: asserts error is less than 1e-3
     """
-<<<<<<< HEAD
     physics, imsize = find_phase_retrieval_operator(name, device)
     x = torch.randn(imsize, dtype=torch.cfloat, device=device).unsqueeze(0)
 
-=======
-    x = torch.randn((1, 1, 10, 10), dtype=torch.cfloat, device=device)
-    physics = dinv.physics.RandomPhaseRetrieval(
-        m=500, img_shape=(1, 10, 10), device=device
-    )
-    physics2 = dinv.physics.StructuredRandomPhaseRetrieval(
-        input_shape=(1, 10, 10),
-        output_shape=(1, 10, 10),
-        n_layers=2,
-        device=device,
-    )
->>>>>>> f73289f2
     # nonnegativity
     assert (physics(x) >= 0).all()
-    assert (physics2(x) >= 0).all()
     # same outputes for x and -x
     assert torch.equal(physics(x), physics(-x))
-    assert torch.equal(physics2(x), physics2(-x))
 
 
 def test_phase_retrieval_Avjp(device):
