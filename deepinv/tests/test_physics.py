--- conflicted
+++ resolved
@@ -1053,7 +1053,6 @@
 
     :param device: (torch.device) cpu or cuda:x
     """
-<<<<<<< HEAD
     PI = 4 * torch.ones(1).atan()
     imsize = (1, 16, 16)
     physics = dinv.physics.Tomography(
@@ -1072,33 +1071,6 @@
     error = (physics.A_dagger(y) - r).flatten().mean().abs()
     epsilon = 0.2 if device == "cpu" else 0.3  # Relax a bit of GPU
     assert error < epsilon
-=======
-    for normalize in [True, False]:
-        for parallel_computation in [True, False]:
-            for fan_beam in [True, False]:
-                for circle in [True, False]:
-                    imsize = (1, 16, 16)
-                    physics = dinv.physics.Tomography(
-                        img_width=imsize[-1],
-                        angles=imsize[-1],
-                        device=device,
-                        circle=circle,
-                        fan_beam=fan_beam,
-                        normalize=normalize,
-                        parallel_computation=parallel_computation,
-                    )
-
-                    x = torch.randn(imsize, device=device).unsqueeze(0)
-                    r = (
-                        physics.A_adjoint(physics.A(x))
-                        * torch.pi
-                        / (2 * len(physics.radon.theta))
-                    )
-                    y = physics.A(r)
-                    error = (physics.A_dagger(y) - r).flatten().mean().abs()
-                    epsilon = 0.2 if device == "cpu" else 0.3  # Relax a bit of GPU
-                    assert error < epsilon
->>>>>>> 0c6f5da1
 
 
 def test_downsampling_adjointness(device):
