import os
import shutil
import copy
from math import sqrt
from typing import Optional
import pytest
import torch
import numpy as np
from deepinv.physics.forward import adjoint_function
import deepinv as dinv
from deepinv.optim.data_fidelity import L2
from deepinv.physics.mri import MRI, MRIMixin, DynamicMRI, MultiCoilMRI
from deepinv.utils import TensorList


# Linear forward operators to test (make sure they appear in find_operator as well)
# We do not include operators for which padding is involved, they are tested separately
OPERATORS = [
    "CS",
    "fastCS",
    "inpainting",
    "inpainting_clone",
    "demosaicing",
    "denoising",
    "colorize",
    "fftdeblur",
    "singlepixel",
    "deblur_valid",
    "deblur_circular",
    "deblur_reflect",
    "deblur_replicate",
    "deblur_constant",
    "composition",
    "composition2",
    "space_deblur_valid",
    "space_deblur_circular",
    "space_deblur_reflect",
    "space_deblur_replicate",
    "space_deblur_constant",
    "hyperspectral_unmixing",
    "3Ddeblur_valid",
    "3Ddeblur_circular",
    "super_resolution_valid",
    "super_resolution_circular",
    "super_resolution_reflect",
    "super_resolution_replicate",
    "super_resolution_constant",
    "down_resolution_circular",
    "down_resolution_reflect",
    "down_resolution_replicate",
    "down_resolution_constant",
    "aliased_super_resolution",
    "super_resolution_matlab",
    "fast_singlepixel",
    "fast_singlepixel_cake_cutting",
    "fast_singlepixel_zig_zag",
    "fast_singlepixel_xy",
    "fast_singlepixel_old_sequency",
    "MRI",
    "DynamicMRI",
    "MultiCoilMRI",
    "3DMRI",
    "3DMultiCoilMRI",
    "aliased_pansharpen",
    "pansharpen_valid",
    "pansharpen_circular",
    "pansharpen_reflect",
    "pansharpen_replicate",
    "complex_compressed_sensing",
    "radio",
    "radio_weighted",
    "structured_random",
    "cassi",
    "ptychography_linear",
]

NONLINEAR_OPERATORS = ["haze", "lidar"]

PHASE_RETRIEVAL_OPERATORS = [
    "random_phase_retrieval",
    "structured_random_phase_retrieval",
    "ptychography",
]

NOISES = [
    "Gaussian",
    "Poisson",
    "PoissonGaussian",
    "UniformGaussian",
    "Uniform",
    "Neighbor2Neighbor",
    "LogPoisson",
    "Gamma",
    "SaltPepper",
]


WRAPPERS = [
    None,
    "LinearPhysicsMultiScaler",
    "PhysicsCropper",
]


def find_operator(name, device, imsize=None, get_physics_param=False):
    r"""
    Chooses operator

    :param name: operator name
    :param device: (torch.device) cpu or cuda
    :return: (:class:`deepinv.physics.Physics`) forward operator.
    """
    img_size = (3, 16, 8) if imsize is None else imsize
    norm = 1
    dtype = torch.float
    padding = next(
        (
            p
            for p in ["valid", "circular", "reflect", "replicate", "constant"]
            if p in name
        ),
        None,
    )

    rng = torch.Generator(device).manual_seed(0)
    if name == "CS":
        m = 30
        p = dinv.physics.CompressedSensing(
            m=m, img_size=img_size, device=device, rng=rng
        )
        norm = (
            1 + np.sqrt(np.prod(img_size) / m)
        ) ** 2 - 0.75  # Marcenko-Pastur law, second term is a small n correction
        params = []
    elif name == "fastCS":
        p = dinv.physics.CompressedSensing(
            m=20,
            fast=True,
            channelwise=True,
            img_size=img_size,
            device=device,
            rng=rng,
        )
        params = []
    elif name == "colorize":
        p = dinv.physics.Decolorize(device=device)
        norm = 0.4468
        params = ["srf"]
    elif name == "cassi":
        img_size = (7, 37, 31) if imsize is None else imsize
        p = dinv.physics.CompressiveSpectralImaging(img_size, device=device, rng=rng)
        norm = 1 / img_size[0]
        params = ["mask"]
    elif name == "inpainting":
        p = dinv.physics.Inpainting(img_size=img_size, mask=0.5, device=device, rng=rng)
        params = ["mask"]
    elif name == "inpainting_clone":
        p = dinv.physics.Inpainting(img_size=img_size, mask=0.5, device=device, rng=rng)
        p = p.clone()
        params = ["mask"]
    elif name == "demosaicing":
        p = dinv.physics.Demosaicing(img_size=img_size, device=device)
        norm = 1.0
        params = []
    elif name == "MRI":
        img_size = (2, 17, 11) if imsize is None else imsize  # C,H,W
        p = MRI(img_size=img_size, device=device)
        params = ["mask"]
    elif name == "3DMRI":
        img_size = (
            (2, 5, 17, 11) if imsize is None else imsize
        )  # C,D,H,W where D is depth
        p = MRI(img_size=img_size, three_d=True, device=device)
        params = ["mask"]
    elif name == "DynamicMRI":
        img_size = (
            (2, 5, 17, 11) if imsize is None else imsize
        )  # C,T,H,W where T is time
        p = DynamicMRI(img_size=img_size, device=device)
        params = ["mask"]
    elif name == "MultiCoilMRI":
        img_size = (2, 17, 11) if imsize is None else imsize  # C,H,W
        n_coils = 7
        maps = torch.ones(
            (1, n_coils, img_size[-2], img_size[-1]),
            dtype=torch.complex64,
            device=device,
        ) / sqrt(
            n_coils
        )  # B,N,H,W where N is coil dimension
        p = MultiCoilMRI(coil_maps=maps, img_size=img_size, device=device)
        params = ["mask", "coil_maps"]
    elif name == "3DMultiCoilMRI":
        img_size = (
            (2, 5, 17, 11) if imsize is None else imsize
        )  # C,D,H,W where D is depth
        n_coils = 15
        maps = torch.ones(
            (1, n_coils, img_size[-3], img_size[-2], img_size[-1]),
            dtype=torch.complex64,
            device=device,
        ) / sqrt(
            n_coils
        )  # B,N,D,H,W where N is coils and D is depth
        p = MultiCoilMRI(coil_maps=maps, img_size=img_size, three_d=True, device=device)
        params = ["mask"]
    elif name == "Tomography":
        img_size = (1, 16, 16) if imsize is None else imsize  # C,H,W
        p = dinv.physics.Tomography(
            img_width=img_size[-1], angles=img_size[-1], device=device
        )
        params = ["theta"]
    elif name == "composition":
        img_size = (3, 16, 16) if imsize is None else imsize
        p1 = dinv.physics.Downsampling(
            img_size=img_size, factor=2, device=device, padding="same", filter=None
        )
        p2 = dinv.physics.BlurFFT(
            img_size=img_size,
            device=device,
            filter=dinv.physics.blur.gaussian_blur(sigma=(1.0)),
        )
        p = p1 * p2
        norm = 1 / 2**2
        params = ["filter"]
    elif name == "composition2":
        img_size = (3, 16, 16) if imsize is None else imsize
        p1 = dinv.physics.Downsampling(
            img_size=img_size, factor=2, device=device, filter=None
        )
        p2 = dinv.physics.BlurFFT(
            img_size=(3, 8, 8),
            device=device,
            filter=dinv.physics.blur.gaussian_blur(sigma=(0.5)),
        )
        p = p2 * p1
        params = ["filter"]
    elif name == "denoising":
        p = dinv.physics.Denoising(dinv.physics.GaussianNoise(0.1, rng=rng))
        params = []
    elif name.startswith("pansharpen"):
        img_size = (3, 30, 32)
        p = dinv.physics.Pansharpen(
            img_size=img_size,
            device=device,
            padding=padding,
            filter="bilinear",
            use_brovey=False,
        )
        norm = 0.4
        params = []
    elif name == "aliased_pansharpen":
        img_size = (3, 30, 32) if imsize is None else imsize
        p = dinv.physics.Pansharpen(
            img_size=img_size, device=device, filter=None, use_brovey=False
        )
        norm = 1.4
        params = ["filter"]
    elif name == "fast_singlepixel":
        p = dinv.physics.SinglePixelCamera(
            m=20, fast=True, img_size=img_size, device=device, rng=rng
        )
        params = ["mask"]
    elif name == "fast_singlepixel_cake_cutting":
        p = dinv.physics.SinglePixelCamera(
            m=20,
            fast=True,
            img_size=img_size,
            device=device,
            rng=rng,
            ordering="cake_cutting",
        )
        params = ["mask"]
    elif name == "fast_singlepixel_zig_zag":
        p = dinv.physics.SinglePixelCamera(
            m=20,
            fast=True,
            img_size=img_size,
            device=device,
            rng=rng,
            ordering="zig_zag",
        )
        params = ["mask"]
    elif name == "fast_singlepixel_xy":
        p = dinv.physics.SinglePixelCamera(
            m=20, fast=True, img_size=img_size, device=device, rng=rng, ordering="xy"
        )
        params = []
    elif name == "fast_singlepixel_old_sequency":
        p = dinv.physics.SinglePixelCamera(
            m=20,
            fast=True,
            img_size=img_size,
            device=device,
            rng=rng,
            ordering="old_sequency",
        )
        params = ["mask"]
    elif name == "singlepixel":
        m = 20
        p = dinv.physics.SinglePixelCamera(
            m=m, fast=False, img_size=img_size, device=device, rng=rng
        )
        norm = (
            1 + np.sqrt(np.prod(img_size) / m)
        ) ** 2 - 3.7  # Marcenko-Pastur law, second term is a small n correction
        params = ["mask"]
    elif name.startswith("deblur"):
        img_size = (3, 17, 19) if imsize is None else imsize
        p = dinv.physics.Blur(
            filter=dinv.physics.blur.gaussian_blur(sigma=(0.25, 0.1), angle=45.0),
            padding=padding,
            device=device,
        )
        params = ["filter"]
    elif name == "fftdeblur":
        img_size = (3, 17, 19) if imsize is None else imsize
        p = dinv.physics.BlurFFT(
            img_size=img_size,
            filter=dinv.physics.blur.bicubic_filter(),
            device=device,
        )
        params = ["filter"]
    elif name.startswith("space_deblur"):
        img_size = (3, 20, 13) if imsize is None else imsize
        h = dinv.physics.blur.bilinear_filter(factor=2).unsqueeze(0).to(device)
        h /= torch.sum(h)
        h = torch.cat([h, h], dim=2)
        p = dinv.physics.SpaceVaryingBlur(
            filters=h,
            multipliers=torch.ones(
                (
                    1,
                    img_size[0],
                    2,
                )
                + img_size[-2:],
                device=device,
            ).to(device)
            * 0.5,
            padding=padding,
            device=device,
        )
        params = ["filters", "multipliers"]
    elif name == "hyperspectral_unmixing":
        img_size = (15, 32, 32) if imsize is None else imsize  # x (E, H, W)
        p = dinv.physics.HyperSpectralUnmixing(E=15, C=64, device=device)
        params = ["M"]
    elif name.startswith("3Ddeblur"):
        img_size = (1, 7, 6, 8) if imsize is None else imsize  # C,D,H,W
        h_size = (1, 1, 4, 3, 5)
        h = torch.rand(h_size)
        h /= h.sum()
        p = dinv.physics.Blur(
            filter=h,
            padding=padding,
            device=device,
        )
        params = ["filter"]
    elif name == "aliased_super_resolution":
        img_size = (1, 32, 32) if imsize is None else imsize
        factor = 2
        norm = 1.0
        p = dinv.physics.Downsampling(
            img_size=img_size,
            factor=factor,
            padding=padding,
            device=device,
            filter=None,
        )
        params = []
    elif name == "super_resolution_matlab":
        img_size = (1, 32, 32)
        factor = 2
        norm = 1.0 / factor**2
        p = dinv.physics.DownsamplingMatlab(factor=factor)
        params = []
    elif name.startswith("super_resolution"):
        img_size = (1, 32, 32) if imsize is None else imsize
        factor = 2
        norm = 1.0 / factor**2
        p = dinv.physics.Downsampling(
            img_size=img_size,
            factor=factor,
            padding=padding,
            device=device,
            filter="bilinear",
            dtype=dtype,
        )
        params = ["filter"]
    elif name.startswith("down_resolution"):
        img_size = (1, 32, 32) if imsize is None else imsize
        factor = 2
        norm = 1.0 / factor**2
        p = dinv.physics.Upsampling(
            img_size=(img_size[0], img_size[1] * factor, img_size[2] * factor),
            factor=factor,
            padding=padding,
            device=device,
            filter="bilinear",
            dtype=dtype,
        )
        params = ["filter"]
    elif name == "complex_compressed_sensing":
        img_size = (1, 8, 8) if imsize is None else imsize
        m = 50
        p = dinv.physics.CompressedSensing(
            m=m,
            img_size=img_size,
            dtype=torch.cdouble,
            device=device,
            compute_inverse=True,
            rng=rng,
        )
        dtype = p.dtype
        norm = (1 + np.sqrt(np.prod(img_size) / m)) ** 2
        params = ["mask"]
    elif "radio" in name:
        dtype = torch.cfloat
        img_size = (1, 64, 64) if imsize is None else imsize
        pytest.importorskip(
            "torchkbnufft",
            reason="This test requires torchkbnufft. It should be "
            "installed with `pip install torchkbnufft`",
        )

        # Generate regular grid for sampling
        y = torch.linspace(-1, 1, img_size[-2])
        x = torch.linspace(-1, 1, img_size[-1])
        grid_y, grid_x = torch.meshgrid(y, x)
        uv = torch.stack((grid_y, grid_x), dim=-1) * torch.pi  # normalize [-pi, pi]

        # Reshape to [nb_points x 2]
        uv = uv.view(-1, 2)
        uv = uv.to(device)

        if "weighted" in name:
            dataWeight = torch.linspace(
                0.01, 0.99, uv.shape[0], device=device
            )  # take a non-trivial weight
        else:
            dataWeight = torch.tensor(
                [
                    1.0,
                ]
            )

        p = dinv.physics.RadioInterferometry(
            img_size=img_size[1:],
            samples_loc=uv.permute((1, 0)),
            dataWeight=dataWeight,
            real_projection=False,
            dtype=dtype,
            device=device,
            noise_model=dinv.physics.GaussianNoise(0.0, rng=rng),
        )
        params = []
    elif name == "structured_random":
        img_size = (1, 8, 8) if imsize is None else imsize
        p = dinv.physics.StructuredRandom(
            img_size=img_size, output_size=img_size, device=device
        )
        params = []
    elif name == "ptychography_linear":
        img_size = (1, 32, 32) if imsize is None else imsize
        dtype = torch.complex64
        norm = 1.32
        p = dinv.physics.PtychographyLinearOperator(
            img_size=img_size,
            probe=None,
            shifts=None,
            device=device,
        )
        params = ["probe", "shifts"]
    else:
        raise Exception("The inverse problem chosen doesn't exist")

    if not get_physics_param:
        return p, img_size, norm, dtype
    else:
        return p, img_size, norm, dtype, params


def find_nonlinear_operator(name, device):
    r"""
    Chooses operator

    :param name: operator name
    :param device: (torch.device) cpu or cuda
    :return: (:class:`deepinv.physics.Physics`) forward operator.
    """
    if name == "haze":
        x = dinv.utils.TensorList(
            [
                torch.randn(1, 1, 16, 16, device=device),
                torch.randn(1, 1, 16, 16, device=device),
                torch.randn(1, device=device),
            ]
        )
        p = dinv.physics.Haze()

    elif name == "lidar":
        x = torch.rand(1, 3, 16, 16, device=device)
        p = dinv.physics.SinglePhotonLidar(device=device)
    else:
        raise Exception("The inverse problem chosen doesn't exist")
    return p, x


def wrap_physics(wrapper_name, physics, img_size, device):
    if wrapper_name == "LinearPhysicsMultiScaler":
        factors = [2, 4, 8]
        p = dinv.physics.LinearPhysicsMultiScaler(
            physics=physics, img_shape=img_size, factors=factors, device=device
        )
        img_size_out = (img_size[0], img_size[-2] // 4, img_size[-1] // 4)
    elif wrapper_name == "PhysicsCropper":
        crop = (2, 4)
        p = dinv.physics.PhysicsCropper(physics=physics, crop=crop)
        img_size_out = (
            *img_size[:-2],
            img_size[-2] + crop[-2],
            img_size[-1] + crop[-1],
        )
    else:
        raise Exception(
            f"The wrapper {wrapper_name} is not in the `wrap_physics` function"
        )
    return p, img_size_out


def find_phase_retrieval_operator(name, device):
    r"""
    Chooses operator

    :param name: operator name
    :param device: (torch.device) cpu or cuda
    :return: (deepinv.physics.PhaseRetrieval) forward operator.
    """
    if name == "random_phase_retrieval":
        img_size = (1, 10, 10)
        p = dinv.physics.RandomPhaseRetrieval(m=500, img_size=img_size, device=device)
    elif name == "ptychography":
        img_size = (1, 32, 32)
        p = dinv.physics.Ptychography(
            img_size=img_size,
            probe=None,
            shifts=None,
            device=device,
        )
    elif name == "structured_random_phase_retrieval":
        img_size = (1, 10, 10)
        p = dinv.physics.StructuredRandomPhaseRetrieval(
            img_size=img_size, output_size=img_size, n_layers=2, device=device
        )
    else:
        raise Exception("The inverse problem chosen doesn't exist")
    return p, img_size


def test_stacking(device):
    r"""
    Tests if stacking physics operators is consistent with applying them sequentially.

    :param device: (torch.device) cpu or cuda:x
    :return: asserts error is less than 1e-3
    """
    imsize = (2, 5, 5)
    p1 = dinv.physics.Inpainting(mask=0.5, img_size=imsize, device=device)
    p2 = dinv.physics.Physics(A=lambda x: x**2)
    p3 = p1.stack(p2)

    x = torch.randn(imsize, device=device).unsqueeze(0)
    y1 = p1.A(x)
    y2 = p2.A(x)
    y = p3.A(x)

    assert torch.allclose(y[0], y1)
    assert torch.allclose(y[1], y2)

    assert not isinstance(p3, dinv.physics.StackedLinearPhysics)
    assert isinstance(p3, dinv.physics.StackedPhysics)

    p4 = p1.stack(p1)
    y = p4(x)
    assert isinstance(p4, dinv.physics.StackedLinearPhysics)
    assert len(y) == 2
    assert p4.A_adjoint(y).shape == x.shape

    p5 = p4.stack(p4)
    y = p5(x)
    assert len(p5) == 4
    assert len(y) == 4


@pytest.mark.parametrize("name", OPERATORS)
def test_operators_adjointness(name, device, rng):
    r"""
    Tests if a linear forward operator has a well defined adjoint.
    Warning: Only test linear operators, non-linear ones will fail the test.

    :param name: operator name (see find_operator)
    :param imsize: image size tuple in (C, H, W)
    :param device: (torch.device) cpu or cuda:x
    :return: asserts adjointness
    """
    physics, imsize, _, dtype = find_operator(name, device)

    if name == "radio":
        dtype = torch.cfloat

    x = torch.randn(imsize, device=device, dtype=dtype, generator=rng).unsqueeze(0)
    error = physics.adjointness_test(x).abs()
    assert error < 1e-3

    if (
        "pansharpen" in name or "radio" in name
    ):  # automatic adjoint does not work for inputs that are not torch.tensors
        return
    f = adjoint_function(physics.A, x.shape, x.device, x.dtype)

    y = physics.A(x)
    error2 = (f(y) - physics.A_adjoint(y)).flatten().mean().abs()

    assert error2 < 1e-3


LIST_DOWN_OP = [
    "down_resolution_circular",
    "down_resolution_reflect",
    "down_resolution_replicate",
    "down_resolution_constant",
]


@pytest.mark.parametrize("name", LIST_DOWN_OP)
@pytest.mark.parametrize("kernel", ["bilinear", "bicubic", "sinc", "gaussian"])
def test_upsampling(device, rng, name, kernel):
    r"""
    This function tests that the Upsampling and Downsampling operators are effectively adjoint to each other.

    Note that the test does not hold when the padding is not 'valid', as the Upsampling operator
    does not support 'valid' padding.
    """
    padding = name.split("_")[-1]  # get padding type from name
    physics, imsize, _, dtype = find_operator(name, device)
    physics_adjoint, _, _, dtype = find_operator(
        "super_resolution_" + padding, device, imsize=imsize
    )

    # physics.register_buffer("filter", None)
    physics.update_parameters(filter=kernel)

    # physics_adjoint.register_buffer("filter", None)
    physics_adjoint.update_parameters(filter=kernel)

    factor = physics.factor

    x = torch.randn(
        (1, imsize[0], imsize[1], imsize[2]),
        device=device,
        dtype=dtype,
        generator=rng,
    )

    out = physics(x)
    assert out.shape == (1, imsize[0], imsize[1] * factor, imsize[2] * factor)

    y = physics(x)
    err1 = (physics.A_adjoint(y) - physics_adjoint(y)).flatten().mean().abs()
    assert err1 < 1e-6

    imsize_new = (*imsize[:1], imsize[1] * factor, imsize[2] * factor)
    physics_adjoint, _, _, dtype = find_operator(
        "super_resolution_" + padding, device, imsize=imsize_new
    )  # we need to redefine the adjoint operator with the new image size

    # physics_adjoint.register_buffer("filter", None)
    physics_adjoint.update_parameters(filter=kernel)

    x = torch.randn(imsize_new, device=device, dtype=dtype, generator=rng).unsqueeze(0)
    y = physics_adjoint(x)
    err2 = (physics.A(y) - physics_adjoint.A_adjoint(y)).flatten().mean().abs()
    assert err2 < 1e-6


@pytest.mark.parametrize("name", OPERATORS)
def test_operator_multiscale_wrapper(name, device, rng):
    r"""
    Tests if a linear physics operator can be wrapped with a multiscale wrapper.
    """

    # defining a list of exceptions to skip  # TODO: fix for those?
    list_exceptions = [
        "pansharpen",  # shape handling
        "radio",  # data type (complex)
        "3d",  # shape handling
        "ptychography",  # ?
        "composition2",  # shape handling
        "dynamicmri",  # shape handling
        "complex_compressed_sensing",  # data type (complex)
    ]

    if any(exc in name.lower() for exc in list_exceptions):
        pytest.skip(f"Skipping test for operator '{name}' as it matches an exception.")

    base_shape = (32, 32)
    scale = 2

    _, img_size_orig, _, _ = find_operator(
        name,
        device,
    )  # get img_size for the operator
    physics, img_size_orig, _, dtype = find_operator(
        name,
        device,
        imsize=(*img_size_orig[:-2], base_shape[-2], base_shape[-1]),
    )  # get physics for the operator with base img size

    image_shape = (
        *img_size_orig[:-2],
        base_shape[-2] // (scale**2),
        base_shape[-1] // (scale**2),
    )
    x = torch.rand((1, *image_shape), dtype=dtype)  # add batch dim

    new_physics = dinv.physics.LinearPhysicsMultiScaler(
        physics, (*image_shape[:-2], *base_shape), factors=[2, 4, 8], dtype=dtype
    )  # define a multiscale physics with base img size (1, 32, 32)
    y = new_physics(x, scale=scale)
    Aty = new_physics.A_adjoint(y, scale=scale)

    assert Aty.shape == x.shape


@pytest.mark.parametrize("name", OPERATORS)
def test_operator_cropper(name, device, rng):
    r"""
    Tests if a linear physics operator can be wrapped with a crop wrapper.
    """

    physics, image_shape, _, dtype = find_operator(
        name,
        device,
    )  # get physics for the operator with base img size

    x = torch.rand((1, *image_shape), dtype=dtype)  # add batch dim
    padding_shape = (2, 5)
    x_new = torch.nn.functional.pad(x, (padding_shape[1], 0, padding_shape[0], 0))

    new_physics = dinv.physics.PhysicsCropper(
        physics,
        padding_shape,
    )
    y = new_physics(x_new)
    Aty = new_physics.A_adjoint(y)

    assert Aty.shape == x_new.shape


@pytest.mark.parametrize("name", OPERATORS)
def test_operators_norm(name, device, rng):
    r"""
    Tests if a linear physics operator has a norm close to 1.
    Warning: Only test linear operators, non-linear ones will fail the test.

    :param name: operator name (see find_operator)
    :param imsize: (tuple) image size tuple in (C, H, W)
    :param device: (torch.device) cpu or cuda:x
    :return: asserts norm is in (.8,1.2)
    """
    if name == "radio_weighted":  # weighted nufft norm is not tested
        return

    if name == "singlepixel" or name == "CS":
        device = torch.device("cpu")
        rng = torch.Generator("cpu")

    torch.manual_seed(0)
    physics, imsize, norm_ref, dtype = find_operator(name, device)
    x = torch.randn(imsize, device=device, dtype=dtype, generator=rng).unsqueeze(0)
    norm = physics.compute_norm(x, max_iter=1000, tol=1e-6)
    bound = 1e-2
    # if theoretical bound relies on Marcenko-Pastur law, or if pansharpening, relax the bound
    if (
        name in ["singlepixel", "CS", "complex_compressed_sensing", "radio"]
        or "pansharpen" in name
    ):
        bound = 0.2
    # convolution norm is not simple in those cases
    if (
        "reflect" in name
        or "replicate" in name
        or "constant" in name
        or "valid" in name
    ):
        pass
    else:
        assert torch.abs(norm - norm_ref) < bound


@pytest.mark.parametrize("name", NONLINEAR_OPERATORS)
def test_nonlinear_operators(name, device):
    r"""
    Tests if a linear physics operator has a norm close to 1.
    Warning: Only test linear operators, non-linear ones will fail the test.

    :param name: operator name (see find_operator)
    :param device: (torch.device) cpu or cuda:x
    :return: asserts correct shapes
    """
    physics, x = find_nonlinear_operator(name, device)
    y = physics(x)
    xhat = physics.A_dagger(y)
    assert x.shape == xhat.shape


@pytest.mark.parametrize("name", OPERATORS)
def test_pseudo_inverse(name, device, rng):
    r"""
    Tests if a linear physics operator has a well-defined pseudoinverse.
    Warning: Only test linear operators, non-linear ones will fail the test.

    :param name: operator name (see find_operator)
    :param imsize: (tuple) image size tuple in (C, H, W)
    :param device: (torch.device) cpu or cuda:x
    :return: asserts error is less than 1e-3
    """
    physics, imsize, _, dtype = find_operator(name, device)

    x = torch.randn(imsize, device=device, dtype=dtype, generator=rng).unsqueeze(0)

    r = physics.A_adjoint(physics.A(x))  # project to range of A^T
    y = physics.A(r)
    error = torch.linalg.vector_norm(
        physics.A_dagger(y, solver="lsqr", tol=0.0001, max_iter=50, verbose=True) - r
    ) / torch.linalg.vector_norm(r)
    assert error < 0.05


@pytest.mark.parametrize("name", OPERATORS)
def test_decomposable(name, device, rng):
    physics, imsize, _, dtype = find_operator(name, device)
    if isinstance(physics, dinv.physics.DecomposablePhysics):
        x = torch.randn(imsize, device=device, dtype=dtype, generator=rng).unsqueeze(0)

        proj = lambda u: physics.V(physics.V_adjoint(u))
        r = proj(x)  # project
        assert (
            torch.linalg.vector_norm(proj(r) - r) / torch.linalg.vector_norm(r) < 1e-3
        )

        y = physics.A(x)
        proj = lambda u: physics.U(physics.U_adjoint(u))
        r = proj(y)
        assert (
            torch.linalg.vector_norm(proj(r) - r) / torch.linalg.vector_norm(r) < 1e-3
        )


@pytest.fixture
def mri_img_size():
    return 1, 2, 3, 16, 16  # B, C, T, H, W


@pytest.mark.parametrize("mri", [MRI, DynamicMRI, MultiCoilMRI])
def test_MRI(mri, mri_img_size, device, rng):
    r"""
    Test MRI and DynamicMRI functions

    Assert mask is applied to physics wherever it is passed.

    :param mri_img_size: (tuple) image size tuple (B, C, T, H, W)
    :param device: (torch.device) cpu or cuda:x
    :param rng: (torch.Generator)
    """

    B, C, T, H, W = mri_img_size
    if rng.device != device:
        rng = torch.Generator(device=device).manual_seed(0)
    x, y = (
        torch.rand(mri_img_size, generator=rng, device=device) + 1,
        torch.rand(mri_img_size, generator=rng, device=device) + 1,
    )

    coil_maps_kwarg = {}

    if mri is MRI:
        x = x[:, :, 0, :, :]
        y = y[:, :, 0, :, :]
    elif mri is MultiCoilMRI:
        # y treat T as coil dim for tests
        x = x[:, :, 0, :, :]
        coil_maps_kwarg = {"coil_maps": T}

    for mask_size in [(H, W), (T, H, W), (C, T, H, W), (B, C, T, H, W)]:
        # Remove time dim for static MRI
        _mask_size = mask_size if mri is DynamicMRI else mask_size[:-3] + mask_size[-2:]

        mask, mask2 = (
            torch.ones(_mask_size, device=device)
            - torch.eye(*_mask_size[-2:], device=device),
            torch.zeros(_mask_size, device=device)
            + torch.eye(*_mask_size[-2:], device=device),
        )

        # Empty mask
        physics = mri(img_size=x.shape, device=device, **coil_maps_kwarg)
        y1 = physics(x)
        x1 = physics.A_adjoint(y)
        assert torch.sum(y1 == 0) == 0
        assert torch.sum(x1 == 0) == 0

        # Set mask in constructor
        physics = mri(
            mask=mask, img_size=mri_img_size, device=device, **coil_maps_kwarg
        )
        y1 = physics(x)
        if isinstance(physics, MultiCoilMRI):
            y1 = y1[:, :, 0]  # check 0th coil
        assert torch.all((y1 == 0) == (physics.mask == 0))

        # Set mask in forward
        y1 = physics(x, mask=mask2)
        if isinstance(physics, MultiCoilMRI):
            y1 = y1[:, :, 0]  # check 0th coil
        assert torch.all((y1 == 0) == (mask2 == 0))

        # Mask retained in previous forward
        y1 = physics(x)
        if isinstance(physics, MultiCoilMRI):
            y1 = y1[:, :, 0]  # check 0th coil
        assert torch.all((y1 == 0) == (mask2 == 0))

        # Set mask via update
        physics.update(mask=mask)
        y1 = physics(x)
        if isinstance(physics, MultiCoilMRI):
            y1 = y1[:, :, 0]  # check 0th coil
        assert torch.all((y1 == 0) == (mask == 0))

        # Check mag/rss reduces channel dim
        x_hat = physics.A_adjoint(
            y, **{("rss" if isinstance(physics, MultiCoilMRI) else "mag"): True}
        )
        # (B, 2, ...) -> (B, 1, ...)
        assert x_hat.shape[:2] == (x.shape[0], 1) and y.shape[1] == 2

        # Check rss works for multi-coil
        if isinstance(physics, MultiCoilMRI):
            assert y.shape[:3] == (x.shape[0], 2, T)  # B,C,N(=T)
            xrss = physics.A_adjoint(y, rss=True)
            assert xrss.shape == (x.shape[0], 1, *x.shape[2:])  # B,1,H,W


@pytest.mark.parametrize("mri", [MRI, DynamicMRI, MultiCoilMRI])
def test_MRI_noise_domain(mri, mri_img_size, device, rng):
    r"""
    Test that MRI noise addition is 0 where mask is 0

    :param mri_img_size: (tuple) image size tuple (B, C, T, H, W)
    :param device: (torch.device) cpu or cuda:x
    :param rng: (torch.Generator)
    """

    B, C, T, H, W = mri_img_size
    if rng.device != device:
        rng = torch.Generator(device=device).manual_seed(0)
    x, y = (
        torch.rand(mri_img_size, generator=rng, device=device) + 1,
        torch.rand(mri_img_size, generator=rng, device=device) + 1,
    )

    coil_maps_kwarg = {}

    if mri is MRI:
        x = x[:, :, 0, :, :]
        y = y[:, :, 0, :, :]
    elif mri is MultiCoilMRI:
        # y treat T as coil dim for tests
        x = x[:, :, 0, :, :]
        coil_maps_kwarg = {"coil_maps": T}

    for mask_size in [(H, W), (T, H, W), (C, T, H, W), (B, C, T, H, W)]:
        # Remove time dim for static MRI
        _mask_size = mask_size if mri is DynamicMRI else mask_size[:-3] + mask_size[-2:]

        mask = torch.ones(_mask_size, device=device) - torch.eye(
            *_mask_size[-2:], device=device
        )

        # Set mask in constructor
        physics = mri(
            mask=mask,
            img_size=mri_img_size,
            device=device,
            noise_model=dinv.physics.noise.GaussianNoise(sigma=0.1).to(device),
            **coil_maps_kwarg,
        )
        y1 = physics(x)
        if isinstance(physics, MultiCoilMRI):
            y1 = y1[:, :, 0]  # check 0th coil

        assert torch.all((y1 == 0) == (physics.mask == 0))


@pytest.mark.parametrize("name", OPERATORS)
def test_concatenation(name, device):
    if "pansharpen" in name:  # TODO: fix pansharpening
        return
    physics, imsize, _, dtype = find_operator(name, device)

    x = torch.randn(imsize, device=device, dtype=dtype).unsqueeze(0)
    y = physics(x)
    physics = (
        dinv.physics.Inpainting(
            img_size=y.size()[1:], mask=0.5, pixelwise=False, device=device
        )
        * physics
    )

    r = physics.A_adjoint(physics.A(x))  # project to range of A^T
    y = physics.A(r)
    error = torch.linalg.vector_norm(
        physics.A_dagger(y, solver="lsqr", tol=0.0001) - r
    ) / torch.linalg.vector_norm(r)
    assert error < 0.01


@pytest.mark.parametrize("name", PHASE_RETRIEVAL_OPERATORS)
def test_phase_retrieval(name, device):
    r"""
    Tests to ensure the phase retrieval operator is behaving as expected.

    :param device: (torch.device) cpu or cuda:x
    :return: asserts error is less than 1e-3
    """
    physics, imsize = find_phase_retrieval_operator(name, device)
    x = torch.randn(imsize, dtype=torch.cfloat, device=device).unsqueeze(0)

    # nonnegativity
    assert (physics(x) >= 0).all()
    # same outputes for x and -x
    assert torch.equal(physics(x), physics(-x))


def test_phase_retrieval_Avjp(device):
    r"""
    Tests if the gradient computed with A_vjp method of phase retrieval is consistent with the autograd gradient.

    :param device: (torch.device) cpu or cuda:x
    :return: assertion error if the relative difference between the two gradients is more than 1e-5
    """
    # essential to enable autograd
    torch.set_grad_enabled(True)
    x = torch.randn((1, 1, 3, 3), dtype=torch.cfloat, device=device, requires_grad=True)
    physics = dinv.physics.RandomPhaseRetrieval(m=10, img_size=(1, 3, 3), device=device)
    loss = L2()
    func = lambda x: loss(x, torch.ones_like(physics(x)), physics)[0]
    grad_value = torch.func.grad(func)(x)
    jvp_value = loss.grad(x, torch.ones_like(physics(x)), physics)
    assert torch.isclose(grad_value[0], jvp_value, rtol=1e-5).all()


def test_linear_physics_Avjp(device, rng):
    r"""
    Tests if the gradient computed with A_vjp method of linear physics is consistent with the autograd gradient.

    :param device: (torch.device) cpu or cuda:x
    :return: assertion error if the relative difference between the two gradients is more than 1e-5
    """
    # essential to enable autograd
    torch.set_grad_enabled(True)
    x = torch.randn(
        (1, 1, 3, 3),
        dtype=torch.float,
        device=device,
        generator=rng,
        requires_grad=True,
    )
    physics = dinv.physics.CompressedSensing(m=10, img_size=(1, 3, 3), device=device)
    loss = L2()
    func = lambda x: loss(x, torch.ones_like(physics(x)), physics)[0]
    grad_value = torch.func.grad(func)(x)
    jvp_value = loss.grad(x, torch.ones_like(physics(x)), physics)
    assert torch.isclose(grad_value[0], jvp_value, rtol=1e-5).all()


def test_physics_Avjp(device):
    r"""
    Tests if the vector Jacobian product computed by A_vjp method of physics is correct.

    :param device: (torch.device) cpu or cuda:x
    :return: assertion error if the relative difference between the computed gradients and expected values is more than 1e-5
    """
    A = torch.eye(3, dtype=torch.float64)

    def A_forward(v):
        return A @ v

    physics = dinv.physics.Physics(A=A_forward)
    for _ in range(100):
        x = torch.randn(3, dtype=torch.float64)
        v = torch.randn(3, dtype=torch.float64)
        # Jacobian in this case should be identity
        assert torch.allclose(physics.A_vjp(x, v), v)


def choose_noise(noise_type, device="cpu"):
    gain = 0.1
    sigma = 0.1
    mu = 0.2
    N0 = 1024.0
    l = torch.ones((1), device=device)
    p, s = 0.025, 0.025
    if noise_type == "PoissonGaussian":
        noise_model = dinv.physics.PoissonGaussianNoise(sigma=sigma, gain=gain)
    elif noise_type == "Gaussian":
        noise_model = dinv.physics.GaussianNoise(sigma)
    elif noise_type == "UniformGaussian":
        noise_model = dinv.physics.UniformGaussianNoise()
    elif noise_type == "Uniform":
        noise_model = dinv.physics.UniformNoise(a=gain)
    elif noise_type == "Poisson":
        noise_model = dinv.physics.PoissonNoise(gain)
    elif noise_type == "Neighbor2Neighbor":
        noise_model = dinv.physics.PoissonNoise(gain)
    elif noise_type == "LogPoisson":
        noise_model = dinv.physics.LogPoissonNoise(N0, mu)
    elif noise_type == "Gamma":
        noise_model = dinv.physics.GammaNoise(l)
    elif noise_type == "SaltPepper":
        noise_model = dinv.physics.SaltPepperNoise(p=p, s=s)
    else:
        raise Exception("Noise model not found")

    return noise_model


@pytest.mark.parametrize("noise_type", NOISES)
def test_noise(device, noise_type):
    r"""
    Tests noise models.
    """
    physics = dinv.physics.DecomposablePhysics()
    physics.noise_model = choose_noise(noise_type, device)
    x = torch.ones((1, 3, 2), device=device).unsqueeze(0)

    y1 = physics(
        x
        # Note: this works but not physics.A(x) because only the noise is reset (A does not encapsulate noise)
    )
    assert y1.shape == x.shape


def test_noise_domain(device):
    r"""
    Tests that there is no noise outside the domain of the measurement operator, i.e. that in y = Ax+n, we have
    n=0 where Ax=0.
    """
    x = torch.ones((1, 3, 12, 7), device=device)
    mask = torch.ones_like(x[0])
    # mask[:, x.shape[-2]//2-3:x.shape[-2]//2+3, x.shape[-1]//2-3:x.shape[-1]//2+3] = 0
    mask[0, 0, 0] = 0
    mask[1, 1, 1] = 0
    mask[2, 2, 2] = 0

    physics = dinv.physics.Inpainting(img_size=x.shape, mask=mask, device=device)
    physics.noise_model = choose_noise("Gaussian")
    y1 = physics(
        x
        # Note: this works but not physics.A(x) because only the noise is reset (A does not encapsulate noise)
    )
    assert y1.shape == x.shape

    assert y1[0, 0, 0, 0] == 0
    assert y1[0, 1, 1, 1] == 0
    assert y1[0, 2, 2, 2] == 0


def test_blur(device):
    r"""
    Tests that there is no noise outside the domain of the measurement operator, i.e. that in y = Ax+n, we have
    n=0 where Ax=0.
    """
    torch.manual_seed(0)
    x = torch.randn((3, 128, 128), device=device).unsqueeze(0)
    h = torch.ones((1, 1, 5, 5)) / 25.0

    physics_blur = dinv.physics.Blur(
        filter=h,
        device=device,
        padding="circular",
    )

    physics_blurfft = dinv.physics.BlurFFT(
        img_size=(1, x.shape[-2], x.shape[-1]),
        filter=h,
        device=device,
    )

    y1 = physics_blur(x)
    y2 = physics_blurfft(x)

    back1 = physics_blur.A_adjoint(y1)
    back2 = physics_blurfft.A_adjoint(y2)

    assert y1.shape == y2.shape
    assert back1.shape == back2.shape

    error_A = (y1 - y2).flatten().abs().max()
    error_At = (back1 - back2).flatten().abs().max()

    assert error_A < 1e-6
    assert error_At < 1e-6


def test_reset_noise(device):
    r"""
    Tests that the reset function works.

    :param device: (torch.device) cpu or cuda:x
    :return: asserts error is > 0
    """
    x = torch.ones((1, 3, 3), device=device).unsqueeze(0)
    rng = torch.Generator(device)
    physics = dinv.physics.Denoising()
    physics.noise_model = dinv.physics.GaussianNoise(0.1, rng=rng)

    y1 = physics(x)
    y2 = physics(x, sigma=0.2)

    assert physics.noise_model.sigma == 0.2

    physics.noise_model = dinv.physics.PoissonNoise(0.1, rng=rng)

    y1 = physics(x)
    y2 = physics(x, gain=0.2)

    assert physics.noise_model.gain == 0.2

    physics.noise_model = dinv.physics.PoissonGaussianNoise(0.5, 0.3, rng=rng)
    y1 = physics(x)
    y2 = physics(x, sigma=0.2, gain=0.2)

    assert physics.noise_model.gain == 0.2
    assert physics.noise_model.sigma == 0.2


@pytest.mark.parametrize("normalize", [True, False])
@pytest.mark.parametrize("parallel_computation", [True, False])
@pytest.mark.parametrize("fan_beam", [True, False])
@pytest.mark.parametrize("circle", [True, False])
@pytest.mark.parametrize("adjoint_via_backprop", [True, False])
@pytest.mark.parametrize("fbp_interpolate_boundary", [True, False])
def test_tomography(
    normalize,
    parallel_computation,
    fan_beam,
    circle,
    adjoint_via_backprop,
    fbp_interpolate_boundary,
    device,
):
    r"""
    Tests tomography operator which does not have a numerically precise adjoint.

    :param device: (torch.device) cpu or cuda:x
    """
    imsize = (1, 16, 16)
    physics = dinv.physics.Tomography(
        img_width=imsize[-1],
        angles=imsize[-1],
        device=device,
        circle=circle,
        fan_beam=fan_beam,
        normalize=normalize,
        adjoint_via_backprop=adjoint_via_backprop,
        fbp_interpolate_boundary=fbp_interpolate_boundary,
        parallel_computation=parallel_computation,
    )

    x = torch.randn(imsize, device=device).unsqueeze(0)
    if adjoint_via_backprop:
        assert physics.adjointness_test(x).abs() < 1e-3
    r = physics.A_adjoint(physics.A(x)) * torch.pi / (2 * len(physics.radon.theta))
    y = physics.A(r)
    error = (physics.A_dagger(y) - r).flatten().mean().abs()
    epsilon = 0.2 if device == "cpu" else 0.3  # Relax a bit of GPU
    assert error < epsilon


@pytest.mark.parametrize(
    "padding", ("valid", "constant", "circular", "reflect", "replicate")
)
def test_downsampling_adjointness(padding, device):
    r"""
    Tests downsampling+blur operator adjointness for various image and filter sizes

    :param device: (torch.device) cpu or cuda:x
    """
    torch.manual_seed(0)

    nchannels = ((1, 1), (3, 1), (3, 3))

    for nchan_im, nchan_filt in nchannels:
        size_im = (
            [nchan_im, 5, 5],
            [nchan_im, 6, 6],
            [nchan_im, 5, 6],
            [nchan_im, 6, 5],
        )
        size_filt = (
            [nchan_filt, 3, 3],
            [nchan_filt, 4, 4],
            [nchan_filt, 3, 4],
            [nchan_filt, 4, 3],
        )

        for sim in size_im:
            for sfil in size_filt:
                x = torch.rand(1, *sim).to(device)
                h = torch.rand(1, *sfil).to(device)

                physics = dinv.physics.Downsampling(
                    sim, filter=h, padding=padding, device=device
                )

                Ax = physics.A(x)
                y = torch.rand_like(Ax)
                Aty = physics.A_adjoint(y)
                Axy = torch.sum(Ax * y)
                Atyx = torch.sum(Aty * x)

                assert torch.abs(Axy - Atyx) < 1e-3


def test_prox_l2_downsampling(device):
    nchannels = ((1, 1), (3, 1), (3, 3))

    for nchan_im, nchan_filt in nchannels:
        size_im = ([nchan_im, 16, 16],)
        filters = ["bicubic", "bilinear", "sinc"]

        paddings = ("circular",)

        for pad in paddings:
            for sim in size_im:
                for h in filters:
                    x = torch.rand(sim)[None].to(device)

                    physics = dinv.physics.Downsampling(
                        sim, filter=h, padding=pad, device=device
                    )

                    y = physics(x)
                    # next we test the speedup formula of prox with fft
                    x_prox1 = physics.prox_l2(
                        physics.A_adjoint(y) * 0.0, y, gamma=1e5, use_fft=True
                    )
                    x_prox2 = physics.prox_l2(
                        physics.A_adjoint(y) * 0.0, y, gamma=1e5, use_fft=False
                    )

                    assert torch.abs(x_prox1 - x_prox2).max() < 1e-2


@pytest.mark.parametrize("imsize", ((8, 16),))  # must be even here
@pytest.mark.parametrize("channels", (1, 2))
@pytest.mark.parametrize("factor", (2, 4))
@pytest.mark.parametrize(
    "downsampling", (dinv.physics.Downsampling, dinv.physics.DownsamplingMatlab)
)
def test_downsampling_imsize(imsize, channels, device, factor, downsampling):
    # Test downsampling can update imsize on the fly
    x = torch.rand(1, channels, *imsize, device=device)
    physics = downsampling(device=device, factor=factor)
    assert physics(x).shape == (1, channels, imsize[0] // factor, imsize[1] // factor)
    assert physics.A_adjoint(x).shape == (
        1,
        channels,
        imsize[0] * factor,
        imsize[1] * factor,
    )
    assert physics.adjointness_test(x).abs() < 1e-3


def test_mri_fft():
    """
    Test that our torch FFT is the same as FastMRI FFT implementation.
    The following 5 functions are taken from
    from https://github.com/facebookresearch/fastMRI/blob/main/fastmri/fftc.py
    """

    def fft2c_new(data: torch.Tensor, norm: str = "ortho") -> torch.Tensor:
        if not data.shape[-1] == 2:
            raise ValueError("Tensor does not have separate complex dim.")

        data = ifftshift(data, dim=[-3, -2])
        data = torch.view_as_real(
            torch.fft.fftn(  # type: ignore
                torch.view_as_complex(data), dim=(-2, -1), norm=norm
            )
        )
        data = fftshift(data, dim=[-3, -2])

        return data

    def roll_one_dim(x: torch.Tensor, shift: int, dim: int) -> torch.Tensor:
        shift = shift % x.size(dim)
        if shift == 0:
            return x

        left = x.narrow(dim, 0, x.size(dim) - shift)
        right = x.narrow(dim, x.size(dim) - shift, shift)

        return torch.cat((right, left), dim=dim)

    def roll(x: torch.Tensor, shift: list[int], dim: list[int]) -> torch.Tensor:
        for s, d in zip(shift, dim, strict=True):
            x = roll_one_dim(x, s, d)

        return x

    def fftshift(x: torch.Tensor, dim: Optional[list[int]] = None) -> torch.Tensor:
        if dim is None:
            # this weird code is necessary for toch.jit.script typing
            dim = [0] * (x.dim())
            for i in range(1, x.dim()):
                dim[i] = i

        # also necessary for torch.jit.script
        shift = [0] * len(dim)
        for i, dim_num in enumerate(dim):
            shift[i] = x.shape[dim_num] // 2

        return roll(x, shift, dim)

    def ifftshift(x: torch.Tensor, dim: Optional[list[int]] = None) -> torch.Tensor:
        if dim is None:
            # this weird code is necessary for toch.jit.script typing
            dim = [0] * (x.dim())
            for i in range(1, x.dim()):
                dim[i] = i

        # also necessary for torch.jit.script
        shift = [0] * len(dim)
        for i, dim_num in enumerate(dim):
            shift[i] = (x.shape[dim_num] + 1) // 2

        return roll(x, shift, dim)

    x = torch.randn(4, 2, 16, 8)  # B,C,H,W

    # Our FFT
    xf1 = MRIMixin.from_torch_complex(MRIMixin.fft(MRIMixin.to_torch_complex(x)))

    # FastMRI FFT
    xf2 = fft2c_new(x.moveaxis(1, -1).contiguous()).moveaxis(-1, 1)

    assert torch.all(xf1 == xf2)


@pytest.fixture
def multispectral_channels():
    return 7


@pytest.mark.parametrize("srf", ("flat", "random", "rec601", "list"))
def test_decolorize(srf, device, imsize, multispectral_channels):
    channels = multispectral_channels
    if srf == "list":
        srf = list(range(channels))
        srf = [s / sum(srf) for s in srf]

    physics = dinv.physics.Decolorize(channels=channels, srf=srf, device=device)
    x = torch.ones((1, channels, *imsize[-2:]), device=device)
    x2 = physics.A_adjoint_A(x)

    assert x2.shape == x.shape
    assert torch.allclose(
        physics.srf.sum(), torch.tensor(1.0, device=device), rtol=1e-3
    )
    assert physics.srf.shape[1] == channels


@pytest.mark.parametrize("shear_dir", ["h", "w"])
@pytest.mark.parametrize("cassi_mode", ["ss", "sd"])
def test_CASSI(shear_dir, imsize, device, multispectral_channels, rng, cassi_mode):
    channels = multispectral_channels

    x = torch.ones(1, channels, *imsize[-2:]).to(device)
    physics = dinv.physics.CompressiveSpectralImaging(
        (channels, *imsize[-2:]),
        mask=None,
        mode=cassi_mode,
        shear_dir=shear_dir,
        device=device,
        rng=rng,
    )
    y = physics(x)
    if cassi_mode == "ss":
        assert y.shape == (x.shape[0], 1, *x.shape[2:])
    elif cassi_mode == "sd":
        if shear_dir == "h":
            assert y.shape == (x.shape[0], 1, x.shape[-2] + channels - 1, x.shape[-1])
        elif shear_dir == "w":
            assert y.shape == (x.shape[0], 1, x.shape[-2], x.shape[-1] + channels - 1)

    x_hat = physics.A_adjoint(y)
    assert x_hat.shape == x.shape


def test_unmixing(device):
    physics = dinv.physics.HyperSpectralUnmixing(
        M=torch.tensor(
            [
                [0.5, 0.5, 0.0],  # yellow endmember
                [0.0, 0.0, 1.0],  # blue endmember
            ],
            device=device,
        ),
        device=device,
    )
    # Image of shape B,C,H,W
    # Image consists of 2 pixels, one yellow and one blue
    y = (
        torch.tensor(
            [
                [1.0, 0.0],
                [1.0, 0.0],
                [0.0, 1.0],
            ],
            device=device,
        )
        .unsqueeze(-1)
        .unsqueeze(0)
    )
    x_hat = physics.A_adjoint(y)

    assert torch.all(x_hat[:, 0].squeeze() == torch.tensor([1.0, 0.0], device=device))
    assert torch.all(x_hat[:, 1].squeeze() == torch.tensor([0.0, 1.0], device=device))


@pytest.mark.parametrize("name", OPERATORS)
def test_operators_differentiability(name, device):
    r"""
    Tests if a forward operator is differentiable (can perform back-propagation).

    :param name: operator name (see find_operator)
    :param device: (torch.device) cpu or cuda:x
    :return: asserts differentiability
    """

    physics, imsize, _, dtype, params = find_operator(
        name, device, get_physics_param=True
    )

    if name == "radio":
        dtype = torch.cfloat

    # Only test for floating point tensor
    valid_dtype = [torch.float16, torch.float32, torch.float64]
    if dtype in valid_dtype:
        # Differentiate w.r.t to input image
        x = torch.randn(imsize, device=device, dtype=dtype).unsqueeze(0)
        y = physics.A(x)
        x_hat = (
            torch.randn(imsize, device=device, dtype=dtype)
            .unsqueeze(0)
            .requires_grad_(True)
        )
        with torch.enable_grad():
            y_hat = physics.A(x_hat)
            if isinstance(y_hat, TensorList):
                for y_hat_item, y_item in zip(y_hat.x, y.x, strict=True):
                    loss = torch.nn.functional.mse_loss(y_hat_item, y_item)
                    loss.backward()
                    assert x_hat.requires_grad == True
                    assert x_hat.grad is not None
                    assert torch.all(~torch.isnan(x_hat.grad))
            else:
                loss = torch.nn.functional.mse_loss(y_hat, y)
                loss.backward()
                assert x_hat.requires_grad == True
                assert x_hat.grad is not None
                assert torch.all(~torch.isnan(x_hat.grad))

        # Differentiate w.r.t to physics parameters
        if (
            not physics._buffers == dict() and len(params) > 0
        ):  # If the buffers are not empty (i.e. there is a parameter)
            x = torch.randn(imsize, device=device, dtype=dtype).unsqueeze(0)
            buffers = copy.deepcopy(dict(physics.named_buffers()))
            parameters = {k: v for k, v in buffers.items() if k in params}
            # Set requires grad
            for k, v in parameters.items():
                if v.dtype in valid_dtype:
                    parameters[k] = v.requires_grad_(True)

            with torch.enable_grad():
                y_hat = physics.A(x, **parameters)
                if isinstance(y_hat, TensorList):
                    for y_hat_item, y_item in zip(y_hat.x, y.x, strict=True):
                        loss = torch.nn.functional.mse_loss(y_hat_item, y_item)
                        loss.backward()

                        for k, v in parameters.items():
                            if v.dtype in valid_dtype:
                                assert v.requires_grad == True
                                assert v.grad is not None
                                assert torch.all(~torch.isnan(v.grad))

                else:
                    loss = torch.nn.functional.mse_loss(y_hat, y)
                    loss.backward()

                    for k, v in parameters.items():
                        if v.dtype in valid_dtype:
                            assert v.requires_grad == True
                            assert v.grad is not None
                            assert torch.all(~torch.isnan(v.grad))


@pytest.mark.parametrize(
    "name", OPERATORS + NONLINEAR_OPERATORS + PHASE_RETRIEVAL_OPERATORS
)
def test_device_consistency(name):
    r"""
    Tests if a physics can be moved properly between devices.

    :param name: operator name (see find_operator)
    :return: asserts
    """

    def try_find_operator(name):
        physics, imsize, _, dtype = find_operator(name, "cpu")
        return physics, imsize, dtype

    def try_find_nonlinear_operator(name):
        physics, x = find_nonlinear_operator(name, "cpu")
        return physics, x, torch.float32

    def try_find_phase_retrieval_operator(name):
        (
            physics,
            imsize,
        ) = find_phase_retrieval_operator(name, "cpu")
        return physics, imsize, torch.complex64

    for finder in (
        try_find_operator,
        try_find_nonlinear_operator,
        try_find_phase_retrieval_operator,
    ):
        try:
            physics, imsize, dtype = finder(name)
            break
        except Exception:
            continue
    else:
        raise ValueError(f"Could not find an operator for {name}")

    # The current radio physics depends on torchkbnufft, which seems to be not compatible.
    if "radio" in name:
        pytest.skip(
            "Skip 'radio' operator for device consistency test, since the current implementation depends on torchkbnufft, which seems to be not compatible."
        )
    else:
        # Test CPU
        torch.manual_seed(11)
        # For non linear operators
        if not isinstance(imsize, (torch.Tensor, TensorList)):
            x = torch.randn(imsize, device="cpu", dtype=dtype).unsqueeze(0)
        else:
            x = imsize
        y1 = physics.A(x)
        assert y1.device == torch.device("cpu")
        # Move to GPU if cuda is available
        if torch.cuda.is_available():
            torch.manual_seed(11)
            cuda = torch.device("cuda:0")
            physics = physics.to(cuda)
            x = x.to(cuda)
            y2 = physics.A(x)
            assert y2.device == cuda

            # skip denoising that adds random noise in each forward call
            if not isinstance(physics, dinv.physics.Denoising):
                if isinstance(y2, TensorList):
                    for y11, y22 in zip(y1, y2, strict=True):
                        assert torch.linalg.norm((y11.to(cuda) - y22).ravel()) < 1e-5
                else:
                    assert torch.linalg.norm((y1.to(cuda) - y2).ravel()) < 1e-5


@pytest.mark.parametrize("name", OPERATORS)
def test_physics_state_dict(name, device):
    r"""
    Tests if the physics state dict is well behaved.

    :param name: operator name (see find_operator)
    :param device: (torch.device) cpu or cuda:x
    :return: asserts state dict is saved.
    """

    def get_all_tensor_attrs(module, prefix=""):
        tensor_attrs = {}

        # Check direct attributes
        for name in dir(module):
            try:
                attr = getattr(module, name)
            except Exception:
                continue  # skip attributes that raise exceptions on access

            full_name = f"{prefix}.{name}" if prefix else name
            if isinstance(attr, torch.Tensor):
                tensor_attrs[full_name] = attr
            elif isinstance(attr, torch.nn.Module):
                # Recurse into submodules
                tensor_attrs.update(get_all_tensor_attrs(attr, prefix=full_name))

        return tensor_attrs

    physics, imsize, _, dtype = find_operator(name, device)
    if name == "radio":
        dtype = torch.cfloat

    # A cache dir for saving state dict
    cache_dir = "./cache_test_physics"
    os.makedirs(cache_dir, exist_ok=True)

    # If the buffers are not empty (i.e. there is a parameter)
    if not physics._buffers == dict():
        state_dict = physics.state_dict()
        # Check that all tensor attributes are in the state dict
        params = get_all_tensor_attrs(physics)

        assert set(state_dict.keys()) == set(params.keys())
        for k, v in params.items():
            assert torch.allclose(state_dict[k], v)

        # Save the state_dict
        torch.save(state_dict, os.path.join(cache_dir, f"{name}.pt"))

        # Reinitialize the physics
        new_physics, _, _, _ = find_operator(name, device)
        # Change to random parameters

        loaded_state_dict = torch.load(os.path.join(cache_dir, f"{name}.pt"))
        new_physics.load_state_dict(loaded_state_dict)
        new_state_dict = new_physics.state_dict()
        # Check that the state dict are identical
        assert set(state_dict.keys()) == set(new_state_dict.keys())
        for k, v in state_dict.items():
            assert torch.equal(v, new_state_dict[k])

        # Check two physics have the same output
        x = torch.randn(imsize, device=device, dtype=dtype).unsqueeze(0)
        assert torch.allclose(physics(x), new_physics(x))

        # Remove the cache dir
        shutil.rmtree(cache_dir)


def test_composed_physics(device):
    img_size = (3, 32, 32)
    # First physics
    mask_1 = torch.ones(img_size, device=device).unsqueeze(0)
    mask_1[..., 10:15, 13:17] = 0.0
    physics_1 = dinv.physics.Inpainting(img_size=img_size, mask=mask_1, device=device)
    # Second physics
    mask_2 = torch.ones(img_size, device=device).unsqueeze(0)
    mask_2[..., 5:7, 9:13] = 0.0
    physics_2 = dinv.physics.Inpainting(img_size=img_size, mask=mask_2, device=device)

    composed_physics = physics_1 * physics_2  # physics_1(physics_2(.))
    x = torch.randn(img_size, device=device).unsqueeze(0)
    assert torch.equal(composed_physics.A(x), physics_1.A(physics_2.A(x)))
    assert torch.equal(composed_physics.A(torch.ones_like(x)), mask_1 * mask_2)

    # A blur physics
    physics_3 = dinv.physics.BlurFFT(
        img_size=img_size, filter=dinv.physics.blur.bilinear_filter(2.0), device=device
    )

    composed_physics = physics_1 * physics_3
    assert torch.equal(composed_physics.A(x), physics_1.A(physics_3.A(x)))
    assert torch.equal(
        composed_physics.A_adjoint(x), physics_3.A_adjoint(physics_1.A_adjoint(x))
    )

    # Compose with Transform:
    physics = dinv.physics.Blur(filter=dinv.physics.blur.bicubic_filter(3.0))
    T = dinv.transform.Shift()
    T_kwargs = {"x_shift": torch.tensor([1]), "y_shift": torch.tensor([1])}

    physics_mul = physics * dinv.physics.LinearPhysics(
        A=lambda x: T.inverse(x, **T_kwargs),
        A_adjoint=lambda y: T(y, **T_kwargs),
    )
    x = torch.randn(1, 3, 64, 64)
    assert torch.allclose(physics_mul.A(x), physics.A(T.inverse(x, **T_kwargs)))
    y = physics_mul.A(x)
    assert torch.allclose(physics_mul.A_adjoint(y), T(physics.A_adjoint(y), **T_kwargs))
    assert torch.allclose(
        physics_mul.A_dagger(y),
        T(physics.A_dagger(y), **T_kwargs),
        atol=1e-4,
        rtol=1e-4,
    )

    # test non-linear physics - checking for possible bugs in noise model
    non_lin_physics = dinv.physics.Physics(
        A=lambda x: x**2, noise_model=dinv.physics.GaussianNoise(0.0)
    )
    p = physics * non_lin_physics

    y_2 = physics(non_lin_physics.A(x))
    assert torch.allclose(y_2, p(x))

    assert isinstance(p.noise_model, dinv.physics.ZeroNoise)
    assert isinstance(p, dinv.physics.Physics) and not isinstance(
        p, dinv.physics.LinearPhysics
    )

    p = non_lin_physics * physics

    y_2 = non_lin_physics.A(physics(x))
    assert torch.allclose(y_2, p(x))
    assert p.noise_model.sigma == 0.0


@pytest.mark.parametrize("name", OPERATORS)
def test_adjoint_autograd(name, device):
    # NOTE: The current implementation of adjoint_function does not support
    # physics that return tensor lists or complex tensors. It also does not
    # support RadioInterferometry although it is not entirely clear why.
    if name in {
        "aliased_pansharpen",
        "pansharpen_valid",
        "pansharpen_circular",
        "pansharpen_reflect",
        "pansharpen_replicate",
        "complex_compressed_sensing",
        "ptychography_linear",
        "radio",
        "radio_weighted",
    }:
        pytest.skip(f"Operator {name} is not supported by adjoint_function.")

    physics, imsize, _, dtype = find_operator(name, device)

    x = torch.randn(imsize, device=device, dtype=dtype).unsqueeze(0)
    y = physics.A(x)

    A_adjoint = adjoint_function(physics.A, x.shape, x.device, x.dtype)

    # Compute Df^\top(z) using autograd where f(z) = A^\top z.
    y.requires_grad_()
    z = torch.randn_like(x, device=device, dtype=dtype)
    l = (z * A_adjoint(y)).sum()
    l.backward()
    # \delta y := \delta_y <z, A^\top y> = Az
    delta_y = y.grad
    Az = physics.A(z)
    assert torch.allclose(delta_y, Az, rtol=1e-5)


@pytest.mark.parametrize("name", OPERATORS)
def test_clone(name, device):
    physics, imsize, _, dtype = find_operator(name, device)

    # Add a dummy parameter used for further testing
    dummy_tensor = torch.randn(
        imsize,
        device=device,
        dtype=dtype,
        generator=torch.Generator(device).manual_seed(0),
    )
    dummy_parameter = torch.nn.Parameter(dummy_tensor)
    physics.register_parameter("dummy", dummy_parameter)

    physics_clone = physics.clone()

    # Test clone type (parent class)
    assert type(physics_clone) == type(physics), "Clone is not of the same type."

    # Check parameters
    parameter_names = set(name for name, _ in physics.named_parameters())
    parameter_names_clone = set(name for name, _ in physics_clone.named_parameters())

    assert parameter_names == parameter_names_clone, "Parameter names do not match."

    for name in parameter_names.intersection(parameter_names_clone):
        param = physics.get_parameter(name)
        param_clone = physics_clone.get_parameter(name)

        # Check that params have been reallocated somewhere else in the memory space
        assert (
            param.data_ptr() != param_clone.data_ptr()
        ), f"Parameter {name} has not been cloned properly."

        # Check that changing one parameter does not change the other
        # NOTE: no_grad is necessary because autograd prevents in-place modifications
        # of leaf variables.
        with torch.no_grad():
            param.fill_(0)
            param_clone.fill_(1)
        assert not torch.allclose(param, param_clone), f"Expected different values"

    # Check buffers
    buffer_names = set(name for name, _ in physics.named_buffers())
    buffer_names_clone = set(name for name, _ in physics_clone.named_buffers())

    assert buffer_names == buffer_names_clone, "Buffer names do not match."

    for name in buffer_names.intersection(buffer_names_clone):
        buffer = physics.get_buffer(name)
        buffer_clone = physics_clone.get_buffer(name)

        # Check that buffers have been reallocated somewhere else in the memory space
        assert (
            buffer.data_ptr() != buffer_clone.data_ptr()
        ), f"Buffer {name} has not been cloned properly."

        # Check that changing one buffer does not change the other
        buffer.fill_(0)
        buffer_clone.fill_(1)
        assert not torch.allclose(buffer, buffer_clone), f"Expected different values"

    # Test that RNGs have been cloned successfully
    rng = getattr(physics, "rng", None)
    rng_clone = getattr(physics_clone, "rng", None)

    assert (rng is not None) == (
        rng_clone is not None
    ), "RNGs are not both set or unset."

    if rng is not None:
        assert torch.all(
            rng.get_state() == rng_clone.get_state()
        ), "RNG state does not match."

        arr = torch.randn(16, device=rng.device, generator=rng)
        arr_clone = torch.randn(16, device=rng_clone.device, generator=rng_clone)
        assert torch.allclose(
            arr, arr_clone
        ), "RNGs do not produce the same random numbers after cloning."

    # Additional tests
    if hasattr(physics, "mask") and physics.mask.dtype != torch.bool:
        # Save original values
        saved_mask = physics.mask
        saved_physics_clone = physics_clone

        physics.mask += 7
        physics_clone = physics.clone()
        assert torch.allclose(
            physics_clone.mask, physics.mask
        ), "Mask has not been cloned properly."

        # Restore original values
        physics_clone.mask = saved_mask
        physics_clone = physics_clone

    # Test other attributes than parameters and buffers
    attr_name = "img_size"
    is_attr = hasattr(physics, attr_name)
    is_parameter = attr_name in [name for name, _ in physics.named_parameters()]
    is_buffer = attr_name in [name for name, _ in physics.named_buffers()]
    if is_attr and not is_parameter and not is_buffer:
        # Save original values
        attr_val = getattr(physics, attr_name)
        attr_val_clone = getattr(physics_clone, attr_name)

        setattr(physics, attr_name, 42)
        physics_clone = physics.clone()
        assert getattr(physics_clone, attr_name) == getattr(
            physics, attr_name
        ), "Attribute has not been cloned properly."

        # Restore original values
        setattr(physics, attr_name, attr_val)
        setattr(physics_clone, attr_name, attr_val_clone)

    # Save original values
    saved_A = physics.A
    physics.A = lambda *args, **kwargs: "hi"

    x = torch.randn(
        imsize,
        device=device,
        dtype=dtype,
        generator=torch.Generator(device).manual_seed(0),
    ).unsqueeze(0)
    assert physics.A(x) == "hi"
    assert physics_clone.A(x) != "hi"

    # Restore original values
    physics.A = saved_A

    # Check requires_grad in parameters and buffers

    saved_physics = physics
    saved_physics_clone = physics_clone

    # Use a clone as the base to avoid mutations across different tests as it
    # may happen when modifying parameters and buffers
    physics = physics.clone()

    for param in physics.parameters():
        if not torch.is_floating_point(param) and not torch.is_complex(param):
            continue
        param.requires_grad = True

    physics_clone = physics.clone()

    for param in physics_clone.parameters():
        if not torch.is_floating_point(param) and not torch.is_complex(param):
            continue
        assert param.requires_grad, "Cloned parameter does not require grad."

    for param in physics.parameters():
        if not torch.is_floating_point(param) and not torch.is_complex(param):
            continue
        param.requires_grad = False

    physics_clone = physics.clone()

    for param in physics_clone.parameters():
        if not torch.is_floating_point(param) and not torch.is_complex(param):
            continue
        assert not param.requires_grad, "Cloned parameter should not require grad."

    for buffer in physics.buffers():
        if not torch.is_floating_point(buffer) and not torch.is_complex(buffer):
            continue
        buffer.requires_grad = True

    physics_clone = physics.clone()

    for buffer in physics_clone.buffers():
        if not torch.is_floating_point(buffer) and not torch.is_complex(buffer):
            continue
        assert buffer.requires_grad, "Cloned buffer does not require grad."

    for buffer in physics.buffers():
        buffer.requires_grad = False

    physics_clone = physics.clone()

    for buffer in physics_clone.buffers():
        assert not buffer.requires_grad, "Cloned buffer should not require grad."

    # Restore original values
    physics = saved_physics
    physics_clone = saved_physics_clone

    # Test autograd
    saved_physics = physics
    saved_physics_clone = physics_clone

    # Use a clone as the base to avoid mutations across different tests as it
    # may happen when modifying parameters and buffers
    physics = physics.clone()

    for param in physics.parameters():
        if not torch.is_floating_point(param) and not torch.is_complex(param):
            continue
        param.requires_grad = True

    physics_clone = physics.clone()

    for param in physics.parameters():
        if not torch.is_floating_point(param):
            continue
        l = param.flatten()[0]
        l.backward()
        assert param.grad is not None, "Parameter gradient is None after backward."

    for param in physics_clone.parameters():
        if not torch.is_floating_point(param):
            continue
        assert param.grad is None, "Cloned parameter should not have a gradient."

    for param in physics.parameters():
        if not torch.is_floating_point(param):
            continue
        param.grad = None  # Reset gradients

    for param in physics_clone.parameters():
        if not torch.is_floating_point(param):
            continue
        param.grad = None  # Reset gradients

    for param in physics_clone.parameters():
        if not torch.is_floating_point(param):
            continue
        l = param.flatten()[0]
        l.backward()
        assert param.grad is not None, "Parameter gradient is None after backward."

    for param in physics.parameters():
        if not torch.is_floating_point(param):
            continue
        assert param.grad is None, "Original parameter should not have a gradient."

    # Restore original values
    physics = saved_physics
    physics_clone = saved_physics_clone


def test_physics_warn_extra_kwargs():
    with pytest.warns(
        UserWarning, match="Arguments {'sigma': 0.5} are passed to Denoising"
    ):
        dinv.physics.Denoising(sigma=0.5)


<<<<<<< HEAD
def test_separate_noise_models():
    physics1 = dinv.physics.Denoising()
    physics2 = dinv.physics.Denoising()
    assert id(physics1.noise_model) != id(
        physics2.noise_model
    ), "Expected distinct noise models for the distinct physics"
    assert isinstance(
        physics1.noise_model, dinv.physics.GaussianNoise
    ), f"Expected the default noise model to be GaussianNoise, got {type(physics1.noise_model).__name__}"
    sigma1 = physics1.noise_model.sigma
    sigma2 = physics2.noise_model.sigma
    sigma1_new = sigma2 + 1
    assert (
        sigma1_new != sigma2
    ), "Expected a standard deviation different from that of physics2"
    physics1.update(sigma=sigma1_new)
    assert (
        physics2.noise_model.sigma == sigma2
    ), "Expected physics2 to be unchanged after updating physics1"
=======
def test_automatic_A_adjoint(device):
    x = torch.randn((2, 3, 8, 8), device=device)
    physics = dinv.physics.LinearPhysics(
        A=lambda x: x.mean(dim=1, keepdim=True), img_size=(3, 8, 8)
    )

    y = physics(x)
    x_adj = physics.A_adjoint(y)
    assert x_adj.shape == x.shape, "A_adjoint shape mismatch."
    assert (
        physics.adjointness_test(x) < 1e-4
    ), "Adjointness test failed for LinearPhysics with automatic A_adjoint."

    # test decomposable physics
    physics = dinv.physics.DecomposablePhysics(
        V_adjoint=lambda s: s.mean(dim=1, keepdim=True), img_size=(3, 8, 8)
    )

    y = physics(x)
    x_adj = physics.A_adjoint(y)

    assert torch.allclose(
        physics.U(x), physics.U_adjoint(x)
    ), "U and U_adjoint should be identity if not provided."
    assert torch.allclose(physics.U(x), x), "U should be identity if not provided."
    assert x_adj.shape == x.shape, "A_adjoint shape mismatch for DecomposablePhysics."
    assert (
        physics.adjointness_test(x) < 1e-4
    ), "Adjointness test failed for DecomposablePhysics with automatic A_adjoint."

    physics = dinv.physics.DecomposablePhysics(
        U=lambda x: x.mean(dim=1, keepdim=True), img_size=(3, 8, 8)
    )

    y = physics(x)
    x_adj = physics.A_adjoint(y)

    assert torch.allclose(
        physics.V(x), physics.V_adjoint(x)
    ), "V and V_adjoint should be identity if not provided."
    assert torch.allclose(physics.V(x), x), "V should be identity if not provided."
    assert x_adj.shape == x.shape, "A_adjoint shape mismatch for DecomposablePhysics."
    assert (
        physics.adjointness_test(x) < 1e-4
    ), "Adjointness test failed for DecomposablePhysics with automatic A_adjoint."
>>>>>>> 758fa7c6
<|MERGE_RESOLUTION|>--- conflicted
+++ resolved
@@ -2119,7 +2119,53 @@
         dinv.physics.Denoising(sigma=0.5)
 
 
-<<<<<<< HEAD
+def test_automatic_A_adjoint(device):
+    x = torch.randn((2, 3, 8, 8), device=device)
+    physics = dinv.physics.LinearPhysics(
+        A=lambda x: x.mean(dim=1, keepdim=True), img_size=(3, 8, 8)
+    )
+
+    y = physics(x)
+    x_adj = physics.A_adjoint(y)
+    assert x_adj.shape == x.shape, "A_adjoint shape mismatch."
+    assert (
+        physics.adjointness_test(x) < 1e-4
+    ), "Adjointness test failed for LinearPhysics with automatic A_adjoint."
+
+    # test decomposable physics
+    physics = dinv.physics.DecomposablePhysics(
+        V_adjoint=lambda s: s.mean(dim=1, keepdim=True), img_size=(3, 8, 8)
+    )
+
+    y = physics(x)
+    x_adj = physics.A_adjoint(y)
+
+    assert torch.allclose(
+        physics.U(x), physics.U_adjoint(x)
+    ), "U and U_adjoint should be identity if not provided."
+    assert torch.allclose(physics.U(x), x), "U should be identity if not provided."
+    assert x_adj.shape == x.shape, "A_adjoint shape mismatch for DecomposablePhysics."
+    assert (
+        physics.adjointness_test(x) < 1e-4
+    ), "Adjointness test failed for DecomposablePhysics with automatic A_adjoint."
+
+    physics = dinv.physics.DecomposablePhysics(
+        U=lambda x: x.mean(dim=1, keepdim=True), img_size=(3, 8, 8)
+    )
+
+    y = physics(x)
+    x_adj = physics.A_adjoint(y)
+
+    assert torch.allclose(
+        physics.V(x), physics.V_adjoint(x)
+    ), "V and V_adjoint should be identity if not provided."
+    assert torch.allclose(physics.V(x), x), "V should be identity if not provided."
+    assert x_adj.shape == x.shape, "A_adjoint shape mismatch for DecomposablePhysics."
+    assert (
+        physics.adjointness_test(x) < 1e-4
+    ), "Adjointness test failed for DecomposablePhysics with automatic A_adjoint."
+
+
 def test_separate_noise_models():
     physics1 = dinv.physics.Denoising()
     physics2 = dinv.physics.Denoising()
@@ -2138,51 +2184,4 @@
     physics1.update(sigma=sigma1_new)
     assert (
         physics2.noise_model.sigma == sigma2
-    ), "Expected physics2 to be unchanged after updating physics1"
-=======
-def test_automatic_A_adjoint(device):
-    x = torch.randn((2, 3, 8, 8), device=device)
-    physics = dinv.physics.LinearPhysics(
-        A=lambda x: x.mean(dim=1, keepdim=True), img_size=(3, 8, 8)
-    )
-
-    y = physics(x)
-    x_adj = physics.A_adjoint(y)
-    assert x_adj.shape == x.shape, "A_adjoint shape mismatch."
-    assert (
-        physics.adjointness_test(x) < 1e-4
-    ), "Adjointness test failed for LinearPhysics with automatic A_adjoint."
-
-    # test decomposable physics
-    physics = dinv.physics.DecomposablePhysics(
-        V_adjoint=lambda s: s.mean(dim=1, keepdim=True), img_size=(3, 8, 8)
-    )
-
-    y = physics(x)
-    x_adj = physics.A_adjoint(y)
-
-    assert torch.allclose(
-        physics.U(x), physics.U_adjoint(x)
-    ), "U and U_adjoint should be identity if not provided."
-    assert torch.allclose(physics.U(x), x), "U should be identity if not provided."
-    assert x_adj.shape == x.shape, "A_adjoint shape mismatch for DecomposablePhysics."
-    assert (
-        physics.adjointness_test(x) < 1e-4
-    ), "Adjointness test failed for DecomposablePhysics with automatic A_adjoint."
-
-    physics = dinv.physics.DecomposablePhysics(
-        U=lambda x: x.mean(dim=1, keepdim=True), img_size=(3, 8, 8)
-    )
-
-    y = physics(x)
-    x_adj = physics.A_adjoint(y)
-
-    assert torch.allclose(
-        physics.V(x), physics.V_adjoint(x)
-    ), "V and V_adjoint should be identity if not provided."
-    assert torch.allclose(physics.V(x), x), "V should be identity if not provided."
-    assert x_adj.shape == x.shape, "A_adjoint shape mismatch for DecomposablePhysics."
-    assert (
-        physics.adjointness_test(x) < 1e-4
-    ), "Adjointness test failed for DecomposablePhysics with automatic A_adjoint."
->>>>>>> 758fa7c6
+    ), "Expected physics2 to be unchanged after updating physics1"