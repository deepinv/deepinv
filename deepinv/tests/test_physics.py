--- conflicted
+++ resolved
@@ -337,7 +337,6 @@
         r = physics.A_adjoint(physics.A(x))
         y = physics.A(r)
         error = (physics.A_dagger(y) - r).flatten().mean().abs()
-<<<<<<< HEAD
         assert error < 0.2
 
 
@@ -345,7 +344,6 @@
 
 
 def test_gaussian_blur_sigma_conversion():
-    # Test when sigma is a single value (int or float)
     sigma = 2.0
     result = gaussian_blur(sigma)
     expected_size = (1, 1, 15, 15)
@@ -358,14 +356,10 @@
     assert result.size() == expected_size
 
 
-###################################################################
-# Test forward  :
-
 
 from deepinv.physics import LinearPhysics, GaussianNoise
 
 
-# Test case 1: Multiplying LinearPhysics instances
 def test_linear_physics_mul():
     r"""
     Test the multiplication of two LinearPhysics instances.
@@ -469,7 +463,4 @@
     gamma = 0.1
 
     result = blur.prox_l2(z, y, gamma)
-    assert result.shape == z.shape
-=======
-        assert error < 0.2
->>>>>>> 144d205a
+    assert result.shape == z.shape