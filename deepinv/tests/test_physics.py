--- conflicted
+++ resolved
@@ -379,8 +379,6 @@
         raise Exception("The inverse problem chosen doesn't exist")
     return p, x
 
-
-<<<<<<< HEAD
 def find_phase_retrieval_operator(name, device):
     r"""
     Chooses operator
@@ -408,7 +406,7 @@
     else:
         raise Exception("The inverse problem chosen doesn't exist")
     return p, img_size
-=======
+  
 def test_stacking(device):
     r"""
     Tests if stacking physics operators is consistent with applying them sequentially.
@@ -442,7 +440,7 @@
     y = p5(x)
     assert len(p5) == 4
     assert len(y) == 4
->>>>>>> 998bd7cd
+  
 
 
 @pytest.mark.parametrize("name", OPERATORS)
