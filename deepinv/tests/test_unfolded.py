--- conflicted
+++ resolved
@@ -142,17 +142,7 @@
     ] * max_iter  # initialization of the stepsizes. A distinct stepsize is trained for each iteration.
 
     sigma_denoiser_init = 0.01
-<<<<<<< HEAD
-    sigma_denoiser = [sigma_denoiser_init * torch.ones(level, 3)] * max_iter
-=======
     sigma_denoiser = [sigma_denoiser_init * torch.ones(1, level, 3)] * max_iter
-    # sigma_denoiser = [torch.Tensor([sigma_denoiser_init])]*max_iter
-    params_algo = {  # wrap all the restoration parameters in a 'params_algo' dictionary
-        "stepsize": stepsize,
-        "g_param": sigma_denoiser,
-        "lambda": lamb,
-    }
->>>>>>> 01f94cee
 
     trainable_params = [
         "g_param",
