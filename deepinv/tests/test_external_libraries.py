import deepinv as dinv
import torch
import pytest


class TestTomographyWithAstra:
<<<<<<< HEAD
    def dummy_compute_norm(self, x0: torch.Tensor) -> torch.Tensor:
=======
    def dummy_compute_norm(
        self,
        x0: torch.Tensor,
        max_iter: int = 100,
        tol: float = 1e-3,
        verbose: bool = True,
        squared: bool = True,
    ) -> torch.Tensor:
>>>>>>> 891ab036
        return torch.tensor(1.0).to(x0)

    def dummy_projection(self, x: torch.Tensor, out: torch.Tensor) -> None:
        out[:] = 1.0

    @pytest.mark.parametrize("normalize", [True, False, None])
    @pytest.mark.parametrize(
        "is_2d,geometry_type",
        [
            (True, "parallel"),
            (True, "fanbeam"),
            (False, "parallel"),
            (False, "conebeam"),
        ],
    )
    def test_tomography_with_astra_logic(
        self, is_2d, geometry_type, normalize, monkeypatch
    ):
        r"""
        Tests tomography operator with astra backend which does not have a numerically precise adjoint.

        :param bool is_2d: Runs the test with 2D geometry, else 3D.
        :param str geometry_type: In 2D, expects ``parallel`` or ``fanbeam``. In 3D expects ``parallel`` or ``conebeam``.
        :param bool normalize: Initializes the operator with ``normalize=normalize``.
        """

        pytest.importorskip(
            "astra",
            reason="This test requires astra-toolbox. It should be "
            "installed with `conda install -c astra-toolbox -c nvidia astra-toolbox`",
        )

        device = "cuda" if torch.cuda.is_available() else "cpu"
        if device != "cuda":
            monkeypatch.setattr(
                target=dinv.physics.functional.XrayTransform,
                name="_forward_projection",
                value=self.dummy_projection,
            )
            monkeypatch.setattr(
                target=dinv.physics.functional.XrayTransform,
                name="_backprojection",
                value=self.dummy_projection,
            )
            monkeypatch.setattr(
                target=dinv.physics.TomographyWithAstra,
                name="compute_norm",
                value=self.dummy_compute_norm,
            )

        ## Test 2d transforms
        if is_2d:
            img_size = (16, 16)
            n_detector_pixels = 2 * img_size[0]
            num_angles = 2 * img_size[0]
            physics = dinv.physics.TomographyWithAstra(
                img_size=img_size,
                n_detector_pixels=n_detector_pixels,
                angles=num_angles,
                angular_range=((0, 180) if geometry_type == "parallel" else (0, 360)),
                geometry_type=geometry_type,
                normalize=normalize,
                device=device,
            )

        else:
            ## Test 3d transforms
            img_size = (16, 16, 16)
            n_detector_pixels = (32, 32)
            num_angles = 2 * img_size[0]
            physics = dinv.physics.TomographyWithAstra(
                img_size=img_size,
                angles=num_angles,
                angular_range=((0, 180) if geometry_type == "parallel" else (0, 360)),
                n_detector_pixels=n_detector_pixels,
                geometry_type=geometry_type,
                detector_spacing=(1.0, 1.0),
                pixel_spacing=(1.0, 1.0, 1.0),
                normalize=normalize,
                device=device,
            )

        x = torch.rand(1, 1, *img_size, device=device)

        if device != "cuda":
            ## -------- Test forward --------
            Ax = physics.A(x)
            assert Ax.shape == (1, 1, *physics.measurement_shape)

            ## ------- Test backward --------
            y = torch.rand_like(Ax)
            At_y = physics.A_adjoint(y)
            assert At_y.shape == (1, 1, *img_size)

            ## ---- Test pseudo-inverse -----
            x_hat = physics.A_dagger(y)
            assert x_hat.shape == (1, 1, *img_size)

            ## --- Test autograd.Function ---
            pred = torch.zeros_like(x, requires_grad=True)
            loss = torch.linalg.norm(physics.A(pred) - Ax)
            loss.backward()
            assert pred.grad is not None

            if normalize is None:
                # when normalize is not set by the user, it should default to True
                assert physics.normalize is True

        else:
            ## --- Test adjointness ---
            Ax = physics.A(x)
            y = torch.rand_like(Ax)
            At_y = physics.A_adjoint(y)

            Ax_y = torch.sum(Ax * y).item()
            At_y_x = torch.sum(At_y * x).item()

            relative_error = abs(Ax_y - At_y_x) / At_y_x
            assert relative_error < 0.01  # at least 99% adjoint

            ## --- Test pseudoinverse ---
            r_tol = 0.05 if geometry_type == "parallel" else 0.1
            r = physics.A_adjoint(physics.A(x))
            y = physics.A(r)
            error = torch.linalg.norm(physics.A_dagger(y) - r) / torch.linalg.norm(r)
            assert error < r_tol

            ## --- Test autograd.Function ---
            pred = torch.zeros_like(x, requires_grad=True)
            loss = torch.linalg.norm(physics.A(pred) - Ax)
            loss.backward()
            assert pred.grad is not None

            threshold = 1e-3 if geometry_type != "conebeam" else 5e-2
            if normalize:
                assert abs(physics.compute_norm(x, squared=False) - 1.0) < threshold

            if normalize is None:
                # when normalize is not set by the user, it should default to True
                assert physics.normalize is True
<<<<<<< HEAD
                assert abs(physics.compute_norm(x, squared=False) - 1.0) < threshold
=======
                assert abs(physics.compute_norm(x, squared=False) - 1.0) < threshold

        ## --- Test geometry properties ---
        if is_2d:
            assert physics.measurement_shape == (32, 32)
            assert physics.xray_transform.domain_shape == (1, 16, 16)
            assert physics.xray_transform.range_shape == (1, 32, 32)
        else:
            assert physics.measurement_shape == (32, 32, 32)
            assert physics.xray_transform.domain_shape == (16, 16, 16)
            assert physics.xray_transform.range_shape == (32, 32, 32)
        assert physics.num_angles == 32
        assert physics.xray_transform.object_cell_volume == pytest.approx(1.0)
        assert physics.xray_transform.detector_cell_u_length == pytest.approx(1.0)
        assert physics.xray_transform.detector_cell_v_length == pytest.approx(1.0)
        assert physics.xray_transform.detector_cell_area == pytest.approx(1.0)
        if geometry_type in ["fanbeam", "conebeam"]:
            assert physics.xray_transform.source_radius == pytest.approx(80.0)
            assert physics.xray_transform.detector_radius == pytest.approx(20.0)
            assert physics.xray_transform.magnification_factor == pytest.approx(1.25)
        else:
            assert physics.xray_transform.magnification_factor == pytest.approx(1.0)
>>>>>>> 891ab036
<|MERGE_RESOLUTION|>--- conflicted
+++ resolved
@@ -4,9 +4,6 @@
 
 
 class TestTomographyWithAstra:
-<<<<<<< HEAD
-    def dummy_compute_norm(self, x0: torch.Tensor) -> torch.Tensor:
-=======
     def dummy_compute_norm(
         self,
         x0: torch.Tensor,
@@ -15,7 +12,6 @@
         verbose: bool = True,
         squared: bool = True,
     ) -> torch.Tensor:
->>>>>>> 891ab036
         return torch.tensor(1.0).to(x0)
 
     def dummy_projection(self, x: torch.Tensor, out: torch.Tensor) -> None:
@@ -156,9 +152,6 @@
             if normalize is None:
                 # when normalize is not set by the user, it should default to True
                 assert physics.normalize is True
-<<<<<<< HEAD
-                assert abs(physics.compute_norm(x, squared=False) - 1.0) < threshold
-=======
                 assert abs(physics.compute_norm(x, squared=False) - 1.0) < threshold
 
         ## --- Test geometry properties ---
@@ -180,5 +173,4 @@
             assert physics.xray_transform.detector_radius == pytest.approx(20.0)
             assert physics.xray_transform.magnification_factor == pytest.approx(1.25)
         else:
-            assert physics.xray_transform.magnification_factor == pytest.approx(1.0)
->>>>>>> 891ab036
+            assert physics.xray_transform.magnification_factor == pytest.approx(1.0)