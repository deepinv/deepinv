--- conflicted
+++ resolved
@@ -189,7 +189,6 @@
     assert (mean_target_masked - mean_outside_crop).abs() < 0.01
 
 
-<<<<<<< HEAD
 # tests for sample_builder
 BUILD_ALGOS = ["ULA", "SKRock"]
 
@@ -273,9 +272,7 @@
     assert f.mean_has_converged and f.var_has_converged and mean_ok and var_ok
 
 
-=======
 @pytest.mark.slow
->>>>>>> 8d4ef2ca
 @torch.no_grad()
 def test_sde(device):
     from deepinv.sampling import (
