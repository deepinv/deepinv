import torch
import torch.nn as nn
from deepinv.optim.optimizers import BaseOptim, create_iterator


class BaseUnfold(BaseOptim):
    r"""
    Base class for unfolded algorithms. Child of :class:`deepinv.optim.BaseOptim`.

    Enables to turn any iterative optimization algorithm into an unfolded algorithm, i.e. an algorithm
    that can be trained end-to-end, with learnable parameters. Recall that the algorithms have the
    following form (see :meth:`deepinv.optim.OptimIterator`):

    .. math::
        \begin{aligned}
        z_{k+1} &= \operatorname{step}_f(x_k, z_k, y, A, \gamma, ...)\\
        x_{k+1} &= \operatorname{step}_g(x_k, z_k, y, A, \lambda, \sigma, ...)
        \end{aligned}

    where :math:`\operatorname{step}_f` and :math:`\operatorname{step}_g` are learnable modules.
    These modules encompass trainable parameters of the algorithm (e.g. stepsize :math:`\gamma`, regularization parameter :math:`\lambda`, prior parameter (`g_param`) :math:`\sigma` ...)
    as well as trainable priors (e.g. a deep denoiser).

    :param str, deepinv.optim.OptimIterator iteration: either the name of the algorithm to be used,
        or directly an optim iterator.
        If an algorithm name (string), should be either ``"GD"`` (gradient descent), ``"PGD"`` (proximal gradient descent),
        ``"ADMM"`` (ADMM),
        ``"HQS"`` (half-quadratic splitting), ``"CP"`` (Chambolle-Pock) or ``"DRS"`` (Douglas Rachford). See
        <optim> for more details.
    :param dict params_algo: dictionary containing all the relevant parameters for running the algorithm,
        e.g. the stepsize, regularisation parameter, denoising standard deviation.
        Each value of the dictionary can be either Iterable (distinct value for each iteration) or
        a single float (same value for each iteration).
        Default: ``{"stepsize": 1.0, "lambda": 1.0}``. See :any:`optim-params` for more details.
    :param list, deepinv.optim.DataFidelity: data-fidelity term.
        Either a single instance (same data-fidelity for each iteration) or a list of instances of
        :meth:`deepinv.optim.DataFidelity` (distinct data-fidelity for each iteration). Default: ``None``.
    :param list, deepinv.optim.Prior prior: regularization prior.
        Either a single instance (same prior for each iteration) or a list of instances of
        deepinv.optim.Prior (distinct prior for each iteration). Default: ``None``.
    :param int max_iter: number of iterations of the unfolded algorithm. Default: 5.
    :param list trainable_params: List of parameters to be trained. Each parameter should be a key of the ``params_algo``
        dictionary for the :meth:`deepinv.optim.OptimIterator` class.
        This does not encompass the trainable weights of the prior module.
    :param torch.device device: Device on which to perform the computations. Default: ``torch.device("cpu")``.
    :param bool g_first: whether to perform the step on :math:`g` before that on :math:`f` before or not. default: False
    :param kwargs: Keyword arguments to be passed to the :class:`deepinv.optim.BaseOptim` class.
    """

    def __init__(
        self,
        iterator,
        params_algo={"lambda": 1.0, "stepsize": 1.0},
        data_fidelity=None,
        prior=None,
        max_iter=5,
        trainable_params=["lambda", "stepsize"],
        device=torch.device("cpu"),
        *args,
        **kwargs,
    ):
        super().__init__(
            iterator,
            max_iter=max_iter,
            data_fidelity=data_fidelity,
            prior=prior,
            params_algo=params_algo,
            **kwargs,
        )
        # Each parameter in `init_params_algo` is a list, which is converted to a `nn.ParameterList` if they should be trained.
        for param_key in trainable_params:
            if param_key in self.init_params_algo.keys():
                param_value = self.init_params_algo[param_key]
                self.init_params_algo[param_key] = nn.ParameterList(
                    [nn.Parameter(torch.tensor(el).to(device)) for el in param_value]
                )
        self.init_params_algo = nn.ParameterDict(self.init_params_algo)
        self.params_algo = self.init_params_algo.copy()
        # The prior (list of instances of :class:`deepinv.optim.Prior`) is converted to a `nn.ModuleList` to be trainable.
        self.prior = nn.ModuleList(self.prior)
        self.data_fidelity = nn.ModuleList(self.data_fidelity)


def unfolded_builder(
    iteration,
    params_algo={"lambda": 1.0, "stepsize": 1.0},
    data_fidelity=None,
    prior=None,
    max_iter=5,
    trainable_params=["lambda", "stepsize"],
    device=torch.device("cpu"),
    F_fn=None,
    g_first=False,
    **kwargs,
):
    r"""
    Helper function for building an unfolded architecture.

    :param str, deepinv.optim.OptimIterator iteration: either the name of the algorithm to be used,
        or directly an optim iterator.
        If an algorithm name (string), should be either ``"GD"`` (gradient descent), ``"PGD"`` (proximal gradient descent),
        ``"ADMM"`` (ADMM),
        ``"HQS"`` (half-quadratic splitting), ``"CP"`` (Chambolle-Pock) or ``"DRS"`` (Douglas Rachford). See
        <optim> for more details.
    :param dict params_algo: dictionary containing all the relevant parameters for running the algorithm,
        e.g. the stepsize, regularisation parameter, denoising standard deviation.
        Each value of the dictionary can be either Iterable (distinct value for each iteration) or
        a single float (same value for each iteration).
        Default: ``{"stepsize": 1.0, "lambda": 1.0}``. See :any:`optim-params` for more details.
    :param list, deepinv.optim.DataFidelity: data-fidelity term.
        Either a single instance (same data-fidelity for each iteration) or a list of instances of
        :meth:`deepinv.optim.DataFidelity` (distinct data-fidelity for each iteration). Default: ``None``.
    :param list, deepinv.optim.Prior prior: regularization prior.
        Either a single instance (same prior for each iteration) or a list of instances of
        deepinv.optim.Prior (distinct prior for each iteration). Default: ``None``.
    :param int max_iter: number of iterations of the unfolded algorithm. Default: 5.
    :param list trainable_params: List of parameters to be trained. Each parameter should be a key of the ``params_algo``
        dictionary for the :class:`deepinv.optim.OptimIterator` class.
        This does not encompass the trainable weights of the prior module.
    :param callable F_fn: Custom user input cost function. default: None.
    :param torch.device device: Device on which to perform the computations. Default: ``torch.device("cpu")``.
    :param bool g_first: whether to perform the step on :math:`g` before that on :math:`f` before or not. default: False
    :param kwargs: additional arguments to be passed to the :meth:`BaseOptim` class.
    :return: an unfolded architecture (instance of :meth:`BaseUnfold`).

    |sep|

    :Example:

    .. doctest::

        >>> import torch
        >>> import deepinv as dinv
        >>>
        >>> # Create a trainable unfolded architecture
        >>> model = dinv.unfolded.unfolded_builder(
        ...     iteration="PGD",
        ...     data_fidelity=dinv.optim.L2(),
<<<<<<< HEAD
        ...     prior=dinv.optim.PnP(dinv.models.DnCNN(train=True)),
=======
        ...     prior=dinv.optim.PnP(dinv.models.DnCNN(in_channels=1, out_channels=1, train=True)),
>>>>>>> 0b40ff5a
        ...     params_algo={"stepsize": 1.0, "g_param": 1.0},
        ...     trainable_params=["stepsize", "g_param"]
        ... )
        >>> # Forward pass
<<<<<<< HEAD
        >>> x = torch.randn(1, 3, 16, 16)
=======
        >>> x = torch.randn(1, 1, 16, 16)
>>>>>>> 0b40ff5a
        >>> physics = dinv.physics.Denoising()
        >>> y = physics(x)
        >>> x_hat = model(y, physics)


    """
    iterator = create_iterator(iteration, prior=prior, F_fn=F_fn, g_first=g_first)
    return BaseUnfold(
        iterator,
        max_iter=max_iter,
        trainable_params=trainable_params,
        has_cost=iterator.has_cost,
        data_fidelity=data_fidelity,
        prior=prior,
        params_algo=params_algo,
        device=device,
        **kwargs,
    )<|MERGE_RESOLUTION|>--- conflicted
+++ resolved
@@ -136,20 +136,12 @@
         >>> model = dinv.unfolded.unfolded_builder(
         ...     iteration="PGD",
         ...     data_fidelity=dinv.optim.L2(),
-<<<<<<< HEAD
-        ...     prior=dinv.optim.PnP(dinv.models.DnCNN(train=True)),
-=======
         ...     prior=dinv.optim.PnP(dinv.models.DnCNN(in_channels=1, out_channels=1, train=True)),
->>>>>>> 0b40ff5a
         ...     params_algo={"stepsize": 1.0, "g_param": 1.0},
         ...     trainable_params=["stepsize", "g_param"]
         ... )
         >>> # Forward pass
-<<<<<<< HEAD
-        >>> x = torch.randn(1, 3, 16, 16)
-=======
         >>> x = torch.randn(1, 1, 16, 16)
->>>>>>> 0b40ff5a
         >>> physics = dinv.physics.Denoising()
         >>> y = physics(x)
         >>> x_hat = model(y, physics)
