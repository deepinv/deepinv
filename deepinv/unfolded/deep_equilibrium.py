--- conflicted
+++ resolved
@@ -118,15 +118,10 @@
                             e.g. the stepsize, regularisation parameter, denoising standard deviation.
                             Each value of the dictionary can be either Iterable (distinct value for each iteration) or
                             a single float (same value for each iteration).
-<<<<<<< HEAD
                             Default: ``{"stepsize": 1.0, "lambda": 1.0}``. See :any:`optim-params` for more details.
-    :param deepinv.optim.DataFidelity data_fidelity: data fidelity term in the optimization problem.
-=======
-                            Default: `{"stepsize": 1.0, "lambda": 1.0}`.
     :param list, deepinv.optim.DataFidelity: data-fidelity term.
                             Either a single instance (same data-fidelity for each iteration) or a list of instances of
                             :meth:`deepinv.optim.DataFidelity` (distinct data-fidelity for each iteration). Default: `None`.
->>>>>>> d8235fa7
     :param list, deepinv.optim.Prior prior: regularization prior.
                             Either a single instance (same prior for each iteration) or a list of instances of
                             deepinv.optim.Prior (distinct prior for each iteration). Default: `None`.
