--- conflicted
+++ resolved
@@ -308,12 +308,8 @@
         """
         y_hat = physics.A(x_net)
 
-<<<<<<< HEAD
-        with torch.set_grad_enabled(train):
-=======
         ### Train Generator
         if train or self.compute_eval_losses:
->>>>>>> 6d636eb3
             loss_total = 0
             for l in losses:
                 loss = l(
@@ -462,11 +458,6 @@
 
         ### Train Discriminator
         for _ in range(self.step_ratio_D):
-<<<<<<< HEAD
-=======
-            if train or self.compute_eval_losses:
->>>>>>> 6d636eb3
-
             if training_step:
                 self.optimizer.D.zero_grad()
 
