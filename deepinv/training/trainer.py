import warnings
from deepinv.utils import AverageMeter, get_timestamp, plot, plot_curves
import os
import numpy as np
from tqdm import tqdm
import torch

from pathlib import Path
from typing import Union
from dataclasses import dataclass, field
from deepinv.loss import Loss, SupLoss, BaseLossScheduler
from deepinv.loss.metric import PSNR, Metric
from deepinv.physics import Physics
from deepinv.physics.generator import PhysicsGenerator
from deepinv.utils.plotting import prepare_images
from deepinv.datasets.base import check_dataset
from torchvision.utils import save_image
import inspect


@dataclass
class Trainer:
    r"""Trainer(model, physics, optimizer, train_dataloader, ...)
    Trainer class for training a reconstruction network.

    .. seealso::

        See the :ref:`User Guide <trainer>` for more details and for how to adapt the trainer to your needs.

        See :ref:`sphx_glr_auto_examples_models_demo_training.py` for a simple example of how to use the trainer.

    Training can be done by calling the :func:`deepinv.Trainer.train` method, whereas
    testing can be done by calling the :func:`deepinv.Trainer.test` method.

    Training details are saved every ``ckp_interval`` epochs in the following format

    ::

        save_path/yyyy-mm-dd_hh-mm-ss/ckp_{epoch}.pth.tar

    where ``.pth.tar`` file contains a dictionary with the keys: ``epoch`` current epoch, ``state_dict`` the state
    dictionary of the model, ``loss`` the loss history, ``optimizer`` the state dictionary of the optimizer,
    and ``eval_metrics`` the evaluation metrics history.

    The **dataloaders** should return data in the correct format for DeepInverse: see :ref:`datasets user guide <datasets>` for
    how to use predefined datasets, create datasets, or generate datasets. These will be checked automatically with :func:`deepinv.datasets.check_dataset`.

    If the dataloaders do not return
    measurements `y`, then you should use the `online_measurements=True` option which generates measurements in an online manner (optionally with parameters), running
    under the hood `y=physics(x)` or `y=physics(x, **params)`. Otherwise if dataloaders do return measurements `y`, set `online_measurements=False` (default) otherwise
    `y` will be ignored and new measurements will be generated online.

    .. tip::

        If your dataloaders do not return `y` but you do not want online measurements, use :func:`deepinv.datasets.generate_dataset` to generate a dataset
        of offline measurements from a dataset of `x` and a `physics`.

    .. note::

        The losses and evaluation metrics can be chosen from :ref:`our training losses <loss>` or :ref:`our metrics <metric>`

        Custom losses can be used, as long as it takes as input ``(x, x_net, y, physics, model)``
        and returns a tensor of length `batch_size` (i.e. `reduction=None` in the underlying metric, as we perform averaging to deal with uneven batch sizes),
        where ``x`` is the ground truth, ``x_net`` is the network reconstruction :math:`\inversef{y}{A}`,
        ``y`` is the measurement vector, ``physics`` is the forward operator
        and ``model`` is the reconstruction network. Note that not all inputs need to be used by the loss,
        e.g., self-supervised losses will not make use of ``x``.

        Custom metrics can also be used in the exact same way as custom losses.

    .. note::

        The training code can synchronize with `Weights & Biases <https://wandb.ai/site>`_ for logging and visualization
        by setting ``wandb_vis=True``. The user can also customize the wandb setup by providing
        a dictionary with the setup for wandb.

    Parameters are described below, grouped into **Basics**, **Optimization**, **Evaluation**, **Physics Generators**,
    **Model Saving**, **Comparing with Pseudoinverse Baseline**, **Plotting**, **Verbose** and **Weights & Biases**.

    :Basics:

    :param deepinv.models.Reconstructor, torch.nn.Module model: Reconstruction network, which can be :ref:`any reconstruction network <reconstructors>`.
        or any other custom reconstruction network.
    :param deepinv.physics.Physics, list[deepinv.physics.Physics] physics: :ref:`Forward operator(s) <physics_list>`.
    :param torch.utils.data.DataLoader, list[torch.utils.data.DataLoader] train_dataloader: Train data loader(s), see :ref:`datasets user guide <datasets>`
        for how we expect data to be provided.
    :param bool online_measurements: Generate new measurements `y` in an online manner at each iteration by calling
        `y=physics(x)`. If `False` (default), the measurements are loaded from the training dataset.
    :param str, torch.device device: Device on which to run the training (e.g., 'cuda' or 'cpu'). Default is 'cuda' if available, otherwise 'cpu'.

    |sep|

    :Optimization:

    :param None, torch.optim.Optimizer optimizer: Torch optimizer for training the network. Default is ``None``.
    :param int epochs: Number of training epochs.
        Default is 100. The trainer will perform gradient steps equal to the `min(epochs*n_batches, max_batch_steps)`.
    :param int max_batch_steps: Number of gradient steps per iteration.
        Default is `1e10`. The trainer will perform batch steps equal to the `min(epochs*n_batches, max_batch_steps)`.
    :param None, torch.optim.lr_scheduler.LRScheduler scheduler: Torch scheduler for changing the learning rate across iterations. Default is ``None``.
    :param bool early_stop: If ``True``, the training stops when the evaluation metric is not improving. Default is ``False``.
        The user can modify the strategy for saving the best model by overriding the :func:`deepinv.Trainer.stop_criterion` method.
    :param deepinv.loss.Loss, list[deepinv.loss.Loss] losses: Loss or list of losses used for training the model.
        Optionally wrap losses using a loss scheduler for more advanced training.
        :ref:`See the libraries' training losses <loss>`.
        Where relevant, the underlying metric should have ``reduction=None`` as we perform the averaging
        using :class:`deepinv.utils.AverageMeter` to deal with uneven batch sizes. Default is :class:`supervised loss <deepinv.loss.SupLoss>`.
    :param float grad_clip: Gradient clipping value for the optimizer. If None, no gradient clipping is performed. Default is None.
    :param bool optimizer_step_multi_dataset: If ``True``, the optimizer step is performed once on all datasets. If ``False``, the optimizer step is performed on each dataset separately.

    |sep|

    :Evaluation:

    :param None, torch.utils.data.DataLoader, list[torch.utils.data.DataLoader] eval_dataloader: Evaluation data loader(s),
        see :ref:`datasets user guide <datasets>` for how we expect data to be provided.
    :param Metric, list[Metric] metrics: Metric or list of metrics used for evaluating the model.
        They should have ``reduction=None`` as we perform the averaging using :class:`deepinv.utils.AverageMeter` to deal with uneven batch sizes.
        :ref:`See the libraries' evaluation metrics <metric>`. Default is :class:`PSNR <deepinv.loss.metric.PSNR>`.
    :param int eval_interval: Number of epochs (or train iters, if ``log_train_batch=True``) between each evaluation of
        the model on the evaluation set. Default is ``1``.
    :param bool log_train_batch: if ``True``, log train batch and eval-set metrics and losses for each train batch during training.
        This is useful for visualising train progress inside an epoch, not just over epochs.
        If ``False`` (default), log average over dataset per epoch (standard training).

    .. tip::
        If a validation dataloader `eval_dataloader` is provided, the trainer will also **save the best model** according to the
        first metric in the list, using the following format:
        ``save_path/yyyy-mm-dd_hh-mm-ss/ckp_best.pth.tar``. The user can modify the strategy for saving the best model
        by overriding the :func:`deepinv.Trainer.save_best_model` method.
        The best model can be also loaded using the :func:`deepinv.Trainer.load_best_model` method.

    |sep|

    :Physics Generators:

    :param None, deepinv.physics.generator.PhysicsGenerator physics_generator: Optional :ref:`physics generator <physics_generators>` for generating
        the physics operators. If not `None`, the physics operators are randomly sampled at each iteration using the generator.
        Should be used in conjunction with ``online_measurements=True``, no effect when ``online_measurements=False``. Also see ``loop_random_online_physics``. Default is ``None``.
    :param bool loop_random_online_physics: if `True`, resets the physics generator **and** noise model back to its initial state at the beginning of each epoch,
        so that the same measurements are generated each epoch. Requires `shuffle=False` in dataloaders. If `False`, generates new physics every epoch.
        Used in conjunction with ``online_measurements=True`` and `physics_generator` or noise model in `physics`, no effect when ``online_measurements=False``. Default is ``False``.

    .. warning::

        If the physics changes at each iteration for online measurements (e.g. if `physics_generator` is used to generate random physics operators or noise model is used),
        the generated measurements will randomly vary each epoch.
        If this is not desired (i.e. you want the same online measurements each epoch), set ``loop_random_online_physics=True``.
        This resets the physics generator and noise model's random generators every epoch.

        **Caveat**: this requires ``shuffle=False`` in your dataloaders.

        An alternative, safer solution is to generate and save params offline using :func:`deepinv.datasets.generate_dataset`.
        The params dict will then be automatically updated every time data is loaded.

    |sep|

    :Model Saving:

    :param str save_path: Directory in which to save the trained model. Default is ``"."`` (current folder).
    :param int ckp_interval: The model is saved every ``ckp_interval`` epochs. Default is ``1``.
    :param str ckpt_pretrained: path of the pretrained checkpoint. If `None` (default), no pretrained checkpoint is loaded.

    |sep|

    :Comparison with Pseudoinverse Baseline:

    :param bool compare_no_learning: If ``True``, the no learning method is compared to the network reconstruction. Default is ``False``.
    :param str no_learning_method: Reconstruction method used for the no learning comparison. Options are ``'A_dagger'``, ``'A_adjoint'``,
        ``'prox_l2'``, or ``'y'``. Default is ``'A_dagger'``. The user can also provide a custom method by overriding the
        :func:`no_learning_inference <deepinv.Trainer.no_learning_inference>` method. Default is ``'A_adjoint'``.

    |sep|

    :Plotting:

    :param bool plot_images: Plots reconstructions every ``ckp_interval`` epochs. Default is ``False``.
    :param bool plot_measurements: Plot the measurements y, default is ``True``.
    :param bool plot_convergence_metrics: Plot convergence metrics for model, default is ``False``.
    :param str rescale_mode: Rescale mode for plotting images. Default is ``'clip'``.

    |sep|

    :Verbose:

    :param bool verbose: Output training progress information in the console. Default is ``True``.
    :param bool verbose_individual_losses: If ``True``, the value of individual losses are printed during training.
        Otherwise, only the total loss is printed. Default is ``True``.
    :param bool show_progress_bar: Show a progress bar during training. Default is ``True``.
    :param bool check_grad: Compute and print the gradient norm at each iteration. Default is ``False``.
    :param bool display_losses_eval: If ``True``, the losses are displayed during evaluation. Default is ``False``.

    |sep|

    :Weights & Biases:

    :param bool wandb_vis: Logs data onto Weights & Biases, see https://wandb.ai/ for more details. Default is ``False``.
    :param dict wandb_setup: Dictionary with the setup for wandb, see https://docs.wandb.ai/quickstart for more details. Default is ``{}``.
    :param int plot_interval: Frequency of plotting images to wandb during train evaluation (at the end of each epoch).
        If ``1``, plots at each epoch. Default is ``1``.
    :param int freq_plot: deprecated. Use ``plot_interval``
    """

    model: torch.nn.Module
    physics: Union[Physics, list[Physics]]
    optimizer: Union[torch.optim.Optimizer, None]
    train_dataloader: torch.utils.data.DataLoader
    epochs: int = 100
    max_batch_steps: int = 10**10
    losses: Union[Loss, BaseLossScheduler, list[Loss], list[BaseLossScheduler]] = (
        SupLoss()
    )
    eval_dataloader: torch.utils.data.DataLoader = None
    early_stop: bool = False
    scheduler: torch.optim.lr_scheduler.LRScheduler = None
    online_measurements: bool = False
    physics_generator: Union[PhysicsGenerator, list[PhysicsGenerator]] = None
    loop_random_online_physics: bool = False
    optimizer_step_multi_dataset: bool = True
    metrics: Union[Metric, list[Metric]] = field(default_factory=PSNR)
    device: Union[str, torch.device] = "cuda" if torch.cuda.is_available() else "cpu"
    ckpt_pretrained: Union[str, None] = None
    save_path: Union[str, Path] = "."
    compare_no_learning: bool = False
    no_learning_method: str = "A_adjoint"
    grad_clip: float = None
    check_grad: bool = False
    wandb_vis: bool = False
    wandb_setup: dict = field(default_factory=dict)
    ckp_interval: int = 1
    eval_interval: int = 1
    plot_interval: int = 1
    freq_plot: int = None
    plot_images: bool = False
    plot_measurements: bool = True
    plot_convergence_metrics: bool = False
    rescale_mode: str = "clip"
    display_losses_eval: bool = False
    log_train_batch: bool = False
    verbose: bool = True
    verbose_individual_losses: bool = True
    show_progress_bar: bool = True

    def setup_train(self, train=True, **kwargs):
        r"""
        Set up the training process.

        It initializes the wandb logging, the different metrics, the save path, the physics and dataloaders,
        and the pretrained checkpoint if given.

        :param bool train: whether model is being trained.
        """
        if type(self.train_dataloader) is not list:
            self.train_dataloader = [self.train_dataloader]

        if self.eval_dataloader is not None and type(self.eval_dataloader) is not list:
            self.eval_dataloader = [self.eval_dataloader]

        for loader in self.train_dataloader + (
            self.eval_dataloader if self.eval_dataloader is not None else []
        ):
            if loader is not None:
                check_dataset(loader.dataset)

        self.save_path = Path(self.save_path) if self.save_path else None

        self.G = len(self.train_dataloader)

        if self.freq_plot is not None:
            warnings.warn(
                "freq_plot parameter of Trainer is deprecated. Use plot_interval instead."
            )
            self.plot_interval = self.freq_plot

        if (
            self.wandb_setup != {}
            and self.wandb_setup is not None
            and not self.wandb_vis
        ):
            warnings.warn(
                "wandb_vis is False but wandb_setup is provided. Wandb deactivated (wandb_vis=False)."
            )

        if self.physics_generator is not None and not self.online_measurements:
            warnings.warn(
                "Physics generator is provided but online_measurements is False. Physics generator will not be used."
            )
        elif (
            self.physics_generator is not None
            and self.online_measurements
            and self.loop_random_online_physics
        ):
            warnings.warn(
                "Generated measurements repeat each epoch. Ensure that dataloader is not shuffling."
            )

        self.epoch_start = 0

        self.conv_metrics = None
        # wandb initialization
        if self.wandb_vis:
            import wandb

            if wandb.run is None:
                wandb.init(**self.wandb_setup)

        if not isinstance(self.losses, (list, tuple)):
            self.losses = [self.losses]

        for l in self.losses:
            self.model = l.adapt_model(self.model)

        if not isinstance(self.metrics, (list, tuple)):
            self.metrics = [self.metrics]

        # losses
        self.logs_total_loss_train = AverageMeter("Training loss", ":.2e")
        self.logs_losses_train = [
            AverageMeter("Training loss " + l.__class__.__name__, ":.2e")
            for l in self.losses
        ]

        self.logs_total_loss_eval = AverageMeter("Validation loss", ":.2e")
        self.logs_losses_eval = [
            AverageMeter("Validation loss " + l.__class__.__name__, ":.2e")
            for l in self.losses
        ]

        # metrics
        self.logs_metrics_train = [
            AverageMeter("Training metric " + l.__class__.__name__, ":.2e")
            for l in self.metrics
        ]

        self.logs_metrics_eval = [
            AverageMeter("Validation metric " + l.__class__.__name__, ":.2e")
            for l in self.metrics
        ]
        if self.compare_no_learning:
            self.logs_metrics_no_learning = [
                AverageMeter("Validation metric " + l.__class__.__name__, ":.2e")
                for l in self.metrics
            ]

        self.eval_metrics_history = {}
        for l in self.metrics:
            self.eval_metrics_history[l.__class__.__name__] = []

        # gradient clipping
        if train and self.check_grad:
            self.check_grad_val = AverageMeter("Gradient norm", ":.2e")

        if self.save_path:
            # NOTE: Two separate training should not write to the same
            # directory. For this reason, we make sure the directory does not
            # already exist.
            dir_path = f"{self.save_path}/{get_timestamp()}"
            # Acquire the output directory (might fail with an exception)
            os.makedirs(dir_path, exist_ok=False)
            self.save_path = dir_path
        else:
            self.save_path = None

        # count the overall training parameters
        if self.verbose and train:
            params = sum(p.numel() for p in self.model.parameters() if p.requires_grad)
            print(f"The model has {params} trainable parameters")

        # make physics and data_loaders of list type
        if type(self.physics) is not list:
            self.physics = [self.physics]

        if (
            self.physics_generator is not None
            and type(self.physics_generator) is not list
        ):
            self.physics_generator = [self.physics_generator]

        if train:
            self.loss_history = []
        self.save_folder_im = None

        _ = self.load_model()

    def load_model(
        self, ckpt_pretrained: Union[str, Path] = None, strict: bool = True
    ) -> dict:
        """Load model from checkpoint.

        :param str ckpt_pretrained: checkpoint filename. If `None`, use checkpoint passed to class init.
            If not `None`, override checkpoint passed to class.
        :param bool strict: strict load weights to model.
        :return: if checkpoint loaded, return checkpoint dict, else return ``None``
        """
        if ckpt_pretrained is None and self.ckpt_pretrained is not None:
            ckpt_pretrained = self.ckpt_pretrained
            # Set to None to prevent it being loaded again
            self.ckpt_pretrained = None

        if ckpt_pretrained is not None:
            checkpoint = torch.load(
                ckpt_pretrained, map_location=self.device, weights_only=False
            )
            self.model.load_state_dict(checkpoint["state_dict"], strict=strict)
            if "optimizer" in checkpoint and self.optimizer is not None:
                self.optimizer.load_state_dict(checkpoint["optimizer"])
            if "scheduler" in checkpoint and self.scheduler is not None:
                self.scheduler.load_state_dict(checkpoint["scheduler"])
            if "wandb_id" in checkpoint and self.wandb_vis:
                self.wandb_setup["id"] = checkpoint["wandb_id"]
                self.wandb_setup["resume"] = "allow"
            if "epoch" in checkpoint:
                self.epoch_start = checkpoint["epoch"] + 1
            return checkpoint

    def log_metrics_wandb(self, logs: dict, step: int, train: bool = True):
        r"""
        Log the metrics to wandb.

        It logs the metrics to wandb.

        :param dict logs: Dictionary containing the metrics to log.
        :param int step: Current step to log. If ``Trainer.log_train_batch=True``, this is the batch iteration, if ``False`` (default), this is the epoch.
        :param bool train: If ``True``, the model is trained, otherwise it is evaluated.
        """
        import wandb

        if step is None:
            raise ValueError("wandb logging step must be specified.")

        if not train:
            logs = {"Eval " + str(key): val for key, val in logs.items()}

        if self.wandb_vis:
            import wandb

            wandb.log(logs, step=step)

    def check_clip_grad(self):
        r"""
        Check the gradient norm and perform gradient clipping if necessary.

        """
        out = None

        if self.grad_clip is not None:
            torch.nn.utils.clip_grad_norm_(self.model.parameters(), self.grad_clip)

        if self.check_grad:
            # from https://discuss.pytorch.org/t/check-the-norm-of-gradients/27961/7
            grads = [
                param.grad.detach().flatten()
                for param in self.model.parameters()
                if param.grad is not None
            ]
            norm_grads = torch.cat(grads).norm()
            out = norm_grads.item()
            self.check_grad_val.update(norm_grads.item())

        return out

    def get_samples_online(self, iterators, g):
        r"""
        Get the samples for the online measurements.

        In this setting, a new sample is generated at each iteration by calling the physics operator.
        This function returns a dictionary containing necessary data for the model inference. It needs to contain
        the measurement, the ground truth, and the current physics operator, but can also contain additional data.

        :param list iterators: List of dataloader iterators.
        :param int g: Current dataloader index.
        :returns: a tuple containing at least: the ground truth, the measurement, and the current physics operator.
        """
        data = next(iterators[g])

        params = {}
        if isinstance(data, (tuple, list)):
            x = data[0]

            if len(data) == 2 and isinstance(data[1], dict):
                params = data[1]
            else:
                warnings.warn(
                    "Generating online measurements from data x but dataloader returns tuples (x, ...). Discarding all data after x."
                )
        else:
            x = data

        if torch.isnan(x).all():
            raise ValueError("Online measurements can't be used if x is all NaN.")

        x = x.to(self.device)
        physics = self.physics[g]

        if self.physics_generator is not None:
            if params:  # not empty params
                warnings.warn(
                    "Physics generator is provided but dataloader also returns params. Ignoring params from dataloader."
                )
            params = self.physics_generator[g].step(batch_size=x.size(0))

        # Update parameters both via update and, if implemented in physics, via forward pass
        physics.update(**params)
        y = physics(x, **params)

        return x, y, physics

    def get_samples_offline(self, iterators, g):
        r"""
        Get the samples for the offline measurements.

        In this setting, samples have been generated offline and are loaded from the dataloader.
        This function returns a tuple containing necessary data for the model inference. It needs to contain
        the measurement, the ground truth, and the current physics operator, but can also contain additional data
        (you can override this function to add custom data).

        If the dataloader returns 3-tuples, this is assumed to be ``(x, y, params)`` where
        ``params`` is a dict of physics generator params. These params are then used to update
        the physics.

        :param list iterators: List of dataloader iterators.
        :param int g: Current dataloader index.
        :returns: a dictionary containing at least: the ground truth, the measurement, and the current physics operator.
        """
        data = next(iterators[g])
        if (type(data) is not tuple and type(data) is not list) or len(data) < 2:
            raise ValueError(
                "If online_measurements=False, the dataloader should output a tuple (x, y) or (x, y, params)"
            )

        if len(data) == 2:
            x, y, params = *data, None
            if isinstance(y, dict):  # x,params offline
                raise ValueError(
                    "If online_measurements=False, measurements y must be provided as a tensor."
                )
        elif len(data) == 3:
            x, y, params = data
        else:
            raise ValueError(
                "Dataloader returns too many items. For offline learning, dataloader should either return (x, y) or (x, y, params)."
            )

        if type(x) is list or type(x) is tuple:
            x = [s.to(self.device) for s in x]
        else:
            x = x.to(self.device)

        if x.numel() == 1 and torch.isnan(x):
            x = None  # unsupervised case

        y = y.to(self.device)
        physics = self.physics[g]

        if params is not None:
            params = {
                k: (p.to(self.device) if isinstance(p, torch.Tensor) else p)
                for k, p in params.items()
            }
            physics.update(**params)

        return x, y, physics

    def get_samples(self, iterators, g):
        r"""
        Get the samples.

        This function returns a dictionary containing necessary data for the model inference. It needs to contain
        the measurement, the ground truth, and the current physics operator, but can also contain additional data.

        :param list iterators: List of dataloader iterators.
        :param int g: Current dataloader index.
        :returns: the tuple returned by the get_samples_online or get_samples_offline function.
        """
        if self.online_measurements:  # the measurements y are created on-the-fly
            x, y, physics = self.get_samples_online(iterators, g)
        else:  # the measurements y were pre-computed
            x, y, physics = self.get_samples_offline(iterators, g)

        if x is not None:  # If x is None, we are in unsupervised case
            if torch.isinf(x).any() or torch.isnan(x).any():
                warnings.warn("x contains NaN or inf values.")

        return x, y, physics

    def model_inference(self, y, physics, x=None, train=True, **kwargs):
        r"""
        Perform the model inference.

        It returns the network reconstruction given the samples.

        :param torch.Tensor y: Measurement.
        :param deepinv.physics.Physics physics: Current physics operator.
        :param torch.Tensor x: Optional ground truth, used for computing convergence metrics.
        :returns: The network reconstruction.
        """
        y = y.to(self.device)

        kwargs = {}

        # check if the forward has 'update_parameters' method, and if so, update the parameters
        if "update_parameters" in inspect.signature(self.model.forward).parameters:
            kwargs["update_parameters"] = True

        if not train:
            with torch.no_grad():
                if self.plot_convergence_metrics:
                    x_net, self.conv_metrics = self.model(
                        y, physics, x_gt=x, compute_metrics=True, **kwargs
                    )
                else:
                    x_net = self.model(y, physics, **kwargs)
        else:
            x_net = self.model(y, physics, **kwargs)

        return x_net

    def compute_loss(self, physics, x, y, train=True, epoch: int = None, step=False):
        r"""
        Compute the loss and perform the backward pass.

        It evaluates the reconstruction network, computes the losses, and performs the backward pass.

        :param deepinv.physics.Physics physics: Current physics operator.
        :param torch.Tensor x: Ground truth.
        :param torch.Tensor y: Measurement.
        :param bool train: If ``True``, the model is trained, otherwise it is evaluated.
        :param int epoch: current epoch.
        :param bool step: Whether to perform an optimization step when computing the loss.
        :returns: (tuple) The network reconstruction x_net (for plotting and computing metrics) and
            the logs (for printing the training progress).
        """
        logs = {}

        if train and step:
            self.optimizer.zero_grad()

        # Evaluate reconstruction network
        x_net = self.model_inference(y=y, physics=physics, x=x, train=train)

        if train or self.display_losses_eval:
            # Compute the losses
            loss_total = 0
            for k, l in enumerate(self.losses):
                loss = l(
                    x=x,
                    x_net=x_net,
                    y=y,
                    physics=physics,
                    model=self.model,
                    epoch=epoch,
                )
                loss_total += loss.mean()
                if len(self.losses) > 1 and self.verbose_individual_losses:
                    meters = (
                        self.logs_losses_train[k] if train else self.logs_losses_eval[k]
                    )
                    meters.update(loss.detach().cpu().numpy())
                    logs[l.__class__.__name__] = meters.avg

            meters = self.logs_total_loss_train if train else self.logs_total_loss_eval
            meters.update(loss_total.item())
            logs[f"TotalLoss"] = meters.avg
        else:  # TODO question: what do we want to do at test time?
            loss_total = 0

        if train:
            loss_total.backward()  # Backward the total loss

            norm = self.check_clip_grad()
            if norm is not None:
                logs["gradient_norm"] = self.check_grad_val.avg

            if step:
                self.optimizer.step()  # Optimizer step

        return loss_total, x_net, logs

    def compute_metrics(
        self, x, x_net, y, physics, logs, train=True, epoch: int = None
    ):
        r"""
        Compute the metrics.

        It computes the metrics over the batch.

        :param torch.Tensor x: Ground truth.
        :param torch.Tensor x_net: Network reconstruction.
        :param torch.Tensor y: Measurement.
        :param deepinv.physics.Physics physics: Current physics operator.
        :param dict logs: Dictionary containing the logs for printing the training progress.
        :param bool train: If ``True``, the model is trained, otherwise it is evaluated.
        :param int epoch: current epoch.
        :returns: The logs with the metrics.
        """
        # Compute the metrics over the batch
        with torch.no_grad():
            for k, l in enumerate(self.metrics):
                metric = l(
                    x=x,
                    x_net=x_net,
                    y=y,
                    physics=physics,
                    model=self.model,
                )

                current_log = (
                    self.logs_metrics_train[k] if train else self.logs_metrics_eval[k]
                )
                current_log.update(metric.detach().cpu().numpy())
                logs[l.__class__.__name__] = current_log.avg

                if not train and self.compare_no_learning:
                    x_lin = self.no_learning_inference(y, physics)
                    metric = l(x=x, x_net=x_lin, y=y, physics=physics, model=self.model)
                    self.logs_metrics_no_learning[k].update(
                        metric.detach().cpu().numpy()
                    )
                    logs[f"{l.__class__.__name__} no learning"] = (
                        self.logs_metrics_no_learning[k].avg
                    )
        return logs

    def no_learning_inference(self, y, physics):
        r"""
        Perform the no learning inference.

        By default it returns the (linear) pseudo-inverse reconstruction given the measurement.

        :param torch.Tensor y: Measurement.
        :param deepinv.physics.Physics physics: Current physics operator.
        :returns: Reconstructed image.
        """

        y = y.to(self.device)
        if self.no_learning_method == "A_adjoint" and hasattr(physics, "A_adjoint"):
            if isinstance(physics, torch.nn.DataParallel):
                x_nl = physics.module.A_adjoint(y)
            else:
                x_nl = physics.A_adjoint(y)
        elif self.no_learning_method == "A_dagger" and hasattr(physics, "A_dagger"):
            if isinstance(physics, torch.nn.DataParallel):
                x_nl = physics.module.A_dagger(y)
            else:
                x_nl = physics.A_dagger(y)
        elif self.no_learning_method == "prox_l2" and hasattr(physics, "prox_l2"):
            # this is a regularized version of the pseudo-inverse, with an l2 regularization
            # with parameter set to 5.0 for a mild regularization
            if isinstance(physics, torch.nn.DataParallel):
                x_nl = physics.module.prox_l2(0.0, y, 5.0)
            else:
                x_nl = physics.prox_l2(0.0, y, 5.0)
        elif self.no_learning_method == "y":
            x_nl = y
        else:
            raise ValueError(
                f"No learning reconstruction method {self.no_learning_method} not recognized or physics does not implement it"
            )

        return x_nl

    def step(
        self,
        epoch,
        progress_bar,
        train_ite=None,
        train=True,
        last_batch=False,
    ):
        r"""
        Train/Eval a batch.

        It performs the forward pass, the backward pass, and the evaluation at each iteration.

        :param int epoch: Current epoch.
        :param progress_bar: `tqdm <https://tqdm.github.io/docs/tqdm/>`_ progress bar.
        :param int train_ite: train iteration, only needed for logging if ``Trainer.log_train_batch=True``
        :param bool train: If ``True``, the model is trained, otherwise it is evaluated.
        :param bool last_batch: If ``True``, the last batch of the epoch is being processed.
        :returns: The current physics operator, the ground truth, the measurement, and the network reconstruction.
        """
        if train and self.optimizer_step_multi_dataset:
            self.optimizer.zero_grad()  # Clear stored gradients

        # random permulation of the dataloaders
        G_perm = np.random.permutation(self.G)
        loss = 0

        if self.log_train_batch and train:
            self.reset_metrics()

        for g in G_perm:  # for each dataloader
            x, y, physics_cur = self.get_samples(
                self.current_train_iterators if train else self.current_eval_iterators,
                g,
            )

            # Compute loss and perform backprop
            loss_cur, x_net, logs = self.compute_loss(
                physics_cur,
                x,
                y,
                train=train,
                epoch=epoch,
                step=(not self.optimizer_step_multi_dataset),
            )
            loss += loss_cur

            # detach the network output for metrics and plotting
            x_net = x_net.detach()

            # Log metrics
            logs = self.compute_metrics(
                x, x_net, y, physics_cur, logs, train=train, epoch=epoch
            )

            # Update the progress bar
            progress_bar.set_postfix(logs)

        if self.log_train_batch and train:
            self.log_metrics_wandb(logs, step=train_ite, train=train)

        if train and self.optimizer_step_multi_dataset:
            self.optimizer.step()  # Optimizer step

        if last_batch:
            if self.verbose and not self.show_progress_bar:
                if self.verbose_individual_losses:
                    print(
                        f"{'Train' if train else 'Eval'} epoch {epoch}:"
                        f" {', '.join([f'{k}={round(v, 3)}' for (k, v) in logs.items()])}"
                    )
                else:
                    print(
                        f"{'Train' if train else 'Eval'} epoch {epoch}: Total loss: {logs['TotalLoss']}"
                    )

            if self.log_train_batch and train:
                logs["step"] = train_ite
            elif train:
                logs["step"] = epoch
                self.log_metrics_wandb(logs, step=epoch, train=train)
            elif self.log_train_batch:  # train=False
                logs["step"] = train_ite
                self.log_metrics_wandb(logs, step=train_ite, train=train)
            else:
                self.log_metrics_wandb(logs, step=epoch, train=train)

            self.plot(
                epoch,
                physics_cur,
                x,
                y,
                x_net,
                train=train,
            )

    def plot(self, epoch, physics, x, y, x_net, train=True):
        r"""
        Plot and optinally save the reconstructions.

        :param int epoch: Current epoch.
        :param deepinv.physics.Physics physics: Current physics operator.
        :param torch.Tensor x: Ground truth.
        :param torch.Tensor y: Measurement.
        :param torch.Tensor x_net: Network reconstruction.
        :param bool train: If ``True``, the model is trained, otherwise it is evaluated.
        """
        import wandb

        post_str = "Training" if train else "Eval"

        plot_images = self.plot_images and ((epoch + 1) % self.plot_interval == 0)
        save_images = self.save_folder_im is not None

        if plot_images or save_images:
            if self.compare_no_learning:
                x_nl = self.no_learning_inference(y, physics)
            else:
                x_nl = None

            imgs, titles, grid_image, caption = prepare_images(
                x, y=y, x_net=x_net, x_nl=x_nl, rescale_mode=self.rescale_mode
            )

        if plot_images:
            plot(
                imgs,
                titles=titles,
                show=self.plot_images,
                return_fig=True,
                rescale_mode=self.rescale_mode,
            )

            if self.wandb_vis:
                import wandb

                log_dict_post_epoch = {}
                images = wandb.Image(
                    grid_image,
                    caption=caption,
                )
                log_dict_post_epoch[post_str + " samples"] = images
                log_dict_post_epoch["step"] = epoch
                wandb.log(log_dict_post_epoch, step=epoch)

        if save_images:
            # save images
            for k, img in enumerate(imgs):
                for i in range(img.size(0)):
                    img_name = f"{self.save_folder_im}/{titles[k]}/"
                    # make dir
                    Path(img_name).mkdir(parents=True, exist_ok=True)
                    save_image(img, img_name + f"{self.img_counter + i}.png")

                self.img_counter += len(imgs[0])

        if self.conv_metrics is not None:
            plot_curves(
                self.conv_metrics,
                save_dir=f"{self.save_folder_im}/convergence_metrics/",
                show=True,
            )
            self.conv_metrics = None

    def save_model(self, filename, epoch, state=None):
        r"""
        Save the model.

        It saves the model every ``ckp_interval`` epochs.

        :param int epoch: Current epoch.
        :param None, float eval_metrics: Evaluation metrics across epochs.
        :param dict state: custom objects to save with model
        """
<<<<<<< HEAD
        import wandb
=======
        if state is None:
            state = {}
>>>>>>> 4e441573

        if not self.save_path:
            return

        os.makedirs(str(self.save_path), exist_ok=True)
        state = state | {
            "epoch": epoch,
            "state_dict": self.model.state_dict(),
            "loss": self.loss_history,
            "optimizer": self.optimizer.state_dict() if self.optimizer else None,
            "scheduler": self.scheduler.state_dict() if self.scheduler else None,
        }
        state["eval_metrics"] = self.eval_metrics_history
        if self.wandb_vis:
            import wandb

            state["wandb_id"] = wandb.run.id

        torch.save(
            state,
            Path(self.save_path) / Path(filename),
        )

    def reset_metrics(self):
        r"""
        Reset the metrics.
        """
        self.img_counter = 0

        self.logs_total_loss_train.reset()
        self.logs_total_loss_eval.reset()

        for l in self.logs_losses_train:
            l.reset()

        for l in self.logs_losses_eval:
            l.reset()

        for l in self.logs_metrics_train:
            l.reset()

        for l in self.logs_metrics_eval:
            l.reset()

        if hasattr(self, "check_grad_val"):
            self.check_grad_val.reset()

    def save_best_model(self, epoch, train_ite, **kwargs):
        r"""
        Save the best model using validation metrics.

        By default, uses validation based on first metric. Override this method to provide custom criterion.

        :param int epoch: Current epoch.
        :param int train_ite: Current training batch iteration, equal to (current epoch :math:`\times`
            number of batches) + current batch within epoch
        """
        k = 0  # index of the first metric
        history = self.eval_metrics_history[self.metrics[k].__class__.__name__]
        lower_better = getattr(self.metrics[k], "lower_better", True)

        best_metric = min(history) if lower_better else max(history)
        curr_metric = history[-1]
        if (lower_better and curr_metric <= best_metric) or (
            not lower_better and curr_metric >= best_metric
        ):
            # Saving the model
            self.save_model("ckp_best.pth.tar", epoch)
            if self.verbose:
                print(f"Best model saved at epoch {epoch + 1}")

    def load_best_model(self):
        r"""
        Load the best model.

        It loads the model from the checkpoint saved during training.

        :returns: The model.
        """
        if not self.save_path:
            raise ValueError(
                "No save path provided. Please provide a save path to load the best model."
            )
        else:
            self.load_model(
                ckpt_pretrained=Path(self.save_path) / Path("ckp_best.pth.tar")
            )
        return self.model

    def stop_criterion(self, epoch, train_ite, **kwargs):
        r"""
        Stop criterion for early stopping.

        By default, stops optimization when first eval metric doesn't improve in the last 3 evaluations.

        Override this method to early stop on a custom condition.

        :param int epoch: Current epoch.
        :param int train_ite: Current training batch iteration, equal to (current epoch :math:`\times` number
            of batches) + current batch within epoch
        :param dict metric_history: Dictionary containing the metrics history, with the metric name as key.
        :param list metrics: List of metrics used for evaluation.
        """
        k = 0  # use first metric

        history = self.eval_metrics_history[self.metrics[k].__class__.__name__]
        lower_better = getattr(self.metrics[k], "lower_better", True)

        best_metric = min(history) if lower_better else max(history)
        best_epoch = history.index(best_metric) * self.eval_interval

        early_stop = epoch > 2 * self.eval_interval + best_epoch
        if early_stop and self.verbose:
            print(
                "Early stopping triggered as validation metrics have not improved in "
                "the last 3 validation steps, disable it with early_stop=False"
            )

        return early_stop

    def train(
        self,
    ):
        r"""
        Train the model.

        It performs the training process, including the setup, the evaluation, the forward and backward passes,
        and the visualization.

        :returns: The trained model.
        """
        import wandb

        self.setup_train()
        stop_flag = False
        for epoch in range(self.epoch_start, self.epochs):
            self.reset_metrics()

            ## Training
            self.current_train_iterators = [
                iter(loader) for loader in self.train_dataloader
            ]

            batches = min(
                [len(loader) - loader.drop_last for loader in self.train_dataloader]
            )

            if self.loop_random_online_physics and self.physics_generator is not None:
                for physics_generator in self.physics_generator:
                    physics_generator.reset_rng()

                for physics in self.physics:
                    if hasattr(physics.noise_model, "reset_rng"):
                        physics.noise_model.reset_rng()

            self.model.train()
            for i in (
                progress_bar := tqdm(
                    range(batches),
                    ncols=150,
                    disable=(not self.verbose or not self.show_progress_bar),
                )
            ):
                progress_bar.set_description(f"Train epoch {epoch + 1}/{self.epochs}")
                last_batch = i == batches - 1
                train_ite = (epoch * batches) + i
                self.step(
                    epoch,
                    progress_bar,
                    train_ite=train_ite,
                    train=True,
                    last_batch=last_batch,
                )

                perform_eval = self.eval_dataloader and (
                    (
                        (epoch % self.eval_interval == 0 or epoch + 1 == self.epochs)
                        and not self.log_train_batch
                    )
                    or (
                        (i % self.eval_interval == 0 or i + 1 == batches)
                        and self.log_train_batch
                    )
                )
                if perform_eval and (last_batch or self.log_train_batch):
                    ## Evaluation
                    self.current_eval_iterators = [
                        iter(loader) for loader in self.eval_dataloader
                    ]

                    eval_batches = min(
                        [
                            len(loader) - loader.drop_last
                            for loader in self.eval_dataloader
                        ]
                    )

                    self.model.eval()
                    # close train progress bar
                    progress_bar.update(1)
                    progress_bar.close()
                    for j in (
                        eval_progress_bar := tqdm(
                            range(eval_batches),
                            ncols=150,
                            disable=(not self.verbose or not self.show_progress_bar),
                            colour="green",
                        )
                    ):
                        eval_progress_bar.set_description(
                            f"Eval epoch {epoch + 1}/{self.epochs}"
                        )
                        self.step(
                            epoch,
                            eval_progress_bar,
                            train_ite=train_ite,
                            train=False,
                            last_batch=(j == eval_batches - 1),
                        )

                    for k in range(len(self.metrics)):
                        metric = self.logs_metrics_eval[k].avg
                        self.eval_metrics_history[
                            self.metrics[k].__class__.__name__
                        ].append(
                            metric
                        )  # store metrics history

                    self.save_best_model(epoch, train_ite)

                    if self.early_stop:
                        stop_flag = self.stop_criterion(epoch, train_ite)

                if train_ite + 1 > self.max_batch_steps:
                    stop_flag = True
                    progress_bar.update(1)
                    progress_bar.close()
                    break

            self.loss_history.append(self.logs_total_loss_train.avg)

            if self.scheduler:
                self.scheduler.step()

            if (
                epoch > 0 and epoch % self.ckp_interval == 0
            ) or epoch + 1 == self.epochs:
                self.save_model(f"ckp_{epoch}.pth.tar", epoch)

            if stop_flag:
                break

        if self.wandb_vis:
            import wandb

            wandb.save("model.h5")
            wandb.finish()

        return self.model

    def test(
        self,
        test_dataloader,
        save_path: Union[str, Path] = None,
        compare_no_learning: bool = True,
        log_raw_metrics: bool = False,
    ) -> dict:
        r"""
        Test the model, compute metrics and plot images.

        :param torch.utils.data.DataLoader, list[torch.utils.data.DataLoader] test_dataloader: Test data loader(s), see :ref:`datasets user guide <datasets>`
            for how we expect data to be provided.
        :param str save_path: Directory in which to save the plotted images.
        :param bool compare_no_learning: If ``True``, the linear reconstruction is compared to the network reconstruction.
        :param bool log_raw_metrics: if `True`, also return non-aggregated metrics as a list.
        :returns: dict of metrics results with means and stds.
        """
        self.compare_no_learning = compare_no_learning
        self.setup_train(train=False)

        self.save_folder_im = save_path
        aux = (self.wandb_vis, self.log_train_batch)
        self.wandb_vis = False
        self.log_train_batch = False

        self.reset_metrics()

        if not isinstance(test_dataloader, list):
            test_dataloader = [test_dataloader]

        for loader in test_dataloader:
            check_dataset(loader.dataset)

        self.current_eval_iterators = [iter(loader) for loader in test_dataloader]

        batches = min([len(loader) - loader.drop_last for loader in test_dataloader])

        self.model.eval()
        for i in (
            progress_bar := tqdm(
                range(batches),
                ncols=150,
                disable=(not self.verbose or not self.show_progress_bar),
            )
        ):
            progress_bar.set_description(f"Test")
            self.step(0, progress_bar, train=False, last_batch=(i == batches - 1))

        self.wandb_vis, self.log_train_batch = aux

        if self.verbose:
            print("Test results:")

        out = {}
        for k, l in enumerate(self.logs_metrics_eval):
            if compare_no_learning:
                name = self.metrics[k].__class__.__name__ + " no learning"
                out[name] = self.logs_metrics_no_learning[k].avg
                out[name + "_std"] = self.logs_metrics_no_learning[k].std
                if log_raw_metrics:
                    out[name + "_vals"] = self.logs_metrics_no_learning[k].vals
                if self.verbose:
                    print(
                        f"{name}: {self.logs_metrics_no_learning[k].avg:.3f} +- {self.logs_metrics_no_learning[k].std:.3f}"
                    )

            name = self.metrics[k].__class__.__name__
            out[name] = l.avg
            out[name + "_std"] = l.std
            if log_raw_metrics:
                out[name + "_vals"] = l.vals
            if self.verbose:
                print(f"{name}: {l.avg:.3f} +- {l.std:.3f}")

        return out


def train(
    model: torch.nn.Module,
    physics: Physics,
    optimizer: torch.optim.Optimizer,
    train_dataloader: torch.utils.data.DataLoader,
    epochs: int = 100,
    losses: Union[Loss, list[Loss], None] = None,
    eval_dataloader: torch.utils.data.DataLoader = None,
    *args,
    **kwargs,
):
    """
    Alias function for training a model using :class:`deepinv.Trainer` class.

    This function creates a Trainer instance and returns the trained model.

    .. warning::

        This function is deprecated and will be removed in future versions. Please use
        :class:`deepinv.Trainer` instead.

    :param deepinv.models.Reconstructor, torch.nn.Module model: Reconstruction network, which can be :ref:`any reconstruction network <reconstructors>`.
    :param deepinv.physics.Physics, list[deepinv.physics.Physics] physics: Forward operator(s) used by the reconstruction network.
    :param int epochs: Number of training epochs. Default is 100.
    :param torch.optim.Optimizer optimizer: Torch optimizer for training the network.
    :param torch.utils.data.DataLoader, list[torch.utils.data.DataLoader] train_dataloader: Train data loader(s), see :ref:`datasets user guide <datasets>`
        for how we expect data to be provided.
    :param deepinv.loss.Loss, list[deepinv.loss.Loss] losses: Loss or list of losses used for training the model.
        :ref:`See the libraries' training losses <loss>`.
    :param None, torch.utils.data.DataLoader, list[torch.utils.data.DataLoader] eval_dataloader: Evaluation data loader(s), see :ref:`datasets user guide <datasets>`
        for how we expect data to be provided.
    :param args: Other positional arguments to pass to Trainer constructor. See :class:`deepinv.Trainer`.
    :param kwargs: Keyword arguments to pass to Trainer constructor. See :class:`deepinv.Trainer`.
    :return: Trained model.
    """
    if losses is None:
        losses = SupLoss()
    trainer = Trainer(
        model=model,
        physics=physics,
        optimizer=optimizer,
        epochs=epochs,
        losses=losses,
        train_dataloader=train_dataloader,
        eval_dataloader=eval_dataloader,
        *args,
        **kwargs,
    )
    trained_model = trainer.train()
    return trained_model<|MERGE_RESOLUTION|>--- conflicted
+++ resolved
@@ -933,12 +933,9 @@
         :param None, float eval_metrics: Evaluation metrics across epochs.
         :param dict state: custom objects to save with model
         """
-<<<<<<< HEAD
         import wandb
-=======
         if state is None:
             state = {}
->>>>>>> 4e441573
 
         if not self.save_path:
             return
