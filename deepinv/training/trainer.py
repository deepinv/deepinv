--- conflicted
+++ resolved
@@ -454,7 +454,6 @@
 
         self.save_folder_im = None
 
-<<<<<<< HEAD
         if self.early_stop is not None and self.eval_dataloader is None:
             warnings.warn(
                 "early_stop is set but no eval_dataloader is provided. early_stop will be ignored."
@@ -485,7 +484,6 @@
                 assert (
                     len(self.metrics) > 0
                 ), "At least one metric should be provided for early stopping if early_stop_on_losses=True."
-=======
         if (
             self.freq_update_progress_bar == 1
             and self.verbose
@@ -494,7 +492,6 @@
             warnings.warn(
                 "Update progress bar frequency of 1 may slow down training on GPU. Consider setting freq_update_progress_bar > 1."
             )
->>>>>>> adbe2f47
 
         _ = self.load_model()
 
