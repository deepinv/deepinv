--- conflicted
+++ resolved
@@ -942,7 +942,6 @@
             else:
                 x_lin = None
 
-<<<<<<< HEAD
             # Log images of last batch for each dataset
             if last_batch and self.log_images:
                 self.save_images(
@@ -953,28 +952,6 @@
                     x_nl=x_lin,
                     phase=phase,
                 )
-=======
-    def plot(self, epoch, physics, x, y, x_net, train=True):
-        r"""
-        Plot ground truths, measurements and reconstructions and at test time, optionally save them.
-
-        .. note::
-
-            Images can be saved to disk at test time by providing a value for the parameter ``save_folder_im``
-            when calling the method :func:`deepinv.Trainer.test`. Note that in that case, every test sample is saved and not only the first ones.
-
-        :param int epoch: Current epoch.
-        :param deepinv.physics.Physics physics: Current physics operator.
-        :param torch.Tensor x: Ground truth.
-        :param torch.Tensor y: Measurement.
-        :param torch.Tensor x_net: Network reconstruction.
-        :param bool train: If ``True``, the model is trained, otherwise it is evaluated.
-        """
-        post_str = "Training" if train else "Eval"
-
-        plot_images = self.plot_images and ((epoch + 1) % self.plot_interval == 0)
-        save_images = self.save_folder_im is not None
->>>>>>> f302ceb7
 
         # Process gradients + Optimizer
         if phase in self.compute_losses_on:
@@ -993,45 +970,9 @@
                 # Update the progress bar
                 progress_bar.set_postfix(loss_logs)
 
-<<<<<<< HEAD
                 # Track loss value used for an update and its gradient norm
                 for logger in self.loggers:
                     logger.log_losses(loss_logs, step=train_ite, phase=phase)
-=======
-                log_dict_post_epoch = {}
-                images = wandb.Image(
-                    grid_image,
-                    caption=caption,
-                )
-                log_dict_post_epoch[post_str + " samples"] = images
-                log_dict_post_epoch["step"] = epoch
-                wandb.log(log_dict_post_epoch, step=epoch)
-
-            if self.mlflow_vis:
-                import mlflow
-
-                image = TF.to_pil_image(grid_image, mode="RGB")
-                mlflow.log_metrics({"step": epoch}, step=epoch)
-                mlflow.log_image(image, key=f"{post_str} samples", step=epoch)
-
-        if save_images:
-            for k, img in enumerate(imgs):  # ground truths, reconstructions, etc.
-                img_name = f"{self.save_folder_im}/{titles[k]}/"
-                Path(img_name).mkdir(parents=True, exist_ok=True)
-                for i in range(img.size(0)):
-                    entry = img[i].unsqueeze(0)
-                    save_image(entry, img_name + f"{self.img_counter + i}.png")
-
-            self.img_counter += imgs[0].size(0)
-
-        if self.conv_metrics is not None:
-            plot_curves(
-                self.conv_metrics,
-                save_dir=f"{self.save_folder_im}/convergence_metrics/",
-                show=True,
-            )
-            self.conv_metrics = None
->>>>>>> f302ceb7
 
     def save_images(
         self,
@@ -1043,7 +984,7 @@
         phase: str,
     ) -> None:
         r"""
-        Save the reconstructions.
+        Plot ground truths, measurements and reconstructions and at test time, optionally save them.
 
         :param int epoch: Current epoch.
         :param None, torch.Tensor x: Ground truth.
@@ -1362,20 +1303,12 @@
         r"""
         Test the model by computing metrics and logging images.
 
-        .. note::
-
-            It is possible to save the reconstructed images along with the ground truths and measurements by specifying a value for the parameter ``save_path``. Note that in this case, every test sample is saved and not only the first ones.
-
-        :param torch.utils.data.DataLoader, list[torch.utils.data.DataLoader] test_dataloader: Test data loader(s), see :ref:`datasets user guide <datasets>`
-            for how we expect data to be provided.
-<<<<<<< HEAD
-=======
-        :param str save_path: Path to the directory where to save the plotted images if desired (optional).
->>>>>>> f302ceb7
+        :param torch.utils.data.DataLoader, list[torch.utils.data.DataLoader] test_dataloader: Test data loader(s), see :ref:`datasets user guide <datasets>` for how we expect data to be provided.
+        :param Metric, list[Metric], None metrics: Metric or list of metrics used for evaluation. If `None`, uses the metrics provided during Trainer initialization.
         :param bool compare_no_learning: If ``True``, the linear reconstruction is compared to the network reconstruction.
+        :param None, str no_learning_method: Reconstruction method used for the no learning comparison. Options are ``'A_dagger'``, ``'A_adjoint'``, ``'prox_l2'``, or ``'y'``.
+        :param None, RunLogger, list[RunLogger] loggers: Logging backends (e.g. LocalLogger, WandbLogger, MLflowLogger, etc.).
         :param bool log_raw_metrics: if `True`, also return non-aggregated metrics as a list.
-        :param Metric, list[Metric], None metrics: Metric or list of metrics used for evaluation. If
-            ``None``, uses the metrics provided during Trainer initialization.
         :returns: dict of metrics results with means and stds.
         """
         # Setup
