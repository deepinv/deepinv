import warnings
from deepinv.utils import AverageMeter, get_timestamp, plot, plot_curves
import os
import numpy as np
from tqdm import tqdm
import torch
import wandb
from pathlib import Path
from typing import Union, List
from dataclasses import dataclass, field
from deepinv.loss import Loss, SupLoss, BaseLossScheduler
from deepinv.loss.metric import PSNR, Metric
from deepinv.physics import Physics
from deepinv.physics.generator import PhysicsGenerator
from deepinv.utils.plotting import prepare_images
from torchvision.utils import save_image
import inspect


@dataclass
class Trainer:
    r"""Trainer(model, physics, optimizer, train_dataloader, ...)
    Trainer class for training a reconstruction network.

    See the :ref:`User Guide <trainer>` for more details on how to adapt the trainer to your needs.

    Training can be done by calling the :func:`deepinv.Trainer.train` method, whereas
    testing can be done by calling the :func:`deepinv.Trainer.test` method.

    Training details are saved every ``ckp_interval`` epochs in the following format

    ::

        save_path/yyyy-mm-dd_hh-mm-ss/ckp_{epoch}.pth.tar

    where ``.pth.tar`` file contains a dictionary with the keys: ``epoch`` current epoch, ``state_dict`` the state
    dictionary of the model, ``loss`` the loss history, ``optimizer`` the state dictionary of the optimizer,
    and ``eval_metrics`` the evaluation metrics history.

    - Use :func:`deepinv.Trainer.get_samples_online` when measurements are simulated from a ground truth returned by the dataloader.
    - Use :func:`deepinv.Trainer.get_samples_offline` when both the ground truth and measurements are returned by the dataloader (and also optionally physics generator params).

    .. note::

        The training code can synchronize with `Weights & Biases <https://wandb.ai/site>`_ for logging and visualization
        by setting ``wandb_vis=True``. The user can also customize the wandb setup by providing
        a dictionary with the setup for wandb.

    .. note::

        The losses and evaluation metrics
        can be chosen from :ref:`the libraries' training losses <loss>`, or can be a custom loss function,
        as long as it takes as input ``(x, x_net, y, physics, model)`` and returns a scalar, where ``x`` is the ground
        reconstruction, ``x_net`` is the network reconstruction :math:`\inversef{y}{A}`,
        ``y`` is the measurement vector, ``physics`` is the forward operator
        and ``model`` is the reconstruction network. Note that not all inpus need to be used by the loss,
        e.g., self-supervised losses will not make use of ``x``.

    .. warning::

        If a physics generator is used to generate params for online measurements, the generated params will vary each epoch.
        If this is not desired (you want the same online measurements each epoch), set ``loop_physics_generator=True``.
        Caveat: this requires ``shuffle=False`` in your dataloaders.
<<<<<<< HEAD
        An alternative solution is to generate and save params offline using :func:`deepinv.datasets.generate_dataset`.
=======

        An alternative, safer solution is to generate and save params offline using :meth:`deepinv.datasets.generate_dataset`.
        The params dict will then be automatically updated every time data is loaded.
>>>>>>> f381b94b

    :param torch.nn.Module model: Reconstruction network, which can be PnP, unrolled, artifact removal
        or any other custom reconstruction network.
    :param deepinv.physics.Physics, list[deepinv.physics.Physics] physics: Forward operator(s) used by the reconstruction network.
    :param int epochs: Number of training epochs. Default is 100.
    :param torch.optim.Optimizer optimizer: Torch optimizer for training the network.
    :param torch.utils.data.DataLoader, list[torch.utils.data.DataLoader] train_dataloader: Train data loader(s) should provide a
        a signal x or a tuple of (x, y) signal/measurement pairs.
    :param deepinv.loss.Loss, list[deepinv.loss.Loss] losses: Loss or list of losses used for training the model.
        Optionally wrap losses using a loss scheduler for more advanced training.
        :ref:`See the libraries' training losses <loss>`. By default, it uses the supervised mean squared error.
        Where relevant, the underlying metric should have ``reduction=None`` as we perform the averaging using :class:`deepinv.utils.AverageMeter` to deal with uneven batch sizes.
    :param None, torch.utils.data.DataLoader, list[torch.utils.data.DataLoader] eval_dataloader: Evaluation data loader(s)
        should provide a signal x or a tuple of (x, y) signal/measurement pairs.
    :param None, torch.optim.lr_scheduler.LRScheduler scheduler: Torch scheduler for changing the learning rate across iterations.
    :param bool online_measurements: Generate the measurements in an online manner at each iteration by calling
        ``physics(x)``. This results in a wider range of measurements if the physics' parameters, such as
        parameters of the forward operator or noise realizations, can change between each sample;
        the measurements are loaded from the training dataset.
    :param None, deepinv.physics.generator.PhysicsGenerator physics_generator: Optional physics generator for generating
        the physics operators. If not None, the physics operators are randomly sampled at each iteration using the generator.
        Should be used in conjunction with ``online_measurements=True``. Also see ``loop_physics_generator``.
    :param Metric, list[Metric] metrics: Metric or list of metrics used for evaluating the model.
        They should have ``reduction=None`` as we perform the averaging using :class:`deepinv.utils.AverageMeter` to deal with uneven batch sizes.
        :ref:`See the libraries' evaluation metrics <metric>`.
    :param float grad_clip: Gradient clipping value for the optimizer. If None, no gradient clipping is performed.
    :param int ckp_interval: The model is saved every ``ckp_interval`` epochs.
    :param int eval_interval: Number of epochs between each evaluation of the model on the evaluation set.
    :param str save_path: Directory in which to save the trained model.
    :param str device: Device on which to run the training (e.g., 'cuda' or 'cpu').
    :param bool verbose: Output training progress information in the console.
    :param bool show_progress_bar: Show a progress bar during training.
    :param bool plot_images: Plots reconstructions every ``ckp_interval`` epochs.
    :param bool wandb_vis: Logs data onto Weights & Biases, see https://wandb.ai/ for more details.
    :param dict wandb_setup: Dictionary with the setup for wandb, see https://docs.wandb.ai/quickstart for more details.
    :param bool plot_measurements: Plot the measurements y. default=True.
    :param bool check_grad: Compute and print the gradient norm at each iteration.
    :param str ckpt_pretrained: path of the pretrained checkpoint. If None, no pretrained checkpoint is loaded.
    :param int freq_plot: Frequency of plotting images to wandb during train evaluation (at the end of each epoch).
        If ``1``, plots at each epoch.
    :param bool verbose_individual_losses: If ``True``, the value of individual losses are printed during training.
        Otherwise, only the total loss is printed.
    :param bool display_losses_eval: If ``True``, the losses are displayed during evaluation.
    :param str rescale_mode: Rescale mode for plotting images. Default is ``'clip'``.
    :param bool compare_no_learning: If ``True``, the no learning method is compared to the network reconstruction.
    :param str no_learning_method: Reconstruction method used for the no learning comparison. Options are ``'A_dagger'``, ``'A_adjoint'``,
        ``'prox_l2'``, or ``'y'``. Default is ``'A_dagger'``. The user can also provide a custom method by overriding the
        :func:`no_learning_inference <deepinv.Trainer.no_learning_inference>` method.
    :param bool loop_physics_generator: if True, resets the physics generator back to its initial state at the beginning of each epoch,
        so that the same measurements are generated each epoch. Requires `shuffle=False` in dataloaders. If False, generates new physics every epoch.
        Used in conjunction with ``physics_generator``.
    """

    model: torch.nn.Module
    physics: Union[Physics, List[Physics]]
    optimizer: Union[torch.optim.Optimizer, None]
    train_dataloader: torch.utils.data.DataLoader
    epochs: int = 100
    losses: Union[Loss, BaseLossScheduler, List[Loss], List[BaseLossScheduler]] = (
        SupLoss()
    )
    eval_dataloader: torch.utils.data.DataLoader = None
    scheduler: torch.optim.lr_scheduler.LRScheduler = None
    metrics: Union[Metric, List[Metric]] = PSNR()
    online_measurements: bool = False
    physics_generator: Union[PhysicsGenerator, List[PhysicsGenerator]] = None
    grad_clip: float = None
    ckp_interval: int = 1
    device: Union[str, torch.device] = "cuda" if torch.cuda.is_available() else "cpu"
    eval_interval: int = 1
    save_path: Union[str, Path] = "."
    verbose: bool = True
    show_progress_bar: bool = True
    plot_images: bool = False
    plot_convergence_metrics: bool = False
    wandb_vis: bool = False
    wandb_setup: dict = field(default_factory=dict)
    plot_measurements: bool = True
    check_grad: bool = False
    ckpt_pretrained: Union[str, None] = None
    freq_plot: int = 1
    verbose_individual_losses: bool = True
    display_losses_eval: bool = False
    rescale_mode: str = "clip"
    compare_no_learning: bool = False
    no_learning_method: str = "A_adjoint"
    loop_physics_generator: bool = False

    def setup_train(self, train=True, **kwargs):
        r"""
        Set up the training process.

        It initializes the wandb logging, the different metrics, the save path, the physics and dataloaders,
        and the pretrained checkpoint if given.
        """

        if type(self.train_dataloader) is not list:
            self.train_dataloader = [self.train_dataloader]

        if self.eval_dataloader is not None and type(self.eval_dataloader) is not list:
            self.eval_dataloader = [self.eval_dataloader]

        self.save_path = Path(self.save_path) if self.save_path else None

        self.eval_metrics_history = {}
        self.G = len(self.train_dataloader)

        if (
            self.wandb_setup != {}
            and self.wandb_setup is not None
            and not self.wandb_vis
        ):
            warnings.warn(
                "wandb_vis is False but wandb_setup is provided. Wandb deactivated (wandb_vis=False)."
            )

        if self.physics_generator is not None and not self.online_measurements:
            warnings.warn(
                "Physics generator is provided but online_measurements is False. Physics generator will not be used."
            )
        elif (
            self.physics_generator is not None
            and self.online_measurements
            and self.loop_physics_generator
        ):
            warnings.warn(
                "Generated measurements repeat each epoch. Ensure that dataloader is not shuffling."
            )

        self.epoch_start = 0

        self.conv_metrics = None
        # wandb initialization
        if self.wandb_vis:
            if wandb.run is None:
                wandb.init(**self.wandb_setup)

        if not isinstance(self.losses, list) or isinstance(self.losses, tuple):
            self.losses = [self.losses]

        for l in self.losses:
            self.model = l.adapt_model(self.model)

        if not isinstance(self.metrics, list) or isinstance(self.metrics, tuple):
            self.metrics = [self.metrics]

        # losses
        self.logs_total_loss_train = AverageMeter("Training loss", ":.2e")
        self.logs_losses_train = [
            AverageMeter("Training loss " + l.__class__.__name__, ":.2e")
            for l in self.losses
        ]

        self.logs_total_loss_eval = AverageMeter("Validation loss", ":.2e")
        self.logs_losses_eval = [
            AverageMeter("Validation loss " + l.__class__.__name__, ":.2e")
            for l in self.losses
        ]

        # metrics
        self.logs_metrics_train = [
            AverageMeter("Training metric " + l.__class__.__name__, ":.2e")
            for l in self.metrics
        ]

        self.logs_metrics_eval = [
            AverageMeter("Validation metric " + l.__class__.__name__, ":.2e")
            for l in self.metrics
        ]
        if self.compare_no_learning:
            self.logs_metrics_linear = [
                AverageMeter("Validation metric " + l.__class__.__name__, ":.2e")
                for l in self.metrics
            ]

        # gradient clipping
        if train and self.check_grad:
            self.check_grad_val = AverageMeter("Gradient norm", ":.2e")

        self.save_path = (
            f"{self.save_path}/{get_timestamp()}" if self.save_path else None
        )

        # count the overall training parameters
        if self.verbose and train:
            params = sum(p.numel() for p in self.model.parameters() if p.requires_grad)
            print(f"The model has {params} trainable parameters")

        # make physics and data_loaders of list type
        if type(self.physics) is not list:
            self.physics = [self.physics]

        if (
            self.physics_generator is not None
            and type(self.physics_generator) is not list
        ):
            self.physics_generator = [self.physics_generator]

        if train:
            self.loss_history = []
        self.save_folder_im = None

        self.load_model()

    def load_model(self):
        if self.ckpt_pretrained is not None:
            checkpoint = torch.load(self.ckpt_pretrained)
            self.model.load_state_dict(checkpoint["state_dict"])
            if "optimizer" in checkpoint and self.optimizer is not None:
                self.optimizer.load_state_dict(checkpoint["optimizer"])
            if "wandb_id" in checkpoint and self.wandb_vis:
                self.wandb_setup["id"] = checkpoint["wandb_id"]
                self.wandb_setup["resume"] = "allow"
            if "epoch" in checkpoint:
                self.epoch_start = checkpoint["epoch"]

    def log_metrics_wandb(self, logs, epoch, train=True):
        r"""
        Log the metrics to wandb.

        It logs the metrics to wandb.

        :param dict logs: Dictionary containing the metrics to log.
        :param int epoch: Current epoch.
        :param bool train: If ``True``, the model is trained, otherwise it is evaluated.
        """
        if not train:
            logs = {"Eval " + str(key): val for key, val in logs.items()}

        if self.wandb_vis:
            wandb.log(logs, step=epoch)

    def check_clip_grad(self):
        r"""
        Check the gradient norm and perform gradient clipping if necessary.

        """
        out = None

        if self.grad_clip is not None:
            torch.nn.utils.clip_grad_norm_(self.model.parameters(), self.grad_clip)

        if self.check_grad:
            # from https://discuss.pytorch.org/t/check-the-norm-of-gradients/27961/7
            grads = [
                param.grad.detach().flatten()
                for param in self.model.parameters()
                if param.grad is not None
            ]
            norm_grads = torch.cat(grads).norm()
            out = norm_grads.item()
            self.check_grad_val.update(norm_grads.item())

        return out

    def get_samples_online(self, iterators, g):
        r"""
        Get the samples for the online measurements.

        In this setting, a new sample is generated at each iteration by calling the physics operator.
        This function returns a dictionary containing necessary data for the model inference. It needs to contain
        the measurement, the ground truth, and the current physics operator, but can also contain additional data.

        :param list iterators: List of dataloader iterators.
        :param int g: Current dataloader index.
        :returns: a tuple containing at least: the ground truth, the measurement, and the current physics operator.
        """
        data = next(
            iterators[g]
        )  # In this case the dataloader outputs also a class label

        if type(data) is tuple or type(data) is list:
            x = data[0]
        else:
            x = data

        x = x.to(self.device)
        physics = self.physics[g]

        if self.physics_generator is not None:
            params = self.physics_generator[g].step(batch_size=x.size(0))
            y = physics(x, **params)
        else:
            y = physics(x)

        return x, y, physics

    def get_samples_offline(self, iterators, g):
        r"""
        Get the samples for the offline measurements.

        In this setting, samples have been generated offline and are loaded from the dataloader.
        This function returns a tuple containing necessary data for the model inference. It needs to contain
        the measurement, the ground truth, and the current physics operator, but can also contain additional data
        (you can override this function to add custom data).

        If the dataloader returns 3-tuples, this is assumed to be ``(x, y, params)`` where
        ``params`` is a dict of physics generator params. These params are then used to update
        the physics.

        :param list iterators: List of dataloader iterators.
        :param int g: Current dataloader index.
        :returns: a dictionary containing at least: the ground truth, the measurement, and the current physics operator.
        """
        data = next(iterators[g])
        if (type(data) is not tuple and type(data) is not list) or len(data) < 2:
            raise ValueError(
                "If online_measurements=False, the dataloader should output a tuple (x, y) or (x, y, params)"
            )

        if len(data) == 2:
            x, y, params = *data, None
        elif len(data) == 3:
            x, y, params = data

        if type(x) is list or type(x) is tuple:
            x = [s.to(self.device) for s in x]
        else:
            x = x.to(self.device)

        y = y.to(self.device)
        physics = self.physics[g]

        if params is not None:
            params = {k: p.to(self.device) for k, p in params.items()}
            physics.update_parameters(**params)

        return x, y, physics

    def get_samples(self, iterators, g):
        r"""
        Get the samples.

        This function returns a dictionary containing necessary data for the model inference. It needs to contain
        the measurement, the ground truth, and the current physics operator, but can also contain additional data.

        :param list iterators: List of dataloader iterators.
        :param int g: Current dataloader index.
        :returns: the tuple returned by the get_samples_online or get_samples_offline function.
        """
        if self.online_measurements:  # the measurements y are created on-the-fly
            samples = self.get_samples_online(iterators, g)
        else:  # the measurements y were pre-computed
            samples = self.get_samples_offline(iterators, g)

        return samples

    def model_inference(self, y, physics, x=None, train=True, **kwargs):
        r"""
        Perform the model inference.

        It returns the network reconstruction given the samples.

        :param torch.Tensor y: Measurement.
        :param deepinv.physics.Physics physics: Current physics operator.
        :param torch.Tensor x: Optional ground truth, used for computing convergence metrics.
        :returns: The network reconstruction.
        """
        y = y.to(self.device)

        kwargs = {}

        # check if the forward has 'update_parameters' method, and if so, update the parameters
        if "update_parameters" in inspect.signature(self.model.forward).parameters:
            kwargs["update_parameters"] = True

        if self.plot_convergence_metrics and not train:
            with torch.no_grad():
                x_net, self.conv_metrics = self.model(
                    y, physics, x_gt=x, compute_metrics=True, **kwargs
                )
            x_net, self.conv_metrics = self.model(
                y, physics, x_gt=x, compute_metrics=True, **kwargs
            )
        else:
            x_net = self.model(y, physics, **kwargs)

        return x_net

    def compute_loss(self, physics, x, y, train=True, epoch: int = None):
        r"""
        Compute the loss and perform the backward pass.

        It evaluates the reconstruction network, computes the losses, and performs the backward pass.

        :param deepinv.physics.Physics physics: Current physics operator.
        :param torch.Tensor x: Ground truth.
        :param torch.Tensor y: Measurement.
        :param bool train: If ``True``, the model is trained, otherwise it is evaluated.
        :param int epoch: current epoch.
        :returns: (tuple) The network reconstruction x_net (for plotting and computing metrics) and
            the logs (for printing the training progress).
        """
        logs = {}

        if train:
            self.optimizer.zero_grad()

        # Evaluate reconstruction network
        x_net = self.model_inference(y=y, physics=physics, x=x, train=train)

        if train or self.display_losses_eval:
            # Compute the losses
            loss_total = 0
            for k, l in enumerate(self.losses):
                loss = l(
                    x=x,
                    x_net=x_net,
                    y=y,
                    physics=physics,
                    model=self.model,
                    epoch=epoch,
                )
                loss_total += loss.mean()
                if len(self.losses) > 1 and self.verbose_individual_losses:
                    meters = (
                        self.logs_losses_train[k] if train else self.logs_losses_eval[k]
                    )
                    meters.update(loss.detach().cpu().numpy())
                    cur_loss = meters.avg
                    logs[l.__class__.__name__] = cur_loss

            meters = self.logs_total_loss_train if train else self.logs_total_loss_eval
            meters.update(loss_total.item())
            logs[f"TotalLoss"] = meters.avg

        if train:
            loss_total.backward()  # Backward the total loss

            norm = self.check_clip_grad()  # Optional gradient clipping
            if norm is not None:
                logs["gradient_norm"] = self.check_grad_val.avg

            # Optimizer step
            self.optimizer.step()

        return x_net, logs

    def compute_metrics(
        self, x, x_net, y, physics, logs, train=True, epoch: int = None
    ):
        r"""
        Compute the metrics.

        It computes the metrics over the batch.

        :param torch.Tensor x: Ground truth.
        :param torch.Tensor x_net: Network reconstruction.
        :param torch.Tensor y: Measurement.
        :param deepinv.physics.Physics physics: Current physics operator.
        :param dict logs: Dictionary containing the logs for printing the training progress.
        :param bool train: If ``True``, the model is trained, otherwise it is evaluated.
        :param int epoch: current epoch.
        :returns: The logs with the metrics.
        """
        # Compute the metrics over the batch
        with torch.no_grad():
            for k, l in enumerate(self.metrics):
                metric = l(
                    x_net=x_net,
                    x=x,
                    epoch=epoch,
                )

                current_log = (
                    self.logs_metrics_train[k] if train else self.logs_metrics_eval[k]
                )
                current_log.update(metric.detach().cpu().numpy())
                logs[l.__class__.__name__] = current_log.avg

                if not train and self.compare_no_learning:
                    x_lin = self.no_learning_inference(y, physics)
                    metric = l(x=x, x_net=x_lin, y=y, physics=physics, model=self.model)
                    self.logs_metrics_linear[k].update(metric.detach().cpu().numpy())
                    logs[f"{l.__class__.__name__} no learning"] = (
                        self.logs_metrics_linear[k].avg
                    )
        return logs

    def no_learning_inference(self, y, physics):
        r"""
        Perform the no learning inference.

        By default it returns the (linear) pseudo-inverse reconstruction given the measurement.

        :param torch.Tensor y: Measurement.
        :param deepinv.physics.Physics physics: Current physics operator.
        :returns: Reconstructed image.
        """

        y = y.to(self.device)
        if self.no_learning_method == "A_adjoint" and hasattr(physics, "A_adjoint"):
            if isinstance(physics, torch.nn.DataParallel):
                x_nl = physics.module.A_adjoint(y)
            else:
                x_nl = physics.A_adjoint(y)
        elif self.no_learning_method == "A_dagger" and hasattr(physics, "A_dagger"):
            if isinstance(physics, torch.nn.DataParallel):
                x_nl = physics.module.A_dagger(y)
            else:
                x_nl = physics.A_dagger(y)
        elif self.no_learning_method == "prox_l2" and hasattr(physics, "prox_l2"):
            # this is a regularized version of the pseudo-inverse, with an l2 regularization
            # with parameter set to 5.0 for a mild regularization
            if isinstance(physics, torch.nn.DataParallel):
                x_nl = physics.module.prox_l2(0.0, y, 5.0)
            else:
                x_nl = physics.prox_l2(0.0, y, 5.0)
        elif self.no_learning_method == "y":
            x_nl = y
        else:
            raise ValueError(
                f"No learning reconstruction method {self.no_learning_method} not recognized"
            )

        return x_nl

    def step(self, epoch, progress_bar, train=True, last_batch=False):
        r"""
        Train/Eval a batch.

        It performs the forward pass, the backward pass, and the evaluation at each iteration.

        :param int epoch: Current epoch.
        :param tqdm.tqdm progress_bar: progress bar.
        :param bool train: If ``True``, the model is trained, otherwise it is evaluated.
        :param bool last_batch: If ``True``, the last batch of the epoch is being processed.
        :returns: The current physics operator, the ground truth, the measurement, and the network reconstruction.
        """

        # random permulation of the dataloaders
        G_perm = np.random.permutation(self.G)

        for g in G_perm:  # for each dataloader
            x, y, physics_cur = self.get_samples(self.current_iterators, g)

            # Compute loss and perform backprop
            x_net, logs = self.compute_loss(physics_cur, x, y, train=train, epoch=epoch)

            # detach the network output for metrics and plotting
            x_net = x_net.detach()

            # Log metrics
            logs = self.compute_metrics(
                x, x_net, y, physics_cur, logs, train=train, epoch=epoch
            )

            # Update the progress bar
            progress_bar.set_postfix(logs)

        if last_batch:
            if self.verbose and not self.show_progress_bar:
                if self.verbose_individual_losses:
                    print(
                        f"{'Train' if train else 'Eval'} epoch {epoch}:"
                        f" {', '.join([f'{k}={round(v, 3)}' for (k, v) in logs.items()])}"
                    )
                else:
                    print(
                        f"{'Train' if train else 'Eval'} epoch {epoch}: Total loss: {logs['TotalLoss']}"
                    )

            if train:
                logs["step"] = epoch

            self.log_metrics_wandb(logs, epoch, train)  # Log metrics to wandb
            self.plot(
                epoch,
                physics_cur,
                x,
                y,
                x_net,
                train=train,
            )  # plot images

    def plot(self, epoch, physics, x, y, x_net, train=True):
        r"""
        Plot and optinally save the reconstructions.

        :param int epoch: Current epoch.
        :param deepinv.physics.Physics physics: Current physics operator.
        :param torch.Tensor x: Ground truth.
        :param torch.Tensor y: Measurement.
        :param torch.Tensor x_net: Network reconstruction.
        :param bool train: If ``True``, the model is trained, otherwise it is evaluated.
        """
        post_str = "Training" if train else "Eval"

        plot_images = self.plot_images and ((epoch + 1) % self.freq_plot == 0)
        save_images = self.save_folder_im is not None

        if plot_images or save_images:
            if self.compare_no_learning:
                x_nl = self.no_learning_inference(y, physics)
            else:
                x_nl = None

            imgs, titles, grid_image, caption = prepare_images(
                x, y, x_net, x_nl, rescale_mode=self.rescale_mode
            )

        if plot_images:
            plot(
                imgs,
                titles=titles,
                show=self.plot_images,
                return_fig=True,
                rescale_mode=self.rescale_mode,
            )

            if self.wandb_vis:
                log_dict_post_epoch = {}
                images = wandb.Image(
                    grid_image,
                    caption=caption,
                )
                log_dict_post_epoch[post_str + " samples"] = images
                log_dict_post_epoch["step"] = epoch
                wandb.log(log_dict_post_epoch, step=epoch)

        if save_images:
            # save images
            for k, img in enumerate(imgs):
                for i in range(img.size(0)):
                    img_name = f"{self.save_folder_im}/{titles[k]}/"
                    # make dir
                    Path(img_name).mkdir(parents=True, exist_ok=True)
                    save_image(img, img_name + f"{self.img_counter + i}.png")

                self.img_counter += len(imgs[0])

        if self.conv_metrics is not None:
            plot_curves(
                self.conv_metrics,
                save_dir=f"{self.save_folder_im}/convergence_metrics/",
                show=True,
            )
            self.conv_metrics = None

    def save_model(self, epoch, eval_metrics=None, state={}):
        r"""
        Save the model.

        It saves the model every ``ckp_interval`` epochs.

        :param int epoch: Current epoch.
        :param None, float eval_metrics: Evaluation metrics across epochs.
        :param dict state: custom objects to save with model
        """

        if not self.save_path:
            return

        if (epoch > 0 and epoch % self.ckp_interval == 0) or epoch + 1 == self.epochs:
            os.makedirs(str(self.save_path), exist_ok=True)
            state = state | {
                "epoch": epoch,
                "state_dict": self.model.state_dict(),
                "loss": self.loss_history,
                "optimizer": self.optimizer.state_dict(),
            }
            if eval_metrics is not None:
                state["eval_metrics"] = eval_metrics
            if self.wandb_vis:
                state["wandb_id"] = wandb.run.id
            torch.save(
                state,
                os.path.join(
                    Path(self.save_path), Path("ckp_{}.pth.tar".format(epoch))
                ),
            )

    def reset_metrics(self):
        r"""
        Reset the metrics.
        """
        self.img_counter = 0

        self.logs_total_loss_train.reset()
        self.logs_total_loss_eval.reset()

        for l in self.logs_losses_train:
            l.reset()

        for l in self.logs_losses_eval:
            l.reset()

        for l in self.logs_metrics_train:
            l.reset()

        for l in self.logs_metrics_eval:
            l.reset()

    def train(
        self,
    ):
        r"""
        Train the model.

        It performs the training process, including the setup, the evaluation, the forward and backward passes,
        and the visualization.

        :returns: The trained model.
        """

        self.setup_train()

        for epoch in range(self.epoch_start, self.epochs):
            self.reset_metrics()

            ## Training
            self.current_iterators = [iter(loader) for loader in self.train_dataloader]

            batches = min(
                [len(loader) - loader.drop_last for loader in self.train_dataloader]
            )

            if self.loop_physics_generator and self.physics_generator is not None:
                for physics_generator in self.physics_generator:
                    physics_generator.reset_rng()

            self.model.train()
            for i in (
                progress_bar := tqdm(
                    range(batches),
                    ncols=150,
                    disable=(not self.verbose or not self.show_progress_bar),
                )
            ):
                progress_bar.set_description(f"Train epoch {epoch + 1}/{self.epochs}")
                self.step(
                    epoch, progress_bar, train=True, last_batch=(i == batches - 1)
                )

            self.loss_history.append(self.logs_total_loss_train.avg)

            if self.scheduler:
                self.scheduler.step()

            ## Evaluation
            perform_eval = self.eval_dataloader and (
                epoch % self.eval_interval == 0 or epoch + 1 == self.epochs
            )
            if perform_eval:
                self.current_iterators = [
                    iter(loader) for loader in self.eval_dataloader
                ]

                batches = min(
                    [len(loader) - loader.drop_last for loader in self.eval_dataloader]
                )

                self.model.eval()
                for i in (
                    progress_bar := tqdm(
                        range(batches),
                        ncols=150,
                        disable=(not self.verbose or not self.show_progress_bar),
                    )
                ):
                    progress_bar.set_description(
                        f"Eval epoch {epoch + 1}/{self.epochs}"
                    )
                    self.step(
                        epoch, progress_bar, train=False, last_batch=(i == batches - 1)
                    )

                for l in self.logs_losses_eval:
                    self.eval_metrics_history[l.__class__.__name__] = l.avg

            # Saving the model
            self.save_model(epoch, self.eval_metrics_history if perform_eval else None)

        if self.wandb_vis:
            wandb.save("model.h5")
            wandb.finish()

        return self.model

    def test(self, test_dataloader, save_path=None, compare_no_learning=True) -> dict:
        r"""
        Test the model, compute metrics and plot images.

        :param torch.utils.data.DataLoader, list[torch.utils.data.DataLoader] test_dataloader: Test data loader(s) should provide a
            a signal x or a tuple of (x, y) signal/measurement pairs.
        :param str save_path: Directory in which to save the plotted images.
        :param bool compare_no_learning: If ``True``, the linear reconstruction is compared to the network reconstruction.
        :returns: dict of metrics results with means and stds.
        """
        self.compare_no_learning = compare_no_learning
        self.setup_train(train=False)

        self.save_folder_im = save_path
        aux = self.wandb_vis
        self.wandb_vis = False

        self.reset_metrics()

        if not isinstance(test_dataloader, list):
            test_dataloader = [test_dataloader]

        self.current_iterators = [iter(loader) for loader in test_dataloader]

        batches = min([len(loader) - loader.drop_last for loader in test_dataloader])

        self.model.eval()
        for i in (
            progress_bar := tqdm(
                range(batches),
                ncols=150,
                disable=(not self.verbose or not self.show_progress_bar),
            )
        ):
            progress_bar.set_description(f"Test")
            self.step(0, progress_bar, train=False, last_batch=(i == batches - 1))

        self.wandb_vis = aux

        if self.verbose:
            print("Test results:")

        out = {}
        for k, l in enumerate(self.logs_metrics_eval):
            if compare_no_learning:
                name = self.metrics[k].__class__.__name__ + " no learning"
                out[name] = self.logs_metrics_linear[k].avg
                out[name + "_std"] = self.logs_metrics_linear[k].std
                if self.verbose:
                    print(
                        f"{name}: {self.logs_metrics_linear[k].avg:.3f} +- {self.logs_metrics_linear[k].std:.3f}"
                    )

            name = self.metrics[k].__class__.__name__
            out[name] = l.avg
            out[name + "_std"] = l.std
            if self.verbose:
                print(f"{name}: {l.avg:.3f} +- {l.std:.3f}")

        return out


def train(
    model: torch.nn.Module,
    physics: Physics,
    optimizer: torch.optim.Optimizer,
    train_dataloader: torch.utils.data.DataLoader,
    epochs: int = 100,
    losses: Union[Loss, List[Loss]] = SupLoss(),
    eval_dataloader: torch.utils.data.DataLoader = None,
    *args,
    **kwargs,
):
    """
    Alias function for training a model using :class:`deepinv.Trainer` class.

    This function creates a Trainer instance and returns the trained model.

    .. warning::

        This function is deprecated and will be removed in future versions. Please use
        :class:`deepinv.Trainer` instead.

    :param torch.nn.Module model: Reconstruction network, which can be PnP, unrolled, artifact removal
        or any other custom reconstruction network.
    :param deepinv.physics.Physics, list[deepinv.physics.Physics] physics: Forward operator(s) used by the reconstruction network.
    :param int epochs: Number of training epochs. Default is 100.
    :param torch.optim.Optimizer optimizer: Torch optimizer for training the network.
    :param torch.utils.data.DataLoader, list[torch.utils.data.DataLoader] train_dataloader: Train data loader(s) should provide a
        a signal x or a tuple of (x, y) signal/measurement pairs.
    :param deepinv.loss.Loss, list[deepinv.loss.Loss] losses: Loss or list of losses used for training the model.
        :ref:`See the libraries' training losses <loss>`. By default, it uses the supervised mean squared error.
    :param None, torch.utils.data.DataLoader, list[torch.utils.data.DataLoader] eval_dataloader: Evaluation data loader(s)
        should provide a signal x or a tuple of (x, y) signal/measurement pairs.
    :param args: Other positional arguments to pass to Trainer constructor. See :class:`deepinv.Trainer`.
    :param kwargs: Keyword arguments to pass to Trainer constructor. See :class:`deepinv.Trainer`.
    :return: Trained model.
    """
    trainer = Trainer(
        model=model,
        physics=physics,
        optimizer=optimizer,
        epochs=epochs,
        losses=losses,
        train_dataloader=train_dataloader,
        eval_dataloader=eval_dataloader,
        *args,
        **kwargs,
    )
    trained_model = trainer.train()
    return trained_model<|MERGE_RESOLUTION|>--- conflicted
+++ resolved
@@ -61,13 +61,8 @@
         If a physics generator is used to generate params for online measurements, the generated params will vary each epoch.
         If this is not desired (you want the same online measurements each epoch), set ``loop_physics_generator=True``.
         Caveat: this requires ``shuffle=False`` in your dataloaders.
-<<<<<<< HEAD
-        An alternative solution is to generate and save params offline using :func:`deepinv.datasets.generate_dataset`.
-=======
-
-        An alternative, safer solution is to generate and save params offline using :meth:`deepinv.datasets.generate_dataset`.
+        An alternative, safer solution is to generate and save params offline using :func:`deepinv.datasets.generate_dataset`.
         The params dict will then be automatically updated every time data is loaded.
->>>>>>> f381b94b
 
     :param torch.nn.Module model: Reconstruction network, which can be PnP, unrolled, artifact removal
         or any other custom reconstruction network.
