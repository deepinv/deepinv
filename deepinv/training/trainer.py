import warnings
from deepinv.utils import AverageMeter, get_timestamp, plot, plot_curves, TensorList
import os
import numpy as np
from tqdm import tqdm
import torch
import wandb
from pathlib import Path
from typing import Union, List
from dataclasses import dataclass, field
from deepinv.loss import Loss, SupLoss, BaseLossScheduler
from deepinv.loss.metric import PSNR, Metric
from deepinv.physics import Physics
from deepinv.physics.generator import PhysicsGenerator
from deepinv.utils.plotting import prepare_images
from torchvision.utils import save_image
import inspect


@dataclass
class Trainer:
    r"""Trainer(model, physics, optimizer, train_dataloader, ...)
    Trainer class for training a reconstruction network.

    See the :ref:`User Guide <trainer>` for more details on how to adapt the trainer to your needs.

    Training can be done by calling the :func:`deepinv.Trainer.train` method, whereas
    testing can be done by calling the :func:`deepinv.Trainer.test` method.

    Training details are saved every ``ckp_interval`` epochs in the following format

    ::

        save_path/yyyy-mm-dd_hh-mm-ss/ckp_{epoch}.pth.tar

    where ``.pth.tar`` file contains a dictionary with the keys: ``epoch`` current epoch, ``state_dict`` the state
    dictionary of the model, ``loss`` the loss history, ``optimizer`` the state dictionary of the optimizer,
    and ``eval_metrics`` the evaluation metrics history.

    - Use :func:`deepinv.Trainer.get_samples_online` when measurements are simulated from a ground truth returned by the dataloader.
    - Use :func:`deepinv.Trainer.get_samples_offline` when both the ground truth and measurements are returned by the dataloader (and also optionally physics generator params).

    .. note::

        The training code can synchronize with `Weights & Biases <https://wandb.ai/site>`_ for logging and visualization
        by setting ``wandb_vis=True``. The user can also customize the wandb setup by providing
        a dictionary with the setup for wandb.

    .. note::

        The losses and evaluation metrics
        can be chosen from :ref:`the libraries' training losses <loss>`, or can be a custom loss function,
        as long as it takes as input ``(x, x_net, y, physics, model)`` and returns a scalar, where ``x`` is the ground
        reconstruction, ``x_net`` is the network reconstruction :math:`\inversef{y}{A}`,
        ``y`` is the measurement vector, ``physics`` is the forward operator
        and ``model`` is the reconstruction network. Note that not all inpus need to be used by the loss,
        e.g., self-supervised losses will not make use of ``x``.

    .. warning::

        If a physics generator is used to generate params for online measurements, the generated params will vary each epoch.
        If this is not desired (you want the same online measurements each epoch), set ``loop_physics_generator=True``.
        Caveat: this requires ``shuffle=False`` in your dataloaders.
        An alternative, safer solution is to generate and save params offline using :func:`deepinv.datasets.generate_dataset`.
        The params dict will then be automatically updated every time data is loaded.

    :param torch.nn.Module model: Reconstruction network, which can be PnP, unrolled, artifact removal
        or any other custom reconstruction network.
    :param deepinv.physics.Physics, list[deepinv.physics.Physics] physics: Forward operator(s) used by the reconstruction network.
    :param int epochs: Number of training epochs. Default is 100.
    :param torch.optim.Optimizer optimizer: Torch optimizer for training the network.
    :param torch.utils.data.DataLoader, list[torch.utils.data.DataLoader] train_dataloader: Train data loader(s) should provide a
        a signal x or a tuple of (x, y) signal/measurement pairs.
    :param deepinv.loss.Loss, list[deepinv.loss.Loss] losses: Loss or list of losses used for training the model.
        Optionally wrap losses using a loss scheduler for more advanced training.
        :ref:`See the libraries' training losses <loss>`. By default, it uses the supervised mean squared error.
        Where relevant, the underlying metric should have ``reduction=None`` as we perform the averaging using :class:`deepinv.utils.AverageMeter` to deal with uneven batch sizes.
    :param None, torch.utils.data.DataLoader, list[torch.utils.data.DataLoader] eval_dataloader: Evaluation data loader(s)
        should provide a signal x or a tuple of (x, y) signal/measurement pairs.
    :param None, torch.optim.lr_scheduler.LRScheduler scheduler: Torch scheduler for changing the learning rate across iterations.
    :param bool online_measurements: Generate the measurements in an online manner at each iteration by calling
        ``physics(x)``. This results in a wider range of measurements if the physics' parameters, such as
        parameters of the forward operator or noise realizations, can change between each sample;
        the measurements are loaded from the training dataset.
    :param None, deepinv.physics.generator.PhysicsGenerator physics_generator: Optional physics generator for generating
        the physics operators. If not None, the physics operators are randomly sampled at each iteration using the generator.
        Should be used in conjunction with ``online_measurements=True``. Also see ``loop_physics_generator``.
    :param bool loop_physics_generator: if True, resets the physics generator back to its initial state at the beginning of each epoch,
        so that the same measurements are generated each epoch. Requires `shuffle=False` in dataloaders. If False, generates new physics every epoch.
        Used in conjunction with ``physics_generator``.
    :param Metric, list[Metric] metrics: Metric or list of metrics used for evaluating the model.
        They should have ``reduction=None`` as we perform the averaging using :class:`deepinv.utils.AverageMeter` to deal with uneven batch sizes.
        :ref:`See the libraries' evaluation metrics <metric>`.
    :param str device: Device on which to run the training (e.g., 'cuda' or 'cpu').
    :param str ckpt_pretrained: path of the pretrained checkpoint. If None, no pretrained checkpoint is loaded.
    :param str save_path: Directory in which to save the trained model.
    :param bool compare_no_learning: If ``True``, the no learning method is compared to the network reconstruction.
    :param str no_learning_method: Reconstruction method used for the no learning comparison. Options are ``'A_dagger'``, ``'A_adjoint'``,
        ``'prox_l2'``, or ``'y'``. Default is ``'A_dagger'``. The user can also provide a custom method by overriding the
        :func:`no_learning_inference <deepinv.Trainer.no_learning_inference>` method.
    :param float grad_clip: Gradient clipping value for the optimizer. If None, no gradient clipping is performed.
    :param bool check_grad: Compute and print the gradient norm at each iteration.
    :param bool wandb_vis: Logs data onto Weights & Biases, see https://wandb.ai/ for more details.
    :param dict wandb_setup: Dictionary with the setup for wandb, see https://docs.wandb.ai/quickstart for more details.
    :param int ckp_interval: The model is saved every ``ckp_interval`` epochs.
    :param int eval_interval: Number of epochs (or train iters, if ``log_train_batch=True``) between each evaluation of the model on the evaluation set.
    :param int plot_interval: Frequency of plotting images to wandb during train evaluation (at the end of each epoch).
        If ``1``, plots at each epoch.
    :param int freq_plot: deprecated. Use ``plot_interval``
    :param bool plot_images: Plots reconstructions every ``ckp_interval`` epochs.
    :param bool plot_measurements: Plot the measurements y, default=`True`.
    :param bool plot_convergence_metrics: Plot convergence metrics for model, default=`False`.
    :param str rescale_mode: Rescale mode for plotting images. Default is ``'clip'``.
    :param bool display_losses_eval: If ``True``, the losses are displayed during evaluation.
    :param bool log_train_batch: if ``True``, log train batch and eval-set metrics and losses for each train batch during training.
        This is useful for visualising train progress inside an epoch, not just over epochs.
        If ``False`` (default), log average over dataset per epoch (standard training).
    :param bool verbose: Output training progress information in the console.
    :param bool verbose_individual_losses: If ``True``, the value of individual losses are printed during training.
        Otherwise, only the total loss is printed.
    :param bool show_progress_bar: Show a progress bar during training.
    """

    model: torch.nn.Module
    physics: Union[Physics, List[Physics]]
    optimizer: Union[torch.optim.Optimizer, None]
    train_dataloader: torch.utils.data.DataLoader
    epochs: int = 100
    losses: Union[Loss, BaseLossScheduler, List[Loss], List[BaseLossScheduler]] = (
        SupLoss()
    )
    eval_dataloader: torch.utils.data.DataLoader = None
    scheduler: torch.optim.lr_scheduler.LRScheduler = None
    online_measurements: bool = False
    physics_generator: Union[PhysicsGenerator, List[PhysicsGenerator]] = None
    loop_physics_generator: bool = False
    metrics: Union[Metric, List[Metric]] = PSNR()
    device: Union[str, torch.device] = "cuda" if torch.cuda.is_available() else "cpu"
    ckpt_pretrained: Union[str, None] = None
    save_path: Union[str, Path] = "."
    compare_no_learning: bool = False
    no_learning_method: str = "A_adjoint"
    grad_clip: float = None
    check_grad: bool = False
    wandb_vis: bool = False
    wandb_setup: dict = field(default_factory=dict)
    ckp_interval: int = 1
    eval_interval: int = 1
    plot_interval: int = 1
    freq_plot: int = None
    plot_images: bool = False
    plot_measurements: bool = True
    plot_convergence_metrics: bool = False
    rescale_mode: str = "clip"
    display_losses_eval: bool = False
    log_train_batch: bool = False
    verbose: bool = True
    verbose_individual_losses: bool = True
    show_progress_bar: bool = True

    def setup_train(self, train=True, **kwargs):
        r"""
        Set up the training process.

        It initializes the wandb logging, the different metrics, the save path, the physics and dataloaders,
        and the pretrained checkpoint if given.

        :param bool train: whether model is being trained.
        """

        if type(self.train_dataloader) is not list:
            self.train_dataloader = [self.train_dataloader]

        if self.eval_dataloader is not None and type(self.eval_dataloader) is not list:
            self.eval_dataloader = [self.eval_dataloader]

        self.save_path = Path(self.save_path) if self.save_path else None

        self.eval_metrics_history = {}
        self.G = len(self.train_dataloader)

        if self.freq_plot is not None:
            warnings.warn(
                "freq_plot parameter of Trainer is deprecated. Use plot_interval instead."
            )
            self.plot_interval = self.freq_plot

        if (
            self.wandb_setup != {}
            and self.wandb_setup is not None
            and not self.wandb_vis
        ):
            warnings.warn(
                "wandb_vis is False but wandb_setup is provided. Wandb deactivated (wandb_vis=False)."
            )

        if self.physics_generator is not None and not self.online_measurements:
            warnings.warn(
                "Physics generator is provided but online_measurements is False. Physics generator will not be used."
            )
        elif (
            self.physics_generator is not None
            and self.online_measurements
            and self.loop_physics_generator
        ):
            warnings.warn(
                "Generated measurements repeat each epoch. Ensure that dataloader is not shuffling."
            )

        self.epoch_start = 0

        self.conv_metrics = None
        # wandb initialization
        if self.wandb_vis:
            if wandb.run is None:
                wandb.init(**self.wandb_setup)

        if not isinstance(self.losses, list) or isinstance(self.losses, tuple):
            self.losses = [self.losses]

        for l in self.losses:
            self.model = l.adapt_model(self.model)

        if not isinstance(self.metrics, list) or isinstance(self.metrics, tuple):
            self.metrics = [self.metrics]

        # losses
        self.logs_total_loss_train = AverageMeter("Training loss", ":.2e")
        self.logs_losses_train = [
            AverageMeter("Training loss " + l.__class__.__name__, ":.2e")
            for l in self.losses
        ]

        self.logs_total_loss_eval = AverageMeter("Validation loss", ":.2e")
        self.logs_losses_eval = [
            AverageMeter("Validation loss " + l.__class__.__name__, ":.2e")
            for l in self.losses
        ]

        # metrics
        self.logs_metrics_train = [
            AverageMeter("Training metric " + l.__class__.__name__, ":.2e")
            for l in self.metrics
        ]

        self.logs_metrics_eval = [
            AverageMeter("Validation metric " + l.__class__.__name__, ":.2e")
            for l in self.metrics
        ]
        if self.compare_no_learning:
            self.logs_metrics_linear = [
                AverageMeter("Validation metric " + l.__class__.__name__, ":.2e")
                for l in self.metrics
            ]

        # gradient clipping
        if train and self.check_grad:
            self.check_grad_val = AverageMeter("Gradient norm", ":.2e")

        self.save_path = (
            f"{self.save_path}/{get_timestamp()}" if self.save_path else None
        )

        # count the overall training parameters
        if self.verbose and train:
            params = sum(p.numel() for p in self.model.parameters() if p.requires_grad)
            print(f"The model has {params} trainable parameters")

        # make physics and data_loaders of list type
        if type(self.physics) is not list:
            self.physics = [self.physics]

        if (
            self.physics_generator is not None
            and type(self.physics_generator) is not list
        ):
            self.physics_generator = [self.physics_generator]

        if train:
            self.loss_history = []
        self.save_folder_im = None

        self.load_model()

    def load_model(self, ckpt_pretrained: str = None):
        """Load model from checkpoint.

        :param str ckpt_pretrained: checkpoint filename. If `None`, use checkpoint passed to class. If not `None`, override checkpoint passed to class.
        """
        if ckpt_pretrained is None and self.ckpt_pretrained is not None:
            ckpt_pretrained = self.ckpt_pretrained

        if ckpt_pretrained is not None:
            checkpoint = torch.load(
                ckpt_pretrained, map_location=self.device, weights_only=True
            )
            self.model.load_state_dict(checkpoint["state_dict"])
            if "optimizer" in checkpoint and self.optimizer is not None:
                self.optimizer.load_state_dict(checkpoint["optimizer"])
            if "wandb_id" in checkpoint and self.wandb_vis:
                self.wandb_setup["id"] = checkpoint["wandb_id"]
                self.wandb_setup["resume"] = "allow"
            if "epoch" in checkpoint:
                self.epoch_start = checkpoint["epoch"]

    def log_metrics_wandb(self, logs: dict, step: int, train: bool = True):
        r"""
        Log the metrics to wandb.

        It logs the metrics to wandb.

        :param dict logs: Dictionary containing the metrics to log.
        :param int step: Current step to log. If ``Trainer.log_train_batch=True``, this is the batch iteration, if ``False`` (default), this is the epoch.
        :param bool train: If ``True``, the model is trained, otherwise it is evaluated.
        """
        if step is None:
            raise ValueError("wandb logging step must be specified.")

        if not train:
            logs = {"Eval " + str(key): val for key, val in logs.items()}

        if self.wandb_vis:
            wandb.log(logs, step=step)

    def check_clip_grad(self):
        r"""
        Check the gradient norm and perform gradient clipping if necessary.

        """
        out = None

        if self.grad_clip is not None:
            torch.nn.utils.clip_grad_norm_(self.model.parameters(), self.grad_clip)

        if self.check_grad:
            # from https://discuss.pytorch.org/t/check-the-norm-of-gradients/27961/7
            grads = [
                param.grad.detach().flatten()
                for param in self.model.parameters()
                if param.grad is not None
            ]
            norm_grads = torch.cat(grads).norm()
            out = norm_grads.item()
            self.check_grad_val.update(norm_grads.item())

        return out

    def get_samples_online(self, iterators, g):
        r"""
        Get the samples for the online measurements.

        In this setting, a new sample is generated at each iteration by calling the physics operator.
        This function returns a dictionary containing necessary data for the model inference. It needs to contain
        the measurement, the ground truth, and the current physics operator, but can also contain additional data.

        :param list iterators: List of dataloader iterators.
        :param int g: Current dataloader index.
        :returns: a tuple containing at least: the ground truth, the measurement, and the current physics operator.
        """
        data = next(
            iterators[g]
        )  # In this case the dataloader outputs also a class label

        if type(data) is tuple or type(data) is list:
            x = data[0]
        else:
            x = data

        x = x.to(self.device)
        physics = self.physics[g]

        if self.physics_generator is not None:
            params = self.physics_generator[g].step(batch_size=x.size(0))
            # Update parameters both via update_parameters and, if implemented in physics, via forward pass
            physics.update_parameters(**params)
            y = physics(x, **params)
        else:
            y = physics(x)

        return x, y, physics

    def get_samples_offline(self, iterators, g):
        r"""
        Get the samples for the offline measurements.

        In this setting, samples have been generated offline and are loaded from the dataloader.
        This function returns a tuple containing necessary data for the model inference. It needs to contain
        the measurement, the ground truth, and the current physics operator, but can also contain additional data
        (you can override this function to add custom data).

        If the dataloader returns 3-tuples, this is assumed to be ``(x, y, params)`` where
        ``params`` is a dict of physics generator params. These params are then used to update
        the physics.

        :param list iterators: List of dataloader iterators.
        :param int g: Current dataloader index.
        :returns: a dictionary containing at least: the ground truth, the measurement, and the current physics operator.
        """
        data = next(iterators[g])
        if (type(data) is not tuple and type(data) is not list) or len(data) < 2:
            raise ValueError(
                "If online_measurements=False, the dataloader should output a tuple (x, y) or (x, y, params)"
            )

        if len(data) == 2:
            x, y, params = *data, None
        elif len(data) == 3:
            x, y, params = data

        if type(x) is list or type(x) is tuple:
            x = [s.to(self.device) for s in x]
        else:
            x = x.to(self.device)

        y = y.to(self.device)
        physics = self.physics[g]

        if params is not None:
            params = {k: p.to(self.device) for k, p in params.items()}
            physics.update_parameters(**params)

        return x, y, physics

    def get_samples(self, iterators, g):
        r"""
        Get the samples.

        This function returns a dictionary containing necessary data for the model inference. It needs to contain
        the measurement, the ground truth, and the current physics operator, but can also contain additional data.

        :param list iterators: List of dataloader iterators.
        :param int g: Current dataloader index.
        :returns: the tuple returned by the get_samples_online or get_samples_offline function.
        """
        if self.online_measurements:  # the measurements y are created on-the-fly
            samples = self.get_samples_online(iterators, g)
        else:  # the measurements y were pre-computed
            samples = self.get_samples_offline(iterators, g)

        return samples

    def model_inference(self, y, physics, x=None, train=True, **kwargs):
        r"""
        Perform the model inference.

        It returns the network reconstruction given the samples.

        :param torch.Tensor y: Measurement.
        :param deepinv.physics.Physics physics: Current physics operator.
        :param torch.Tensor x: Optional ground truth, used for computing convergence metrics.
        :returns: The network reconstruction.
        """
        y = y.to(self.device)

        # check if the forward has 'update_parameters' method, and if so, update the parameters
        if "update_parameters" in inspect.signature(self.model.forward).parameters:
            kwargs["update_parameters"] = True

        if self.plot_convergence_metrics and not train:
            with torch.no_grad():
                x_net, self.conv_metrics = self.model(
                    y, physics, x_gt=x, compute_metrics=True, **kwargs
                )
            x_net, self.conv_metrics = self.model(
                y, physics, x_gt=x, compute_metrics=True, **kwargs
            )
        else:
            x_net = self.model(y, physics, **kwargs)

        return x_net

    def compute_loss(self, physics, x, y, train=True, epoch: int = None):
        r"""
        Compute the loss and perform the backward pass.

        It evaluates the reconstruction network, computes the losses, and performs the backward pass.

        :param deepinv.physics.Physics physics: Current physics operator.
        :param torch.Tensor x: Ground truth.
        :param torch.Tensor y: Measurement.
        :param bool train: If ``True``, the model is trained, otherwise it is evaluated.
        :param int epoch: current epoch.
        :returns: (tuple) The network reconstruction x_net (for plotting and computing metrics) and
            the logs (for printing the training progress).
        """
        logs = {}

        if train:
            self.optimizer.zero_grad()

        # Evaluate reconstruction network
        x_net = self.model_inference(y=y, physics=physics, x=x, train=train)

        if train or self.display_losses_eval:
            # Compute the losses
            loss_total = 0
            for k, l in enumerate(self.losses):
                loss = l(
                    x=x,
                    x_net=x_net,
                    y=y,
                    physics=physics,
                    model=self.model,
                    epoch=epoch,
                )
                loss_total += loss.mean()
                if len(self.losses) > 1 and self.verbose_individual_losses:
                    meters = (
                        self.logs_losses_train[k] if train else self.logs_losses_eval[k]
                    )
                    meters.update(loss.detach().cpu().numpy())
                    cur_loss = meters.avg
                    logs[l.__class__.__name__] = cur_loss

                meters = (
                    self.logs_total_loss_train if train else self.logs_total_loss_eval
                )
                meters.update(loss_total.item())
                logs[f"TotalLoss"] = meters.avg
        else:  # question: what do we want to do at test time?
            loss_total = 0

        return loss_total, x_net, logs

    def compute_metrics(
        self, x, x_net, y, physics, logs, train=True, epoch: int = None
    ):
        r"""
        Compute the metrics.

        It computes the metrics over the batch.

        :param torch.Tensor x: Ground truth.
        :param torch.Tensor x_net: Network reconstruction.
        :param torch.Tensor y: Measurement.
        :param deepinv.physics.Physics physics: Current physics operator.
        :param dict logs: Dictionary containing the logs for printing the training progress.
        :param bool train: If ``True``, the model is trained, otherwise it is evaluated.
        :param int epoch: current epoch.
        :returns: The logs with the metrics.
        """
        # Compute the metrics over the batch
        with torch.no_grad():
            for k, l in enumerate(self.metrics):
                metric = l(
                    x_net=x_net,
                    x=x,
                    epoch=epoch,
                )

                current_log = (
                    self.logs_metrics_train[k] if train else self.logs_metrics_eval[k]
                )
                current_log.update(metric.detach().cpu().numpy())
                logs[l.__class__.__name__] = current_log.avg

                if not train and self.compare_no_learning:
                    x_lin = self.no_learning_inference(y, physics)
                    metric = l(x=x, x_net=x_lin, y=y, physics=physics, model=self.model)
                    self.logs_metrics_linear[k].update(metric.detach().cpu().numpy())
                    logs[f"{l.__class__.__name__} no learning"] = (
                        self.logs_metrics_linear[k].avg
                    )
        return logs

    def no_learning_inference(self, y, physics):
        r"""
        Perform the no learning inference.

        By default it returns the (linear) pseudo-inverse reconstruction given the measurement.

        :param torch.Tensor y: Measurement.
        :param deepinv.physics.Physics physics: Current physics operator.
        :returns: Reconstructed image.
        """

        y = y.to(self.device)
        if self.no_learning_method == "A_adjoint" and hasattr(physics, "A_adjoint"):
            if isinstance(physics, torch.nn.DataParallel):
                x_nl = physics.module.A_adjoint(y)
            else:
                x_nl = physics.A_adjoint(y)
        elif self.no_learning_method == "A_dagger" and hasattr(physics, "A_dagger"):
            if isinstance(physics, torch.nn.DataParallel):
                x_nl = physics.module.A_dagger(y)
            else:
                x_nl = physics.A_dagger(y)
        elif self.no_learning_method == "prox_l2" and hasattr(physics, "prox_l2"):
            # this is a regularized version of the pseudo-inverse, with an l2 regularization
            # with parameter set to 5.0 for a mild regularization
            if isinstance(physics, torch.nn.DataParallel):
                x_nl = physics.module.prox_l2(0.0, y, 5.0)
            else:
                x_nl = physics.prox_l2(0.0, y, 5.0)
        elif self.no_learning_method == "y":
            x_nl = y
        else:
            raise ValueError(
                f"No learning reconstruction method {self.no_learning_method} not recognized"
            )

        return x_nl

    def step(self, epoch, progress_bar, train_ite=None, train=True, last_batch=False):
        r"""
        Train/Eval a batch.

        It performs the forward pass, the backward pass, and the evaluation at each iteration.

        :param int epoch: Current epoch.
        :param progress_bar: `tqdm <https://tqdm.github.io/docs/tqdm/>`_ progress bar.
        :param int train_ite: train iteration, only needed for logging if ``Trainer.log_train_batch=True``
        :param bool train: If ``True``, the model is trained, otherwise it is evaluated.
        :param bool last_batch: If ``True``, the last batch of the epoch is being processed.
        :returns: The current physics operator, the ground truth, the measurement, and the network reconstruction.
        """

        # random permulation of the dataloaders
        G_perm = np.random.permutation(self.G)
        loss = 0

        if self.log_train_batch and train:
            self.reset_metrics()

        for g in G_perm:  # for each dataloader
            x, y, physics_cur = self.get_samples(
                self.current_train_iterators if train else self.current_eval_iterators,
                g,
            )

            # Compute loss and perform backprop
            loss_cur, x_net, logs = self.compute_loss(
                physics_cur, x, y, train=train, epoch=epoch
            )
            loss += loss_cur

            # detach the network output for metrics and plotting
            x_net = x_net.detach()

            # Log metrics
            logs = self.compute_metrics(
                x, x_net, y, physics_cur, logs, train=train, epoch=epoch
            )

            # Update the progress bar
            progress_bar.set_postfix(logs)

<<<<<<< HEAD
        if train:  # TODO: perform backward before summing the losses
            loss.backward()

            norm = self.check_clip_grad()  # Optional gradient clipping
            if norm is not None:
                logs["gradient_norm_all"] = self.check_grad_val.avg

            # Optimizer step
            self.optimizer.step()
=======
        if self.log_train_batch and train:
            self.log_metrics_wandb(logs, step=train_ite, train=train)
>>>>>>> 290365a2

        if last_batch:
            if self.verbose and not self.show_progress_bar:
                if self.verbose_individual_losses:
                    print(
                        f"{'Train' if train else 'Eval'} epoch {epoch}:"
                        f" {', '.join([f'{k}={round(v, 3)}' for (k, v) in logs.items()])}"
                    )
                else:
                    print(
                        f"{'Train' if train else 'Eval'} epoch {epoch}: Total loss: {logs['TotalLoss']}"
                    )

            if self.log_train_batch and train:
                logs["step"] = train_ite
            elif train:
                logs["step"] = epoch
                self.log_metrics_wandb(logs, step=epoch, train=train)
            elif self.log_train_batch:  # train=False
                logs["step"] = train_ite
                self.log_metrics_wandb(logs, step=train_ite, train=train)
            else:
                self.log_metrics_wandb(logs, step=epoch, train=train)

            self.plot(
                epoch,
                physics_cur,
                x,
                y,
                x_net,
                train=train,
            )

    def plot(self, epoch, physics, x, y, x_net, train=True, show_y=True):
        r"""
        Plot and optinally save the reconstructions.

        :param int epoch: Current epoch.
        :param deepinv.physics.Physics physics: Current physics operator.
        :param torch.Tensor x: Ground truth.
        :param torch.Tensor y: Measurement.
        :param torch.Tensor x_net: Network reconstruction.
        :param bool train: If ``True``, the model is trained, otherwise it is evaluated.
        """
        post_str = "Training" if train else "Eval"

        plot_images = self.plot_images and ((epoch + 1) % self.plot_interval == 0)
        save_images = self.save_folder_im is not None

        if plot_images or save_images:
            if self.compare_no_learning:
                x_nl = self.no_learning_inference(y, physics)
            else:
                x_nl = None

            if show_y:
                y_plot = y[1] if isinstance(y, TensorList) else y
            else:
                y_plot = None

            imgs, titles, grid_image, caption = prepare_images(
                x, y=y_plot, x_net=x_net, x_nl=x_nl, rescale_mode=self.rescale_mode
            )

        if plot_images:
            plot(
                imgs,
                titles=titles,
                show=self.plot_images,
                return_fig=True,
                rescale_mode=self.rescale_mode,
            )

            if self.wandb_vis:
                log_dict_post_epoch = {}
                images = wandb.Image(
                    grid_image,
                    caption=caption,
                )
                log_dict_post_epoch[post_str + " samples"] = images
                log_dict_post_epoch["step"] = epoch
                wandb.log(log_dict_post_epoch, step=epoch)

        if save_images:
            # save images
            for k, img in enumerate(imgs):
                for i in range(img.size(0)):
                    img_name = f"{self.save_folder_im}/{titles[k]}/"
                    # make dir
                    Path(img_name).mkdir(parents=True, exist_ok=True)
                    save_image(img, img_name + f"{self.img_counter + i}.png")

                self.img_counter += len(imgs[0])

        if self.conv_metrics is not None:
            plot_curves(
                self.conv_metrics,
                save_dir=f"{self.save_folder_im}/convergence_metrics/",
                show=True,
            )
            self.conv_metrics = None

    def save_model(self, epoch, eval_metrics=None, state={}):
        r"""
        Save the model.

        It saves the model every ``ckp_interval`` epochs.

        :param int epoch: Current epoch.
        :param None, float eval_metrics: Evaluation metrics across epochs.
        :param dict state: custom objects to save with model
        """

        if not self.save_path:
            return

        if (epoch > 0 and epoch % self.ckp_interval == 0) or epoch + 1 == self.epochs:
            os.makedirs(str(self.save_path), exist_ok=True)
            state = state | {
                "epoch": epoch,
                "state_dict": self.model.state_dict(),
                "loss": self.loss_history,
                "optimizer": self.optimizer.state_dict(),
            }
            if eval_metrics is not None:
                state["eval_metrics"] = eval_metrics
            if self.wandb_vis:
                state["wandb_id"] = wandb.run.id
            torch.save(
                state,
                os.path.join(
                    Path(self.save_path), Path("ckp_{}.pth.tar".format(epoch))
                ),
            )

    def reset_metrics(self):
        r"""
        Reset the metrics.
        """
        self.img_counter = 0

        self.logs_total_loss_train.reset()
        self.logs_total_loss_eval.reset()

        for l in self.logs_losses_train:
            l.reset()

        for l in self.logs_losses_eval:
            l.reset()

        for l in self.logs_metrics_train:
            l.reset()

        for l in self.logs_metrics_eval:
            l.reset()

    def train(
        self,
    ):
        r"""
        Train the model.

        It performs the training process, including the setup, the evaluation, the forward and backward passes,
        and the visualization.

        :returns: The trained model.
        """

        self.setup_train()

        for epoch in range(self.epoch_start, self.epochs):
            self.reset_metrics()

            ## Training
            self.current_train_iterators = [
                iter(loader) for loader in self.train_dataloader
            ]

            batches = min(
                [len(loader) - loader.drop_last for loader in self.train_dataloader]
            )

            if self.loop_physics_generator and self.physics_generator is not None:
                for physics_generator in self.physics_generator:
                    physics_generator.reset_rng()

            self.model.train()
            for i in (
                progress_bar := tqdm(
                    range(batches),
                    ncols=150,
                    disable=(not self.verbose or not self.show_progress_bar),
                )
            ):
                progress_bar.set_description(f"Train epoch {epoch + 1}/{self.epochs}")
                last_batch = i == batches - 1
                train_ite = (epoch * batches) + i
                self.step(
                    epoch,
                    progress_bar,
                    train_ite=train_ite,
                    train=True,
                    last_batch=last_batch,
                )

                perform_eval = self.eval_dataloader and (
                    (
                        (epoch % self.eval_interval == 0 or epoch + 1 == self.epochs)
                        and not self.log_train_batch
                    )
                    or (
                        (i % self.eval_interval == 0 or i + 1 == batches)
                        and self.log_train_batch
                    )
                )
                if perform_eval and (last_batch or self.log_train_batch):
                    ## Evaluation
                    self.current_eval_iterators = [
                        iter(loader) for loader in self.eval_dataloader
                    ]

                    eval_batches = min(
                        [
                            len(loader) - loader.drop_last
                            for loader in self.eval_dataloader
                        ]
                    )

                    self.model.eval()
                    for j in (
                        eval_progress_bar := tqdm(
                            range(eval_batches),
                            ncols=150,
                            disable=(not self.verbose or not self.show_progress_bar),
                        )
                    ):
                        eval_progress_bar.set_description(
                            f"Eval epoch {epoch + 1}/{self.epochs}"
                        )
                        self.step(
                            epoch,
                            eval_progress_bar,
                            train_ite=train_ite,
                            train=False,
                            last_batch=(j == eval_batches - 1),
                        )

                    for l in self.logs_losses_eval:
                        self.eval_metrics_history[l.__class__.__name__] = l.avg

            self.loss_history.append(self.logs_total_loss_train.avg)

            if self.scheduler:
                self.scheduler.step()

            # Saving the model
            self.save_model(epoch, self.eval_metrics_history if perform_eval else None)

        if self.wandb_vis:
            wandb.save("model.h5")
            wandb.finish()

        return self.model

    def test(self, test_dataloader, save_path=None, compare_no_learning=True) -> dict:
        r"""
        Test the model, compute metrics and plot images.

        :param torch.utils.data.DataLoader, list[torch.utils.data.DataLoader] test_dataloader: Test data loader(s) should provide a
            a signal x or a tuple of (x, y) signal/measurement pairs.
        :param str save_path: Directory in which to save the plotted images.
        :param bool compare_no_learning: If ``True``, the linear reconstruction is compared to the network reconstruction.
        :returns: dict of metrics results with means and stds.
        """
        self.compare_no_learning = compare_no_learning
        self.setup_train(train=False)

        self.save_folder_im = save_path
        aux = (self.wandb_vis, self.log_train_batch)
        self.wandb_vis = False
        self.log_train_batch = False

        self.reset_metrics()

        if not isinstance(test_dataloader, list):
            test_dataloader = [test_dataloader]

        self.current_eval_iterators = [iter(loader) for loader in test_dataloader]

        batches = min([len(loader) - loader.drop_last for loader in test_dataloader])

        self.model.eval()
        for i in (
            progress_bar := tqdm(
                range(batches),
                ncols=150,
                disable=(not self.verbose or not self.show_progress_bar),
            )
        ):
            progress_bar.set_description(f"Test")
            self.step(0, progress_bar, train=False, last_batch=(i == batches - 1))

        self.wandb_vis, self.log_train_batch = aux

        if self.verbose:
            print("Test results:")

        out = {}
        for k, l in enumerate(self.logs_metrics_eval):
            if compare_no_learning:
                name = self.metrics[k].__class__.__name__ + " no learning"
                out[name] = self.logs_metrics_linear[k].avg
                out[name + "_std"] = self.logs_metrics_linear[k].std
                if self.verbose:
                    print(
                        f"{name}: {self.logs_metrics_linear[k].avg:.3f} +- {self.logs_metrics_linear[k].std:.3f}"
                    )

            name = self.metrics[k].__class__.__name__
            out[name] = l.avg
            out[name + "_std"] = l.std
            if self.verbose:
                print(f"{name}: {l.avg:.3f} +- {l.std:.3f}")

        return out


def train(
    model: torch.nn.Module,
    physics: Physics,
    optimizer: torch.optim.Optimizer,
    train_dataloader: torch.utils.data.DataLoader,
    epochs: int = 100,
    losses: Union[Loss, List[Loss]] = SupLoss(),
    eval_dataloader: torch.utils.data.DataLoader = None,
    *args,
    **kwargs,
):
    """
    Alias function for training a model using :class:`deepinv.Trainer` class.

    This function creates a Trainer instance and returns the trained model.

    .. warning::

        This function is deprecated and will be removed in future versions. Please use
        :class:`deepinv.Trainer` instead.

    :param torch.nn.Module model: Reconstruction network, which can be PnP, unrolled, artifact removal
        or any other custom reconstruction network.
    :param deepinv.physics.Physics, list[deepinv.physics.Physics] physics: Forward operator(s) used by the reconstruction network.
    :param int epochs: Number of training epochs. Default is 100.
    :param torch.optim.Optimizer optimizer: Torch optimizer for training the network.
    :param torch.utils.data.DataLoader, list[torch.utils.data.DataLoader] train_dataloader: Train data loader(s) should provide a
        a signal x or a tuple of (x, y) signal/measurement pairs.
    :param deepinv.loss.Loss, list[deepinv.loss.Loss] losses: Loss or list of losses used for training the model.
        :ref:`See the libraries' training losses <loss>`. By default, it uses the supervised mean squared error.
    :param None, torch.utils.data.DataLoader, list[torch.utils.data.DataLoader] eval_dataloader: Evaluation data loader(s)
        should provide a signal x or a tuple of (x, y) signal/measurement pairs.
    :param args: Other positional arguments to pass to Trainer constructor. See :class:`deepinv.Trainer`.
    :param kwargs: Keyword arguments to pass to Trainer constructor. See :class:`deepinv.Trainer`.
    :return: Trained model.
    """
    trainer = Trainer(
        model=model,
        physics=physics,
        optimizer=optimizer,
        epochs=epochs,
        losses=losses,
        train_dataloader=train_dataloader,
        eval_dataloader=eval_dataloader,
        *args,
        **kwargs,
    )
    trained_model = trainer.train()
    return trained_model<|MERGE_RESOLUTION|>--- conflicted
+++ resolved
@@ -452,6 +452,8 @@
         """
         y = y.to(self.device)
 
+        kwargs = {}
+
         # check if the forward has 'update_parameters' method, and if so, update the parameters
         if "update_parameters" in inspect.signature(self.model.forward).parameters:
             kwargs["update_parameters"] = True
@@ -645,7 +647,9 @@
             # Update the progress bar
             progress_bar.set_postfix(logs)
 
-<<<<<<< HEAD
+        if self.log_train_batch and train:
+            self.log_metrics_wandb(logs, step=train_ite, train=train)
+
         if train:  # TODO: perform backward before summing the losses
             loss.backward()
 
@@ -655,10 +659,6 @@
 
             # Optimizer step
             self.optimizer.step()
-=======
-        if self.log_train_batch and train:
-            self.log_metrics_wandb(logs, step=train_ite, train=train)
->>>>>>> 290365a2
 
         if last_batch:
             if self.verbose and not self.show_progress_bar:
