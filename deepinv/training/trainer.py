--- conflicted
+++ resolved
@@ -1,8 +1,5 @@
 from __future__ import annotations
-<<<<<<< HEAD
-=======
-
->>>>>>> 2a02ad84
+
 import warnings
 from deepinv.utils import AverageMeter, get_timestamp, plot, plot_curves
 import os
@@ -11,6 +8,7 @@
 import torch
 
 from pathlib import Path
+from typing import Union
 from dataclasses import dataclass, field
 from deepinv.loss import Loss, SupLoss, BaseLossScheduler
 from deepinv.loss.metric import PSNR, Metric
@@ -218,24 +216,26 @@
     """
 
     model: torch.nn.Module
-    physics: Physics | list[Physics]
-    optimizer: torch.optim.Optimizer | None
+    physics: Union[Physics, list[Physics]]
+    optimizer: Union[torch.optim.Optimizer, None]
     train_dataloader: torch.utils.data.DataLoader
     epochs: int = 100
     max_batch_steps: int = 10**10
-    losses: Loss | BaseLossScheduler | list[Loss] | list[BaseLossScheduler] = SupLoss()
+    losses: Union[Loss, BaseLossScheduler, list[Loss], list[BaseLossScheduler]] = (
+        SupLoss()
+    )
     eval_dataloader: torch.utils.data.DataLoader = None
     early_stop: bool = False
     scheduler: torch.optim.lr_scheduler.LRScheduler = None
     online_measurements: bool = False
-    physics_generator: PhysicsGenerator | list[PhysicsGenerator] = None
+    physics_generator: Union[PhysicsGenerator, list[PhysicsGenerator]] = None
     loop_random_online_physics: bool = False
     optimizer_step_multi_dataset: bool = True
-    metrics: Metric | list[Metric] = field(default_factory=PSNR)
+    metrics: Union[Metric, list[Metric]] = field(default_factory=PSNR)
     disable_train_metrics: bool = False
-    device: str | torch.device = "cuda" if torch.cuda.is_available() else "cpu"
-    ckpt_pretrained: str | None = None
-    save_path: str | Path = "."
+    device: Union[str, torch.device] = "cuda" if torch.cuda.is_available() else "cpu"
+    ckpt_pretrained: Union[str, None] = None
+    save_path: Union[str, Path] = "."
     compare_no_learning: bool = False
     no_learning_method: str = "A_adjoint"
     grad_clip: float = None
@@ -415,7 +415,7 @@
         _ = self.load_model()
 
     def load_model(
-        self, ckpt_pretrained: str | Path = None, strict: bool = True
+        self, ckpt_pretrained: Union[str, Path] = None, strict: bool = True
     ) -> dict:
         """Load model from checkpoint.
 
@@ -1278,7 +1278,7 @@
     def test(
         self,
         test_dataloader,
-        save_path: str | Path = None,
+        save_path: Union[str, Path] = None,
         compare_no_learning: bool = True,
         log_raw_metrics: bool = False,
     ) -> dict:
@@ -1361,7 +1361,7 @@
     optimizer: torch.optim.Optimizer,
     train_dataloader: torch.utils.data.DataLoader,
     epochs: int = 100,
-    losses: Loss | list[Loss] | None = None,
+    losses: Union[Loss, list[Loss], None] = None,
     eval_dataloader: torch.utils.data.DataLoader = None,
     *args,
     **kwargs,
