import warnings
from deepinv.utils import AverageMeter, get_timestamp, plot, plot_curves
import os
import numpy as np
from tqdm import tqdm
import torch

<<<<<<< HEAD
try:
    import wandb
except ImportError:  # pragma: no cover
    wandb = ImportError(
        "The wandb package is not installed. Please install it with `pip install wandb`."
    )  # pragma: no cover

try:
    import mlflow
except ImportError:
    mlflow = ImportError(
        "The mlflow package is not installed. Please install it with `pip install mlflow`."
    )

=======
>>>>>>> 78120fc3
from pathlib import Path
from typing import Union
from dataclasses import dataclass, field
from deepinv.loss import Loss, SupLoss, BaseLossScheduler
from deepinv.loss.metric import PSNR, Metric
from deepinv.physics import Physics
from deepinv.physics.generator import PhysicsGenerator
from deepinv.utils.plotting import prepare_images
from deepinv.datasets.base import check_dataset
from torchvision.utils import save_image
import torchvision.transforms.functional as TF
import inspect


@dataclass
class Trainer:
    r"""Trainer(model, physics, optimizer, train_dataloader, ...)
    Trainer class for training a reconstruction network.

    .. seealso::

        See the :ref:`User Guide <trainer>` for more details and for how to adapt the trainer to your needs.

        See :ref:`sphx_glr_auto_examples_models_demo_training.py` for a simple example of how to use the trainer.

    Training can be done by calling the :func:`deepinv.Trainer.train` method, whereas
    testing can be done by calling the :func:`deepinv.Trainer.test` method.

    Training details are saved every ``ckp_interval`` epochs in the following format

    ::

        save_path/yyyy-mm-dd_hh-mm-ss/ckp_{epoch}.pth.tar

    where ``.pth.tar`` file contains a dictionary with the keys: ``epoch`` current epoch, ``state_dict`` the state
    dictionary of the model, ``loss`` the loss history, ``optimizer`` the state dictionary of the optimizer,
    and ``eval_metrics`` the evaluation metrics history.

    The **dataloaders** should return data in the correct format for DeepInverse: see :ref:`datasets user guide <datasets>` for
    how to use predefined datasets, create datasets, or generate datasets. These will be checked automatically with :func:`deepinv.datasets.check_dataset`.

    If the dataloaders do not return
    measurements `y`, then you should use the `online_measurements=True` option which generates measurements in an online manner (optionally with parameters), running
    under the hood `y=physics(x)` or `y=physics(x, **params)`. Otherwise if dataloaders do return measurements `y`, set `online_measurements=False` (default) otherwise
    `y` will be ignored and new measurements will be generated online.

    .. tip::

        If your dataloaders do not return `y` but you do not want online measurements, use :func:`deepinv.datasets.generate_dataset` to generate a dataset
        of offline measurements from a dataset of `x` and a `physics`.

    .. note::

        The losses and evaluation metrics can be chosen from :ref:`our training losses <loss>` or :ref:`our metrics <metric>`

        Custom losses can be used, as long as it takes as input ``(x, x_net, y, physics, model)``
        and returns a tensor of length `batch_size` (i.e. `reduction=None` in the underlying metric, as we perform averaging to deal with uneven batch sizes),
        where ``x`` is the ground truth, ``x_net`` is the network reconstruction :math:`\inversef{y}{A}`,
        ``y`` is the measurement vector, ``physics`` is the forward operator
        and ``model`` is the reconstruction network. Note that not all inputs need to be used by the loss,
        e.g., self-supervised losses will not make use of ``x``.

        Custom metrics can also be used in the exact same way as custom losses.

    .. note::

        The training code can synchronize with MLOps tools like `Weights & Biases <https://wandb.ai/site>`_ and `MLflow <https://mlflow.org>`_
        for logging and visualization by setting ``wandb_vis=True`` or ``mlflow_vis=True``. The user can also customize the setup of wandb and MLflow
        by providing a dictionary for the parameters ``wandb_setup`` or ``mlflow_setup`` respectively.

    Parameters are described below, grouped into **Basics**, **Optimization**, **Evaluation**, **Physics Generators**,
    **Model Saving**, **Comparing with Pseudoinverse Baseline**, **Plotting**, **Verbose** and **Weights & Biases**.

    :Basics:

    :param deepinv.models.Reconstructor, torch.nn.Module model: Reconstruction network, which can be :ref:`any reconstruction network <reconstructors>`.
        or any other custom reconstruction network.
    :param deepinv.physics.Physics, list[deepinv.physics.Physics] physics: :ref:`Forward operator(s) <physics_list>`.
    :param torch.utils.data.DataLoader, list[torch.utils.data.DataLoader] train_dataloader: Train data loader(s), see :ref:`datasets user guide <datasets>`
        for how we expect data to be provided.
    :param bool online_measurements: Generate new measurements `y` in an online manner at each iteration by calling
        `y=physics(x)`. If `False` (default), the measurements are loaded from the training dataset.
    :param str, torch.device device: Device on which to run the training (e.g., 'cuda' or 'cpu'). Default is 'cuda' if available, otherwise 'cpu'.

    |sep|

    :Optimization:

    :param None, torch.optim.Optimizer optimizer: Torch optimizer for training the network. Default is ``None``.
    :param int epochs: Number of training epochs.
        Default is 100. The trainer will perform gradient steps equal to the `min(epochs*n_batches, max_batch_steps)`.
    :param int max_batch_steps: Number of gradient steps per iteration.
        Default is `1e10`. The trainer will perform batch steps equal to the `min(epochs*n_batches, max_batch_steps)`.
    :param None, torch.optim.lr_scheduler.LRScheduler scheduler: Torch scheduler for changing the learning rate across iterations. Default is ``None``.
    :param bool early_stop: If ``True``, the training stops when the evaluation metric is not improving. Default is ``False``.
        The user can modify the strategy for saving the best model by overriding the :func:`deepinv.Trainer.stop_criterion` method.
    :param deepinv.loss.Loss, list[deepinv.loss.Loss] losses: Loss or list of losses used for training the model.
        Optionally wrap losses using a loss scheduler for more advanced training.
        :ref:`See the libraries' training losses <loss>`.
        Where relevant, the underlying metric should have ``reduction=None`` as we perform the averaging
        using :class:`deepinv.utils.AverageMeter` to deal with uneven batch sizes. Default is :class:`supervised loss <deepinv.loss.SupLoss>`.
    :param float grad_clip: Gradient clipping value for the optimizer. If None, no gradient clipping is performed. Default is None.
    :param bool optimizer_step_multi_dataset: If ``True``, the optimizer step is performed once on all datasets. If ``False``, the optimizer step is performed on each dataset separately.

    |sep|

    :Evaluation:

    :param None, torch.utils.data.DataLoader, list[torch.utils.data.DataLoader] eval_dataloader: Evaluation data loader(s),
        see :ref:`datasets user guide <datasets>` for how we expect data to be provided.
    :param Metric, list[Metric] metrics: Metric or list of metrics used for evaluating the model.
        They should have ``reduction=None`` as we perform the averaging using :class:`deepinv.utils.AverageMeter` to deal with uneven batch sizes.
        :ref:`See the libraries' evaluation metrics <metric>`. Default is :class:`PSNR <deepinv.loss.metric.PSNR>`.
    :param int eval_interval: Number of epochs (or train iters, if ``log_train_batch=True``) between each evaluation of
        the model on the evaluation set. Default is ``1``.
    :param bool log_train_batch: if ``True``, log train batch and eval-set metrics and losses for each train batch during training.
        This is useful for visualising train progress inside an epoch, not just over epochs.
        If ``False`` (default), log average over dataset per epoch (standard training).

    .. tip::
        If a validation dataloader `eval_dataloader` is provided, the trainer will also **save the best model** according to the
        first metric in the list, using the following format:
        ``save_path/yyyy-mm-dd_hh-mm-ss/ckp_best.pth.tar``. The user can modify the strategy for saving the best model
        by overriding the :func:`deepinv.Trainer.save_best_model` method.
        The best model can be also loaded using the :func:`deepinv.Trainer.load_best_model` method.

    |sep|

    :Physics Generators:

    :param None, deepinv.physics.generator.PhysicsGenerator physics_generator: Optional :ref:`physics generator <physics_generators>` for generating
        the physics operators. If not `None`, the physics operators are randomly sampled at each iteration using the generator.
        Should be used in conjunction with ``online_measurements=True``, no effect when ``online_measurements=False``. Also see ``loop_random_online_physics``. Default is ``None``.
    :param bool loop_random_online_physics: if `True`, resets the physics generator **and** noise model back to its initial state at the beginning of each epoch,
        so that the same measurements are generated each epoch. Requires `shuffle=False` in dataloaders. If `False`, generates new physics every epoch.
        Used in conjunction with ``online_measurements=True`` and `physics_generator` or noise model in `physics`, no effect when ``online_measurements=False``. Default is ``False``.

    .. warning::

        If the physics changes at each iteration for online measurements (e.g. if `physics_generator` is used to generate random physics operators or noise model is used),
        the generated measurements will randomly vary each epoch.
        If this is not desired (i.e. you want the same online measurements each epoch), set ``loop_random_online_physics=True``.
        This resets the physics generator and noise model's random generators every epoch.

        **Caveat**: this requires ``shuffle=False`` in your dataloaders.

        An alternative, safer solution is to generate and save params offline using :func:`deepinv.datasets.generate_dataset`.
        The params dict will then be automatically updated every time data is loaded.

    |sep|

    :Model Saving:

    :param str save_path: Directory in which to save the trained model. Default is ``"."`` (current folder).
    :param int ckp_interval: The model is saved every ``ckp_interval`` epochs. Default is ``1``.
    :param str ckpt_pretrained: path of the pretrained checkpoint. If `None` (default), no pretrained checkpoint is loaded.

    |sep|

    :Comparison with Pseudoinverse Baseline:

    :param bool compare_no_learning: If ``True``, the no learning method is compared to the network reconstruction. Default is ``False``.
    :param str no_learning_method: Reconstruction method used for the no learning comparison. Options are ``'A_dagger'``, ``'A_adjoint'``,
        ``'prox_l2'``, or ``'y'``. Default is ``'A_dagger'``. The user can also provide a custom method by overriding the
        :func:`no_learning_inference <deepinv.Trainer.no_learning_inference>` method. Default is ``'A_adjoint'``.

    |sep|

    :Plotting:

    :param bool plot_images: Plots reconstructions every ``ckp_interval`` epochs. Default is ``False``.
    :param bool plot_measurements: Plot the measurements y, default is ``True``.
    :param bool plot_convergence_metrics: Plot convergence metrics for model, default is ``False``.
    :param str rescale_mode: Rescale mode for plotting images. Default is ``'clip'``.

    |sep|

    :Verbose:

    :param bool verbose: Output training progress information in the console. Default is ``True``.
    :param bool verbose_individual_losses: If ``True``, the value of individual losses are printed during training.
        Otherwise, only the total loss is printed. Default is ``True``.
    :param bool show_progress_bar: Show a progress bar during training. Default is ``True``.
    :param bool check_grad: Compute and print the gradient norm at each iteration. Default is ``False``.
    :param bool display_losses_eval: If ``True``, the losses are displayed during evaluation. Default is ``False``.

    |sep|

    :Weights & Biases:

    :param bool wandb_vis: Logs data onto Weights & Biases, see https://wandb.ai/ for more details. Default is ``False``.
    :param dict wandb_setup: Dictionary with the setup for wandb, see https://docs.wandb.ai/quickstart for more details. Default is ``{}``.
    :param int plot_interval: Frequency of plotting images to MLOps tools (wandb or MLflow) during evaluation (at the end of each epoch).
        If ``1``, plots at each epoch. Default is ``1``.
    :param int freq_plot: deprecated. Use ``plot_interval``

    |sep|

    :MLflow:

    :param bool mlflow_vis: Logs data onto MLflow, see https://mlflow.org/ for more details. Default is ``False``.
    :param dict mlflow_setup: Dictionary with the setup for mlflow, see https://www.mlflow.org/docs/latest/python_api/mlflow.html#mlflow.start_run for more details. Default is ``{}``.
    """

    model: torch.nn.Module
    physics: Union[Physics, list[Physics]]
    optimizer: Union[torch.optim.Optimizer, None]
    train_dataloader: torch.utils.data.DataLoader
    epochs: int = 100
    max_batch_steps: int = 10**10
    losses: Union[Loss, BaseLossScheduler, list[Loss], list[BaseLossScheduler]] = (
        SupLoss()
    )
    eval_dataloader: torch.utils.data.DataLoader = None
    early_stop: bool = False
    scheduler: torch.optim.lr_scheduler.LRScheduler = None
    online_measurements: bool = False
    physics_generator: Union[PhysicsGenerator, list[PhysicsGenerator]] = None
    loop_random_online_physics: bool = False
    optimizer_step_multi_dataset: bool = True
    metrics: Union[Metric, list[Metric]] = field(default_factory=PSNR)
    device: Union[str, torch.device] = "cuda" if torch.cuda.is_available() else "cpu"
    ckpt_pretrained: Union[str, None] = None
    save_path: Union[str, Path] = "."
    compare_no_learning: bool = False
    no_learning_method: str = "A_adjoint"
    grad_clip: float = None
    check_grad: bool = False
    wandb_vis: bool = False
    mlflow_vis: bool = False
    wandb_setup: dict = field(default_factory=dict)
    mlflow_setup: dict = field(default_factory=dict)
    ckp_interval: int = 1
    eval_interval: int = 1
    plot_interval: int = 1
    freq_plot: int = None
    plot_images: bool = False
    plot_measurements: bool = True
    plot_convergence_metrics: bool = False
    rescale_mode: str = "clip"
    display_losses_eval: bool = False
    log_train_batch: bool = False
    verbose: bool = True
    verbose_individual_losses: bool = True
    show_progress_bar: bool = True

    def setup_train(self, train=True, **kwargs):
        r"""
        Set up the training process.

        It initializes the wandb logging, the different metrics, the save path, the physics and dataloaders,
        and the pretrained checkpoint if given.

        :param bool train: whether model is being trained.
        """
        if type(self.train_dataloader) is not list:
            self.train_dataloader = [self.train_dataloader]

        if self.eval_dataloader is not None and type(self.eval_dataloader) is not list:
            self.eval_dataloader = [self.eval_dataloader]

        for loader in self.train_dataloader + (
            self.eval_dataloader if self.eval_dataloader is not None else []
        ):
            if loader is not None:
                check_dataset(loader.dataset)

        self.save_path = Path(self.save_path) if self.save_path else None

        self.G = len(self.train_dataloader)

        if self.freq_plot is not None:
            warnings.warn(
                "freq_plot parameter of Trainer is deprecated. Use plot_interval instead."
            )
            self.plot_interval = self.freq_plot

        if (
            self.wandb_setup != {}
            and self.wandb_setup is not None
            and not self.wandb_vis
        ):
            warnings.warn(
                "wandb_vis is False but wandb_setup is provided. Wandb deactivated (wandb_vis=False)."
            )

        if (
            self.mlflow_setup != {}
            and self.mlflow_setup is not None
            and not self.mlflow_vis
        ):  # pragma: no cover
            warnings.warn(
                "mlflow_vis is False but mlflow_setup is provided. Mlflow deactivated (mlflow_vis=False)."
            )

        if self.physics_generator is not None and not self.online_measurements:
            warnings.warn(
                "Physics generator is provided but online_measurements is False. Physics generator will not be used."
            )
        elif (
            self.physics_generator is not None
            and self.online_measurements
            and self.loop_random_online_physics
        ):
            warnings.warn(
                "Generated measurements repeat each epoch. Ensure that dataloader is not shuffling."
            )

        self.epoch_start = 0

        self.conv_metrics = None
        # wandb initialization
        if self.wandb_vis:
            import wandb

            if wandb.run is None:
                wandb.init(**self.wandb_setup)

        if self.mlflow_vis:
            if mlflow.active_run() is None:
                mlflow.start_run(**self.mlflow_setup)

        if not isinstance(self.losses, (list, tuple)):
            self.losses = [self.losses]

        for l in self.losses:
            self.model = l.adapt_model(self.model)

        if not isinstance(self.metrics, (list, tuple)):
            self.metrics = [self.metrics]

        # losses
        self.logs_total_loss_train = AverageMeter("Training loss", ":.2e")
        self.logs_losses_train = [
            AverageMeter("Training loss " + l.__class__.__name__, ":.2e")
            for l in self.losses
        ]

        self.logs_total_loss_eval = AverageMeter("Validation loss", ":.2e")
        self.logs_losses_eval = [
            AverageMeter("Validation loss " + l.__class__.__name__, ":.2e")
            for l in self.losses
        ]

        # metrics
        self.logs_metrics_train = [
            AverageMeter("Training metric " + l.__class__.__name__, ":.2e")
            for l in self.metrics
        ]

        self.logs_metrics_eval = [
            AverageMeter("Validation metric " + l.__class__.__name__, ":.2e")
            for l in self.metrics
        ]
        if self.compare_no_learning:
            self.logs_metrics_no_learning = [
                AverageMeter("Validation metric " + l.__class__.__name__, ":.2e")
                for l in self.metrics
            ]

        self.eval_metrics_history = {}
        for l in self.metrics:
            self.eval_metrics_history[l.__class__.__name__] = []

        # gradient clipping
        if train and self.check_grad:
            self.check_grad_val = AverageMeter("Gradient norm", ":.2e")

        if self.save_path:
            # NOTE: Two separate training should not write to the same
            # directory. For this reason, we make sure the directory does not
            # already exist.
            dir_path = f"{self.save_path}/{get_timestamp()}"
            # Acquire the output directory (might fail with an exception)
            os.makedirs(dir_path, exist_ok=False)
            self.save_path = dir_path
        else:
            self.save_path = None

        # count the overall training parameters
        if self.verbose and train:
            params = sum(p.numel() for p in self.model.parameters() if p.requires_grad)
            print(f"The model has {params} trainable parameters")

        # make physics and data_loaders of list type
        if type(self.physics) is not list:
            self.physics = [self.physics]

        if (
            self.physics_generator is not None
            and type(self.physics_generator) is not list
        ):
            self.physics_generator = [self.physics_generator]

        if train:
            self.loss_history = []
        self.save_folder_im = None

        _ = self.load_model()

    def load_model(
        self, ckpt_pretrained: Union[str, Path] = None, strict: bool = True
    ) -> dict:
        """Load model from checkpoint.

        :param str ckpt_pretrained: checkpoint filename. If `None`, use checkpoint passed to class init.
            If not `None`, override checkpoint passed to class.
        :param bool strict: strict load weights to model.
        :return: if checkpoint loaded, return checkpoint dict, else return ``None``
        """
        if ckpt_pretrained is None and self.ckpt_pretrained is not None:
            ckpt_pretrained = self.ckpt_pretrained
            # Set to None to prevent it being loaded again
            self.ckpt_pretrained = None

        if ckpt_pretrained is not None:
            checkpoint = torch.load(
                ckpt_pretrained, map_location=self.device, weights_only=False
            )
            self.model.load_state_dict(checkpoint["state_dict"], strict=strict)
            if "optimizer" in checkpoint and self.optimizer is not None:
                self.optimizer.load_state_dict(checkpoint["optimizer"])
            if "scheduler" in checkpoint and self.scheduler is not None:
                self.scheduler.load_state_dict(checkpoint["scheduler"])
            if "wandb_id" in checkpoint and self.wandb_vis:
                self.wandb_setup["id"] = checkpoint["wandb_id"]
                self.wandb_setup["resume"] = "allow"
            if "mlflow_id" in checkpoint and self.mlflow_vis:  # pragma: no cover
                self.mlflow_setup["run_id"] = checkpoint["mlflow_id"]
            if "epoch" in checkpoint:
                self.epoch_start = checkpoint["epoch"] + 1
            return checkpoint

    def log_metrics_wandb(self, logs: dict, step: int, train: bool = True):
        r"""
        This method is deprecated and will be removed in a future release. Instead, use :func:`log_metrics_mlops`.
        """
        warnings.warn(
            "This method is deprecated and will be removed in a future release. Use log_metrics_mlops instead.",
            DeprecationWarning,
            stacklevel=2,
        )
        return self.log_metrics_mlops(self, logs=logs, step=step, train=train)

    def log_metrics_mlops(self, logs: dict, step: int, train: bool = True):
        r"""
        Log the metrics to MLOps tools including wandb and MLflow.

        It logs the metrics to wandb and MLflow.

        :param dict logs: Dictionary containing the metrics to log.
        :param int step: Current step to log. If ``Trainer.log_train_batch=True``, this is the batch iteration, if ``False`` (default), this is the epoch.
        :param bool train: If ``True``, the model is trained, otherwise it is evaluated.
        """
        if step is None:
            raise ValueError("wandb logging step must be specified.")

        if not train:
            logs = {"Eval " + str(key): val for key, val in logs.items()}

        if self.wandb_vis:
            import wandb

            wandb.log(logs, step=step)
        if self.mlflow_vis:
            mlflow.log_metrics(logs, step=step)

    def check_clip_grad(self):
        r"""
        Check the gradient norm and perform gradient clipping if necessary.

        """
        out = None

        if self.grad_clip is not None:
            torch.nn.utils.clip_grad_norm_(self.model.parameters(), self.grad_clip)

        if self.check_grad:
            # from https://discuss.pytorch.org/t/check-the-norm-of-gradients/27961/7
            grads = [
                param.grad.detach().flatten()
                for param in self.model.parameters()
                if param.grad is not None
            ]
            norm_grads = torch.cat(grads).norm()
            out = norm_grads.item()
            self.check_grad_val.update(norm_grads.item())

        return out

    def get_samples_online(self, iterators, g):
        r"""
        Get the samples for the online measurements.

        In this setting, a new sample is generated at each iteration by calling the physics operator.
        This function returns a dictionary containing necessary data for the model inference. It needs to contain
        the measurement, the ground truth, and the current physics operator, but can also contain additional data.

        :param list iterators: List of dataloader iterators.
        :param int g: Current dataloader index.
        :returns: a tuple containing at least: the ground truth, the measurement, and the current physics operator.
        """
        data = next(iterators[g])

        params = {}
        if isinstance(data, (tuple, list)):
            x = data[0]

            if len(data) == 2 and isinstance(data[1], dict):
                params = data[1]
            else:
                warnings.warn(
                    "Generating online measurements from data x but dataloader returns tuples (x, ...). Discarding all data after x."
                )
        else:
            x = data

        if torch.isnan(x).all():
            raise ValueError("Online measurements can't be used if x is all NaN.")

        x = x.to(self.device)
        physics = self.physics[g]

        if self.physics_generator is not None:
            if params:  # not empty params
                warnings.warn(
                    "Physics generator is provided but dataloader also returns params. Ignoring params from dataloader."
                )
            params = self.physics_generator[g].step(batch_size=x.size(0))

        # Update parameters both via update and, if implemented in physics, via forward pass
        physics.update(**params)
        y = physics(x, **params)

        return x, y, physics

    def get_samples_offline(self, iterators, g):
        r"""
        Get the samples for the offline measurements.

        In this setting, samples have been generated offline and are loaded from the dataloader.
        This function returns a tuple containing necessary data for the model inference. It needs to contain
        the measurement, the ground truth, and the current physics operator, but can also contain additional data
        (you can override this function to add custom data).

        If the dataloader returns 3-tuples, this is assumed to be ``(x, y, params)`` where
        ``params`` is a dict of physics generator params. These params are then used to update
        the physics.

        :param list iterators: List of dataloader iterators.
        :param int g: Current dataloader index.
        :returns: a dictionary containing at least: the ground truth, the measurement, and the current physics operator.
        """
        data = next(iterators[g])
        if (type(data) is not tuple and type(data) is not list) or len(data) < 2:
            raise ValueError(
                "If online_measurements=False, the dataloader should output a tuple (x, y) or (x, y, params)"
            )

        if len(data) == 2:
            x, y, params = *data, None
            if isinstance(y, dict):  # x,params offline
                raise ValueError(
                    "If online_measurements=False, measurements y must be provided as a tensor."
                )
        elif len(data) == 3:
            x, y, params = data
        else:
            raise ValueError(
                "Dataloader returns too many items. For offline learning, dataloader should either return (x, y) or (x, y, params)."
            )

        if type(x) is list or type(x) is tuple:
            x = [s.to(self.device) for s in x]
        else:
            x = x.to(self.device)

        if x.numel() == 1 and torch.isnan(x):
            x = None  # unsupervised case

        y = y.to(self.device)
        physics = self.physics[g]

        if params is not None:
            params = {
                k: (p.to(self.device) if isinstance(p, torch.Tensor) else p)
                for k, p in params.items()
            }
            physics.update(**params)

        return x, y, physics

    def get_samples(self, iterators, g):
        r"""
        Get the samples.

        This function returns a dictionary containing necessary data for the model inference. It needs to contain
        the measurement, the ground truth, and the current physics operator, but can also contain additional data.

        :param list iterators: List of dataloader iterators.
        :param int g: Current dataloader index.
        :returns: the tuple returned by the get_samples_online or get_samples_offline function.
        """
        if self.online_measurements:  # the measurements y are created on-the-fly
            x, y, physics = self.get_samples_online(iterators, g)
        else:  # the measurements y were pre-computed
            x, y, physics = self.get_samples_offline(iterators, g)

        if x is not None:  # If x is None, we are in unsupervised case
            if torch.isinf(x).any() or torch.isnan(x).any():
                warnings.warn("x contains NaN or inf values.")

        return x, y, physics

    def model_inference(self, y, physics, x=None, train=True, **kwargs):
        r"""
        Perform the model inference.

        It returns the network reconstruction given the samples.

        :param torch.Tensor y: Measurement.
        :param deepinv.physics.Physics physics: Current physics operator.
        :param torch.Tensor x: Optional ground truth, used for computing convergence metrics.
        :returns: The network reconstruction.
        """
        y = y.to(self.device)

        kwargs = {}

        # check if the forward has 'update_parameters' method, and if so, update the parameters
        if "update_parameters" in inspect.signature(self.model.forward).parameters:
            kwargs["update_parameters"] = True

        if not train:
            with torch.no_grad():
                if self.plot_convergence_metrics:
                    x_net, self.conv_metrics = self.model(
                        y, physics, x_gt=x, compute_metrics=True, **kwargs
                    )
                else:
                    x_net = self.model(y, physics, **kwargs)
        else:
            x_net = self.model(y, physics, **kwargs)

        return x_net

    def compute_loss(self, physics, x, y, train=True, epoch: int = None, step=False):
        r"""
        Compute the loss and perform the backward pass.

        It evaluates the reconstruction network, computes the losses, and performs the backward pass.

        :param deepinv.physics.Physics physics: Current physics operator.
        :param torch.Tensor x: Ground truth.
        :param torch.Tensor y: Measurement.
        :param bool train: If ``True``, the model is trained, otherwise it is evaluated.
        :param int epoch: current epoch.
        :param bool step: Whether to perform an optimization step when computing the loss.
        :returns: (tuple) The network reconstruction x_net (for plotting and computing metrics) and
            the logs (for printing the training progress).
        """
        logs = {}

        if train and step:
            self.optimizer.zero_grad()

        # Evaluate reconstruction network
        x_net = self.model_inference(y=y, physics=physics, x=x, train=train)

        if train or self.display_losses_eval:
            # Compute the losses
            loss_total = 0
            for k, l in enumerate(self.losses):
                loss = l(
                    x=x,
                    x_net=x_net,
                    y=y,
                    physics=physics,
                    model=self.model,
                    epoch=epoch,
                )
                loss_total += loss.mean()
                if len(self.losses) > 1 and self.verbose_individual_losses:
                    meters = (
                        self.logs_losses_train[k] if train else self.logs_losses_eval[k]
                    )
                    meters.update(loss.detach().cpu().numpy())
                    logs[l.__class__.__name__] = meters.avg

            meters = self.logs_total_loss_train if train else self.logs_total_loss_eval
            meters.update(loss_total.item())
            logs[f"TotalLoss"] = meters.avg
        else:  # TODO question: what do we want to do at test time?
            loss_total = 0

        if train:
            loss_total.backward()  # Backward the total loss

            norm = self.check_clip_grad()
            if norm is not None:
                logs["gradient_norm"] = self.check_grad_val.avg

            if step:
                self.optimizer.step()  # Optimizer step

        return loss_total, x_net, logs

    def compute_metrics(
        self, x, x_net, y, physics, logs, train=True, epoch: int = None
    ):
        r"""
        Compute the metrics.

        It computes the metrics over the batch.

        :param torch.Tensor x: Ground truth.
        :param torch.Tensor x_net: Network reconstruction.
        :param torch.Tensor y: Measurement.
        :param deepinv.physics.Physics physics: Current physics operator.
        :param dict logs: Dictionary containing the logs for printing the training progress.
        :param bool train: If ``True``, the model is trained, otherwise it is evaluated.
        :param int epoch: current epoch.
        :returns: The logs with the metrics.
        """
        # Compute the metrics over the batch
        with torch.no_grad():
            for k, l in enumerate(self.metrics):
                metric = l(
                    x=x,
                    x_net=x_net,
                    y=y,
                    physics=physics,
                    model=self.model,
                )

                current_log = (
                    self.logs_metrics_train[k] if train else self.logs_metrics_eval[k]
                )
                current_log.update(metric.detach().cpu().numpy())
                logs[l.__class__.__name__] = current_log.avg

                if not train and self.compare_no_learning:
                    x_lin = self.no_learning_inference(y, physics)
                    metric = l(x=x, x_net=x_lin, y=y, physics=physics, model=self.model)
                    self.logs_metrics_no_learning[k].update(
                        metric.detach().cpu().numpy()
                    )
                    logs[f"{l.__class__.__name__} no learning"] = (
                        self.logs_metrics_no_learning[k].avg
                    )
        return logs

    def no_learning_inference(self, y, physics):
        r"""
        Perform the no learning inference.

        By default it returns the (linear) pseudo-inverse reconstruction given the measurement.

        :param torch.Tensor y: Measurement.
        :param deepinv.physics.Physics physics: Current physics operator.
        :returns: Reconstructed image.
        """

        y = y.to(self.device)
        if self.no_learning_method == "A_adjoint" and hasattr(physics, "A_adjoint"):
            if isinstance(physics, torch.nn.DataParallel):
                x_nl = physics.module.A_adjoint(y)
            else:
                x_nl = physics.A_adjoint(y)
        elif self.no_learning_method == "A_dagger" and hasattr(physics, "A_dagger"):
            if isinstance(physics, torch.nn.DataParallel):
                x_nl = physics.module.A_dagger(y)
            else:
                x_nl = physics.A_dagger(y)
        elif self.no_learning_method == "prox_l2" and hasattr(physics, "prox_l2"):
            # this is a regularized version of the pseudo-inverse, with an l2 regularization
            # with parameter set to 5.0 for a mild regularization
            if isinstance(physics, torch.nn.DataParallel):
                x_nl = physics.module.prox_l2(0.0, y, 5.0)
            else:
                x_nl = physics.prox_l2(0.0, y, 5.0)
        elif self.no_learning_method == "y":
            x_nl = y
        else:
            raise ValueError(
                f"No learning reconstruction method {self.no_learning_method} not recognized or physics does not implement it"
            )

        return x_nl

    def step(
        self,
        epoch,
        progress_bar,
        train_ite=None,
        train=True,
        last_batch=False,
    ):
        r"""
        Train/Eval a batch.

        It performs the forward pass, the backward pass, and the evaluation at each iteration.

        :param int epoch: Current epoch.
        :param progress_bar: `tqdm <https://tqdm.github.io/docs/tqdm/>`_ progress bar.
        :param int train_ite: train iteration, only needed for logging if ``Trainer.log_train_batch=True``
        :param bool train: If ``True``, the model is trained, otherwise it is evaluated.
        :param bool last_batch: If ``True``, the last batch of the epoch is being processed.
        :returns: The current physics operator, the ground truth, the measurement, and the network reconstruction.
        """
        if train and self.optimizer_step_multi_dataset:
            self.optimizer.zero_grad()  # Clear stored gradients

        # random permulation of the dataloaders
        G_perm = np.random.permutation(self.G)
        loss = 0

        if self.log_train_batch and train:
            self.reset_metrics()

        for g in G_perm:  # for each dataloader
            x, y, physics_cur = self.get_samples(
                self.current_train_iterators if train else self.current_eval_iterators,
                g,
            )

            # Compute loss and perform backprop
            loss_cur, x_net, logs = self.compute_loss(
                physics_cur,
                x,
                y,
                train=train,
                epoch=epoch,
                step=(not self.optimizer_step_multi_dataset),
            )
            loss += loss_cur

            # detach the network output for metrics and plotting
            x_net = x_net.detach()

            # Log metrics
            logs = self.compute_metrics(
                x, x_net, y, physics_cur, logs, train=train, epoch=epoch
            )

            # Update the progress bar
            progress_bar.set_postfix(logs)

        if self.log_train_batch and train:
            self.log_metrics_mlops(logs, step=train_ite, train=train)

        if train and self.optimizer_step_multi_dataset:
            self.optimizer.step()  # Optimizer step

        if last_batch:
            if self.verbose and not self.show_progress_bar:
                if self.verbose_individual_losses:
                    print(
                        f"{'Train' if train else 'Eval'} epoch {epoch}:"
                        f" {', '.join([f'{k}={round(v, 3)}' for (k, v) in logs.items()])}"
                    )
                else:
                    print(
                        f"{'Train' if train else 'Eval'} epoch {epoch}: Total loss: {logs['TotalLoss']}"
                    )

            if self.log_train_batch and train:
                logs["step"] = train_ite
            elif train:
                logs["step"] = epoch
                self.log_metrics_mlops(logs, step=epoch, train=train)
            elif self.log_train_batch:  # train=False
                logs["step"] = train_ite
                self.log_metrics_mlops(logs, step=train_ite, train=train)
            else:
                self.log_metrics_mlops(logs, step=epoch, train=train)

            self.plot(
                epoch,
                physics_cur,
                x,
                y,
                x_net,
                train=train,
            )

    def plot(self, epoch, physics, x, y, x_net, train=True):
        r"""
        Plot and optinally save the reconstructions.

        :param int epoch: Current epoch.
        :param deepinv.physics.Physics physics: Current physics operator.
        :param torch.Tensor x: Ground truth.
        :param torch.Tensor y: Measurement.
        :param torch.Tensor x_net: Network reconstruction.
        :param bool train: If ``True``, the model is trained, otherwise it is evaluated.
        """
        post_str = "Training" if train else "Eval"

        plot_images = self.plot_images and ((epoch + 1) % self.plot_interval == 0)
        save_images = self.save_folder_im is not None

        if plot_images or save_images:
            if self.compare_no_learning:
                x_nl = self.no_learning_inference(y, physics)
            else:
                x_nl = None

            imgs, titles, grid_image, caption = prepare_images(
                x, y=y, x_net=x_net, x_nl=x_nl, rescale_mode=self.rescale_mode
            )

        if plot_images:
            plot(
                imgs,
                titles=titles,
                show=self.plot_images,
                return_fig=True,
                rescale_mode=self.rescale_mode,
            )

            if self.wandb_vis:
                import wandb

                log_dict_post_epoch = {}
                images = wandb.Image(
                    grid_image,
                    caption=caption,
                )
                log_dict_post_epoch[post_str + " samples"] = images
                log_dict_post_epoch["step"] = epoch
                wandb.log(log_dict_post_epoch, step=epoch)

            if self.mlflow_vis:
                image = TF.to_pil_image(grid_image, mode="RGB")
                mlflow.log_metrics({"step": epoch}, step=epoch)
                mlflow.log_image(image, key=f"{post_str} samples", step=epoch)

        if save_images:
            # save images
            for k, img in enumerate(imgs):
                for i in range(img.size(0)):
                    img_name = f"{self.save_folder_im}/{titles[k]}/"
                    # make dir
                    Path(img_name).mkdir(parents=True, exist_ok=True)
                    save_image(img, img_name + f"{self.img_counter + i}.png")

                self.img_counter += len(imgs[0])

        if self.conv_metrics is not None:
            plot_curves(
                self.conv_metrics,
                save_dir=f"{self.save_folder_im}/convergence_metrics/",
                show=True,
            )
            self.conv_metrics = None

    def save_model(self, filename, epoch, state=None):
        r"""
        Save the model.

        It saves the model every ``ckp_interval`` epochs.

        :param int epoch: Current epoch.
        :param None, float eval_metrics: Evaluation metrics across epochs.
        :param dict state: custom objects to save with model
        """
        if state is None:
            state = {}

        if not self.save_path:
            return

        os.makedirs(str(self.save_path), exist_ok=True)
        state = state | {
            "epoch": epoch,
            "state_dict": self.model.state_dict(),
            "loss": self.loss_history,
            "optimizer": self.optimizer.state_dict() if self.optimizer else None,
            "scheduler": self.scheduler.state_dict() if self.scheduler else None,
        }
        state["eval_metrics"] = self.eval_metrics_history
        if self.wandb_vis:
            import wandb

            state["wandb_id"] = wandb.run.id
        if self.mlflow_vis:
            state["mlflow_id"] = mlflow.active_run().info.run_id

        torch.save(
            state,
            Path(self.save_path) / Path(filename),
        )

    def reset_metrics(self):
        r"""
        Reset the metrics.
        """
        self.img_counter = 0

        self.logs_total_loss_train.reset()
        self.logs_total_loss_eval.reset()

        for l in self.logs_losses_train:
            l.reset()

        for l in self.logs_losses_eval:
            l.reset()

        for l in self.logs_metrics_train:
            l.reset()

        for l in self.logs_metrics_eval:
            l.reset()

        if hasattr(self, "check_grad_val"):
            self.check_grad_val.reset()

    def save_best_model(self, epoch, train_ite, **kwargs):
        r"""
        Save the best model using validation metrics.

        By default, uses validation based on first metric. Override this method to provide custom criterion.

        :param int epoch: Current epoch.
        :param int train_ite: Current training batch iteration, equal to (current epoch :math:`\times`
            number of batches) + current batch within epoch
        """
        k = 0  # index of the first metric
        history = self.eval_metrics_history[self.metrics[k].__class__.__name__]
        lower_better = getattr(self.metrics[k], "lower_better", True)

        best_metric = min(history) if lower_better else max(history)
        curr_metric = history[-1]
        if (lower_better and curr_metric <= best_metric) or (
            not lower_better and curr_metric >= best_metric
        ):
            # Saving the model
            self.save_model("ckp_best.pth.tar", epoch)
            if self.verbose:
                print(f"Best model saved at epoch {epoch + 1}")

    def load_best_model(self):
        r"""
        Load the best model.

        It loads the model from the checkpoint saved during training.

        :returns: The model.
        """
        if not self.save_path:
            raise ValueError(
                "No save path provided. Please provide a save path to load the best model."
            )
        else:
            self.load_model(
                ckpt_pretrained=Path(self.save_path) / Path("ckp_best.pth.tar")
            )
        return self.model

    def stop_criterion(self, epoch, train_ite, **kwargs):
        r"""
        Stop criterion for early stopping.

        By default, stops optimization when first eval metric doesn't improve in the last 3 evaluations.

        Override this method to early stop on a custom condition.

        :param int epoch: Current epoch.
        :param int train_ite: Current training batch iteration, equal to (current epoch :math:`\times` number
            of batches) + current batch within epoch
        :param dict metric_history: Dictionary containing the metrics history, with the metric name as key.
        :param list metrics: List of metrics used for evaluation.
        """
        k = 0  # use first metric

        history = self.eval_metrics_history[self.metrics[k].__class__.__name__]
        lower_better = getattr(self.metrics[k], "lower_better", True)

        best_metric = min(history) if lower_better else max(history)
        best_epoch = history.index(best_metric) * self.eval_interval

        early_stop = epoch > 2 * self.eval_interval + best_epoch
        if early_stop and self.verbose:
            print(
                "Early stopping triggered as validation metrics have not improved in "
                "the last 3 validation steps, disable it with early_stop=False"
            )

        return early_stop

    def train(
        self,
    ):
        r"""
        Train the model.

        It performs the training process, including the setup, the evaluation, the forward and backward passes,
        and the visualization.

        :returns: The trained model.
        """
        self.setup_train()
        stop_flag = False
        for epoch in range(self.epoch_start, self.epochs):
            self.reset_metrics()

            ## Training
            self.current_train_iterators = [
                iter(loader) for loader in self.train_dataloader
            ]

            batches = min(
                [len(loader) - loader.drop_last for loader in self.train_dataloader]
            )

            if self.loop_random_online_physics and self.physics_generator is not None:
                for physics_generator in self.physics_generator:
                    physics_generator.reset_rng()

                for physics in self.physics:
                    if hasattr(physics.noise_model, "reset_rng"):
                        physics.noise_model.reset_rng()

            self.model.train()
            for i in (
                progress_bar := tqdm(
                    range(batches),
                    ncols=150,
                    disable=(not self.verbose or not self.show_progress_bar),
                )
            ):
                progress_bar.set_description(f"Train epoch {epoch + 1}/{self.epochs}")
                last_batch = i == batches - 1
                train_ite = (epoch * batches) + i
                self.step(
                    epoch,
                    progress_bar,
                    train_ite=train_ite,
                    train=True,
                    last_batch=last_batch,
                )

                perform_eval = self.eval_dataloader and (
                    (
                        (epoch % self.eval_interval == 0 or epoch + 1 == self.epochs)
                        and not self.log_train_batch
                    )
                    or (
                        (i % self.eval_interval == 0 or i + 1 == batches)
                        and self.log_train_batch
                    )
                )
                if perform_eval and (last_batch or self.log_train_batch):
                    ## Evaluation
                    self.current_eval_iterators = [
                        iter(loader) for loader in self.eval_dataloader
                    ]

                    eval_batches = min(
                        [
                            len(loader) - loader.drop_last
                            for loader in self.eval_dataloader
                        ]
                    )

                    self.model.eval()
                    # close train progress bar
                    progress_bar.update(1)
                    progress_bar.close()
                    for j in (
                        eval_progress_bar := tqdm(
                            range(eval_batches),
                            ncols=150,
                            disable=(not self.verbose or not self.show_progress_bar),
                            colour="green",
                        )
                    ):
                        eval_progress_bar.set_description(
                            f"Eval epoch {epoch + 1}/{self.epochs}"
                        )
                        self.step(
                            epoch,
                            eval_progress_bar,
                            train_ite=train_ite,
                            train=False,
                            last_batch=(j == eval_batches - 1),
                        )

                    for k in range(len(self.metrics)):
                        metric = self.logs_metrics_eval[k].avg
                        self.eval_metrics_history[
                            self.metrics[k].__class__.__name__
                        ].append(
                            metric
                        )  # store metrics history

                    self.save_best_model(epoch, train_ite)

                    if self.early_stop:
                        stop_flag = self.stop_criterion(epoch, train_ite)

                if train_ite + 1 > self.max_batch_steps:
                    stop_flag = True
                    progress_bar.update(1)
                    progress_bar.close()
                    break

            self.loss_history.append(self.logs_total_loss_train.avg)

            if self.scheduler:
                self.scheduler.step()

            if (
                epoch > 0 and epoch % self.ckp_interval == 0
            ) or epoch + 1 == self.epochs:
                self.save_model(f"ckp_{epoch}.pth.tar", epoch)

            if stop_flag:
                break

        if self.wandb_vis:
<<<<<<< HEAD
=======
            import wandb

            wandb.save("model.h5")
>>>>>>> 78120fc3
            wandb.finish()

        if self.mlflow_vis:
            mlflow.end_run()

        return self.model

    def test(
        self,
        test_dataloader,
        save_path: Union[str, Path] = None,
        compare_no_learning: bool = True,
        log_raw_metrics: bool = False,
    ) -> dict:
        r"""
        Test the model, compute metrics and plot images.

        :param torch.utils.data.DataLoader, list[torch.utils.data.DataLoader] test_dataloader: Test data loader(s), see :ref:`datasets user guide <datasets>`
            for how we expect data to be provided.
        :param str save_path: Directory in which to save the plotted images.
        :param bool compare_no_learning: If ``True``, the linear reconstruction is compared to the network reconstruction.
        :param bool log_raw_metrics: if `True`, also return non-aggregated metrics as a list.
        :returns: dict of metrics results with means and stds.
        """
        self.compare_no_learning = compare_no_learning
        self.setup_train(train=False)

        self.save_folder_im = save_path

        # Disable mlops and visualization during testing
        former_values = (self.wandb_vis, self.mlflow_vis, self.log_train_batch)
        self.wandb_vis = False
        self.mlflow_vis = False
        self.log_train_batch = False

        self.reset_metrics()

        if not isinstance(test_dataloader, list):
            test_dataloader = [test_dataloader]

        for loader in test_dataloader:
            check_dataset(loader.dataset)

        self.current_eval_iterators = [iter(loader) for loader in test_dataloader]

        batches = min([len(loader) - loader.drop_last for loader in test_dataloader])

        self.model.eval()
        for i in (
            progress_bar := tqdm(
                range(batches),
                ncols=150,
                disable=(not self.verbose or not self.show_progress_bar),
            )
        ):
            progress_bar.set_description(f"Test")
            self.step(0, progress_bar, train=False, last_batch=(i == batches - 1))

        self.wandb_vis, self.mlflow_vis, self.log_train_batch = former_values

        if self.verbose:
            print("Test results:")

        out = {}
        for k, l in enumerate(self.logs_metrics_eval):
            if compare_no_learning:
                name = self.metrics[k].__class__.__name__ + " no learning"
                out[name] = self.logs_metrics_no_learning[k].avg
                out[name + "_std"] = self.logs_metrics_no_learning[k].std
                if log_raw_metrics:
                    out[name + "_vals"] = self.logs_metrics_no_learning[k].vals
                if self.verbose:
                    print(
                        f"{name}: {self.logs_metrics_no_learning[k].avg:.3f} +- {self.logs_metrics_no_learning[k].std:.3f}"
                    )

            name = self.metrics[k].__class__.__name__
            out[name] = l.avg
            out[name + "_std"] = l.std
            if log_raw_metrics:
                out[name + "_vals"] = l.vals
            if self.verbose:
                print(f"{name}: {l.avg:.3f} +- {l.std:.3f}")

        return out


def train(
    model: torch.nn.Module,
    physics: Physics,
    optimizer: torch.optim.Optimizer,
    train_dataloader: torch.utils.data.DataLoader,
    epochs: int = 100,
    losses: Union[Loss, list[Loss], None] = None,
    eval_dataloader: torch.utils.data.DataLoader = None,
    *args,
    **kwargs,
):
    """
    Alias function for training a model using :class:`deepinv.Trainer` class.

    This function creates a Trainer instance and returns the trained model.

    .. warning::

        This function is deprecated and will be removed in future versions. Please use
        :class:`deepinv.Trainer` instead.

    :param deepinv.models.Reconstructor, torch.nn.Module model: Reconstruction network, which can be :ref:`any reconstruction network <reconstructors>`.
    :param deepinv.physics.Physics, list[deepinv.physics.Physics] physics: Forward operator(s) used by the reconstruction network.
    :param int epochs: Number of training epochs. Default is 100.
    :param torch.optim.Optimizer optimizer: Torch optimizer for training the network.
    :param torch.utils.data.DataLoader, list[torch.utils.data.DataLoader] train_dataloader: Train data loader(s), see :ref:`datasets user guide <datasets>`
        for how we expect data to be provided.
    :param deepinv.loss.Loss, list[deepinv.loss.Loss] losses: Loss or list of losses used for training the model.
        :ref:`See the libraries' training losses <loss>`.
    :param None, torch.utils.data.DataLoader, list[torch.utils.data.DataLoader] eval_dataloader: Evaluation data loader(s), see :ref:`datasets user guide <datasets>`
        for how we expect data to be provided.
    :param args: Other positional arguments to pass to Trainer constructor. See :class:`deepinv.Trainer`.
    :param kwargs: Keyword arguments to pass to Trainer constructor. See :class:`deepinv.Trainer`.
    :return: Trained model.
    """
    if losses is None:
        losses = SupLoss()
    trainer = Trainer(
        model=model,
        physics=physics,
        optimizer=optimizer,
        epochs=epochs,
        losses=losses,
        train_dataloader=train_dataloader,
        eval_dataloader=eval_dataloader,
        *args,
        **kwargs,
    )
    trained_model = trainer.train()
    return trained_model<|MERGE_RESOLUTION|>--- conflicted
+++ resolved
@@ -5,23 +5,6 @@
 from tqdm import tqdm
 import torch
 
-<<<<<<< HEAD
-try:
-    import wandb
-except ImportError:  # pragma: no cover
-    wandb = ImportError(
-        "The wandb package is not installed. Please install it with `pip install wandb`."
-    )  # pragma: no cover
-
-try:
-    import mlflow
-except ImportError:
-    mlflow = ImportError(
-        "The mlflow package is not installed. Please install it with `pip install mlflow`."
-    )
-
-=======
->>>>>>> 78120fc3
 from pathlib import Path
 from typing import Union
 from dataclasses import dataclass, field
@@ -341,6 +324,8 @@
                 wandb.init(**self.wandb_setup)
 
         if self.mlflow_vis:
+            import mlflow
+
             if mlflow.active_run() is None:
                 mlflow.start_run(**self.mlflow_setup)
 
@@ -486,7 +471,10 @@
             import wandb
 
             wandb.log(logs, step=step)
+
         if self.mlflow_vis:
+            import mlflow
+
             mlflow.log_metrics(logs, step=step)
 
     def check_clip_grad(self):
@@ -956,6 +944,8 @@
                 wandb.log(log_dict_post_epoch, step=epoch)
 
             if self.mlflow_vis:
+                import mlflow
+
                 image = TF.to_pil_image(grid_image, mode="RGB")
                 mlflow.log_metrics({"step": epoch}, step=epoch)
                 mlflow.log_image(image, key=f"{post_str} samples", step=epoch)
@@ -1008,7 +998,10 @@
             import wandb
 
             state["wandb_id"] = wandb.run.id
+
         if self.mlflow_vis:
+            import mlflow
+
             state["mlflow_id"] = mlflow.active_run().info.run_id
 
         torch.save(
@@ -1244,15 +1237,11 @@
                 break
 
         if self.wandb_vis:
-<<<<<<< HEAD
-=======
             import wandb
-
-            wandb.save("model.h5")
->>>>>>> 78120fc3
             wandb.finish()
 
         if self.mlflow_vis:
+            import mlflow
             mlflow.end_run()
 
         return self.model
