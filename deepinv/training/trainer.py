import warnings
from deepinv.utils import AverageMeter, get_timestamp, plot, plot_curves
import os
import numpy as np
from tqdm import tqdm
import torch
import wandb
from pathlib import Path
from typing import Union, List
from dataclasses import dataclass, field
from deepinv.loss import Loss, SupLoss, BaseLossScheduler
from deepinv.loss.metric import PSNR, Metric
from deepinv.physics import Physics
from deepinv.physics.generator import PhysicsGenerator
from deepinv.utils.plotting import prepare_images
from torchvision.utils import save_image
import inspect


@dataclass
class Trainer:
    r"""Trainer(model, physics, optimizer, train_dataloader, ...)
    Trainer class for training a reconstruction network.

    .. seealso::

        See the :ref:`User Guide <trainer>` for more details and for how to adapt the trainer to your needs.

    Training can be done by calling the :func:`deepinv.Trainer.train` method, whereas
    testing can be done by calling the :func:`deepinv.Trainer.test` method.

    Training details are saved every ``ckp_interval`` epochs in the following format

    ::

        save_path/yyyy-mm-dd_hh-mm-ss/ckp_{epoch}.pth.tar

    where ``.pth.tar`` file contains a dictionary with the keys: ``epoch`` current epoch, ``state_dict`` the state
    dictionary of the model, ``loss`` the loss history, ``optimizer`` the state dictionary of the optimizer,
    and ``eval_metrics`` the evaluation metrics history.

    Assuming that `x` is the ground-truth reference and `y` is the measurement and `params` is a dict of :ref:`physics parameters <physics_generators>`,
    the **dataloaders** should return one of the following options:

    1. `(x, y)` or `(x, y, params)`, which requires `online_measurements=False` (default) otherwise `y` will be ignored and new measurements will be generated online.
    2. `(x)` or `(x, params)`, which requires `online_measurements=True` for generating measurements in an online manner (optionally with parameters) as `y=physics(x)` or `y=physics(x, **params)`. Otherwise, first generate a dataset of `(x,y)` with :class:`deepinv.datasets.generate_dataset` and then use option 1 above.
    3. If you have a dataset of measurements only `(y)` or `(y, params)` you should modify it such that it returns `(torch.nan, y)` or `(torch.nan, y, params)`. Set `online_measurements=False`.

    .. note::

        The losses and evaluation metrics can be chosen from :ref:`our training losses <loss>` or :ref:`our metrics <metric>`

        Custom losses can be used, as long as it takes as input ``(x, x_net, y, physics, model)``
        and returns a tensor of length `batch_size` (i.e. `reduction=None` in the underlying metric, as we perform averaging to deal with uneven batch sizes),
        where ``x`` is the ground truth, ``x_net`` is the network reconstruction :math:`\inversef{y}{A}`,
        ``y`` is the measurement vector, ``physics`` is the forward operator
        and ``model`` is the reconstruction network. Note that not all inputs need to be used by the loss,
        e.g., self-supervised losses will not make use of ``x``.

        Custom metrics can also be used in the exact same way as custom losses.

    .. note::

        The training code can synchronize with `Weights & Biases <https://wandb.ai/site>`_ for logging and visualization
        by setting ``wandb_vis=True``. The user can also customize the wandb setup by providing
        a dictionary with the setup for wandb.

    Parameters are described below, grouped into **Basics**, **Optimization**, **Evaluation**, **Physics Generators**,
    **Model Saving**, **Comparing with Pseudoinverse Baseline**, **Plotting**, **Verbose** and **Weights & Biases**.

    :Basics:

    :param deepinv.models.Reconstructor, torch.nn.Module model: Reconstruction network, which can be :ref:`any reconstruction network <reconstructors>`.
        or any other custom reconstruction network.
    :param deepinv.physics.Physics, list[deepinv.physics.Physics] physics: :ref:`Forward operator(s) <physics_list>`.
    :param torch.utils.data.DataLoader, list[torch.utils.data.DataLoader] train_dataloader: Train data loader(s), see options 1 to 3
        above for how we expect data to be provided.
    :param bool online_measurements: Generate new measurements `y` in an online manner at each iteration by calling
        `y=physics(x)`. If `False` (default), the measurements are loaded from the training dataset.
    :param str, torch.device device: Device on which to run the training (e.g., 'cuda' or 'cpu'). Default is 'cuda' if available, otherwise 'cpu'.

    |sep|

    :Optimization:

    :param None, torch.optim.Optimizer optimizer: Torch optimizer for training the network. Default is ``None``.
    :param int epochs: Number of training epochs.
        Default is 100. The trainer will perform gradient steps equal to the `min(epochs*n_batches, max_batch_steps)`.
    :param int max_batch_steps: Number of gradient steps per iteration.
        Default is `1e10`. The trainer will perform batch steps equal to the `min(epochs*n_batches, max_batch_steps)`.
    :param None, torch.optim.lr_scheduler.LRScheduler scheduler: Torch scheduler for changing the learning rate across iterations. Default is ``None``.
    :param bool early_stop: If ``True``, the training stops when the evaluation metric is not improving. Default is ``False``.
        The user can modify the strategy for saving the best model by overriding the :func:`deepinv.Trainer.stop_criterion` method.
    :param deepinv.loss.Loss, list[deepinv.loss.Loss] losses: Loss or list of losses used for training the model.
        Optionally wrap losses using a loss scheduler for more advanced training.
        :ref:`See the libraries' training losses <loss>`.
        Where relevant, the underlying metric should have ``reduction=None`` as we perform the averaging
        using :class:`deepinv.utils.AverageMeter` to deal with uneven batch sizes. Default is :class:`supervised loss <deepinv.loss.SupLoss>`.
    :param float grad_clip: Gradient clipping value for the optimizer. If None, no gradient clipping is performed. Default is None.
    :param bool optimizer_step_multi_dataset: If ``True``, the optimizer step is performed once on all datasets. If ``False``, the optimizer step is performed on each dataset separately.

    |sep|

    :Evaluation:

    :param None, torch.utils.data.DataLoader, list[torch.utils.data.DataLoader] eval_dataloader: Evaluation data loader(s),
        see options 1 to 3 above for how we expect data to be provided.
    :param Metric, list[Metric] metrics: Metric or list of metrics used for evaluating the model.
        They should have ``reduction=None`` as we perform the averaging using :class:`deepinv.utils.AverageMeter` to deal with uneven batch sizes.
        :ref:`See the libraries' evaluation metrics <metric>`. Default is :class:`PSNR <deepinv.loss.metric.PSNR>`.
    :param int eval_interval: Number of epochs (or train iters, if ``log_train_batch=True``) between each evaluation of
        the model on the evaluation set. Default is ``1``.
    :param bool log_train_batch: if ``True``, log train batch and eval-set metrics and losses for each train batch during training.
        This is useful for visualising train progress inside an epoch, not just over epochs.
        If ``False`` (default), log average over dataset per epoch (standard training).

    .. tip::
        If a validation dataloader `eval_dataloader` is provided, the trainer will also **save the best model** according to the
        first metric in the list, using the following format:
        ``save_path/yyyy-mm-dd_hh-mm-ss/ckp_best.pth.tar``. The user can modify the strategy for saving the best model
        by overriding the :func:`deepinv.Trainer.save_best_model` method.
        The best model can be also loaded using the :func:`deepinv.Trainer.load_best_model` method.

    |sep|

    :Physics Generators:

    :param None, deepinv.physics.generator.PhysicsGenerator physics_generator: Optional :ref:`physics generator <physics_generators>` for generating
        the physics operators. If not `None`, the physics operators are randomly sampled at each iteration using the generator.
        Should be used in conjunction with ``online_measurements=True``, no effect when ``online_measurements=False``. Also see ``loop_random_online_physics``. Default is ``None``.
    :param bool loop_random_online_physics: if `True`, resets the physics generator **and** noise model back to its initial state at the beginning of each epoch,
        so that the same measurements are generated each epoch. Requires `shuffle=False` in dataloaders. If `False`, generates new physics every epoch.
        Used in conjunction with ``online_measurements=True`` and `physics_generator` or noise model in `physics`, no effect when ``online_measurements=False``. Default is ``False``.

    .. warning::

        If the physics changes at each iteration for online measurements (e.g. if `physics_generator` is used to generate random physics operators or noise model is used),
        the generated measurements will randomly vary each epoch.
        If this is not desired (i.e. you want the same online measurements each epoch), set ``loop_random_online_physics=True``.
        This resets the physics generator and noise model's random generators every epoch.

        **Caveat**: this requires ``shuffle=False`` in your dataloaders.

        An alternative, safer solution is to generate and save params offline using :func:`deepinv.datasets.generate_dataset`.
        The params dict will then be automatically updated every time data is loaded.

<<<<<<< HEAD
    :param torch.nn.Module model: Reconstruction network, which can be PnP, unrolled, artifact removal
        or any other custom reconstruction network.
    :param deepinv.physics.Physics, list[deepinv.physics.Physics] physics: Forward operator(s) used by the reconstruction network.
    :param int epochs: Number of training epochs. Default is 100.
    :param torch.optim.Optimizer optimizer: Torch optimizer for training the network.
    :param torch.utils.data.DataLoader, list[torch.utils.data.DataLoader] train_dataloader: Train data loader(s) should provide a
        a signal `x` or a tuple of `(x, y)` signal/measurement pairs or a tuple `(x, y, params)`
        where `params` is a dict of physics generator parameters to be loaded into the physics each iteration.
    :param deepinv.loss.Loss, list[deepinv.loss.Loss] losses: Loss or list of losses used for training the model.
        Optionally wrap losses using a loss scheduler for more advanced training.
        :ref:`See the libraries' training losses <loss>`. By default, it uses the supervised mean squared error.
        Where relevant, the underlying metric should have ``reduction=None`` as we perform the averaging using :class:`deepinv.utils.AverageMeter` to deal with uneven batch sizes.
    :param None, torch.utils.data.DataLoader, list[torch.utils.data.DataLoader] eval_dataloader: Evaluation data loader(s)
        should provide a signal x or a tuple of (x, y) signal/measurement pairs or a tuple `(x, y, params)`
        where `params` is a dict of physics generator parameters to be loaded into the physics each iteration.
    :param None, torch.optim.lr_scheduler.LRScheduler scheduler: Torch scheduler for changing the learning rate across iterations.
    :param bool online_measurements: Generate the measurements in an online manner at each iteration by calling
        ``physics(x)``. This results in a wider range of measurements if the physics' parameters, such as
        parameters of the forward operator or noise realizations, can change between each sample;
        the measurements are loaded from the training dataset.
    :param None, deepinv.physics.generator.PhysicsGenerator physics_generator: Optional physics generator for generating
        the physics operators. If not None, the physics operators are randomly sampled at each iteration using the generator.
        Should be used in conjunction with ``online_measurements=True``, no effect when ``online_measurements=False``. Also see ``loop_random_online_physics``.
    :param bool loop_random_online_physics: if True, resets the physics generator **and** noise model back to its initial state at the beginning of each epoch,
        so that the same measurements are generated each epoch. Requires `shuffle=False` in dataloaders. If False, generates new physics every epoch.
        Used in conjunction with ``physics_generator``.
    :param bool global_optimizer_step: If ``True``, the optimizer step is performed once on all datasets. If ``False``, the optimizer step is performed on each dataset separately.
    :param Metric, list[Metric] metrics: Metric or list of metrics used for evaluating the model.
        They should have ``reduction=None`` as we perform the averaging using :class:`deepinv.utils.AverageMeter` to deal with uneven batch sizes.
        :ref:`See the libraries' evaluation metrics <metric>`.
    :param str device: Device on which to run the training (e.g., 'cuda' or 'cpu').
    :param str ckpt_pretrained: path of the pretrained checkpoint. If None, no pretrained checkpoint is loaded.
    :param str save_path: Directory in which to save the trained model.
    :param bool compare_no_learning: If ``True``, the no learning method is compared to the network reconstruction.
=======
    |sep|

    :Model Saving:

    :param str save_path: Directory in which to save the trained model. Default is ``"."`` (current folder).
    :param int ckp_interval: The model is saved every ``ckp_interval`` epochs. Default is ``1``.
    :param str ckpt_pretrained: path of the pretrained checkpoint. If `None` (default), no pretrained checkpoint is loaded.

    |sep|

    :Comparison with Pseudoinverse Baseline:

    :param bool compare_no_learning: If ``True``, the no learning method is compared to the network reconstruction. Default is ``False``.
>>>>>>> ba2b3c9e
    :param str no_learning_method: Reconstruction method used for the no learning comparison. Options are ``'A_dagger'``, ``'A_adjoint'``,
        ``'prox_l2'``, or ``'y'``. Default is ``'A_dagger'``. The user can also provide a custom method by overriding the
        :func:`no_learning_inference <deepinv.Trainer.no_learning_inference>` method. Default is ``'A_dagger'``.

    |sep|

    :Plotting:

    :param bool plot_images: Plots reconstructions every ``ckp_interval`` epochs. Default is ``False``.
    :param bool plot_measurements: Plot the measurements y, default=`True`.
    :param bool plot_convergence_metrics: Plot convergence metrics for model, default=`False`.
    :param str rescale_mode: Rescale mode for plotting images. Default is ``'clip'``.

    |sep|

    :Verbose:

    :param bool verbose: Output training progress information in the console. Default is ``True``.
    :param bool verbose_individual_losses: If ``True``, the value of individual losses are printed during training.
        Otherwise, only the total loss is printed. Default is ``True``.
    :param bool show_progress_bar: Show a progress bar during training. Default is ``True``.
    :param bool check_grad: Compute and print the gradient norm at each iteration. Default is ``False``.
    :param bool display_losses_eval: If ``True``, the losses are displayed during evaluation. Default is ``False``.

    |sep|

    :Weights & Biases:

    :param bool wandb_vis: Logs data onto Weights & Biases, see https://wandb.ai/ for more details. Default is ``False``.
    :param dict wandb_setup: Dictionary with the setup for wandb, see https://docs.wandb.ai/quickstart for more details. Default is ``{}``.
    :param int plot_interval: Frequency of plotting images to wandb during train evaluation (at the end of each epoch).
        If ``1``, plots at each epoch. Default is ``1``.
    :param int freq_plot: deprecated. Use ``plot_interval``

    """

    model: torch.nn.Module
    physics: Union[Physics, List[Physics]]
    optimizer: Union[torch.optim.Optimizer, None]
    train_dataloader: torch.utils.data.DataLoader
    epochs: int = 100
    max_batch_steps: int = 10**10
    losses: Union[Loss, BaseLossScheduler, List[Loss], List[BaseLossScheduler]] = (
        SupLoss()
    )
    eval_dataloader: torch.utils.data.DataLoader = None
    early_stop: bool = False
    scheduler: torch.optim.lr_scheduler.LRScheduler = None
    online_measurements: bool = False
    physics_generator: Union[PhysicsGenerator, List[PhysicsGenerator]] = None
    loop_random_online_physics: bool = False
<<<<<<< HEAD
    global_optimizer_step: bool = True
=======
    optimizer_step_multi_dataset: bool = True
>>>>>>> ba2b3c9e
    metrics: Union[Metric, List[Metric]] = PSNR()
    device: Union[str, torch.device] = "cuda" if torch.cuda.is_available() else "cpu"
    ckpt_pretrained: Union[str, None] = None
    save_path: Union[str, Path] = "."
    compare_no_learning: bool = False
    no_learning_method: str = "A_adjoint"
    grad_clip: float = None
    check_grad: bool = False
    wandb_vis: bool = False
    wandb_setup: dict = field(default_factory=dict)
    ckp_interval: int = 1
    eval_interval: int = 1
    plot_interval: int = 1
    freq_plot: int = None
    plot_images: bool = False
    plot_measurements: bool = True
    plot_convergence_metrics: bool = False
    rescale_mode: str = "clip"
    display_losses_eval: bool = False
    log_train_batch: bool = False
    verbose: bool = True
    verbose_individual_losses: bool = True
    show_progress_bar: bool = True

    def setup_train(self, train=True, **kwargs):
        r"""
        Set up the training process.

        It initializes the wandb logging, the different metrics, the save path, the physics and dataloaders,
        and the pretrained checkpoint if given.

        :param bool train: whether model is being trained.
        """

        if type(self.train_dataloader) is not list:
            self.train_dataloader = [self.train_dataloader]

        if self.eval_dataloader is not None and type(self.eval_dataloader) is not list:
            self.eval_dataloader = [self.eval_dataloader]

        self.save_path = Path(self.save_path) if self.save_path else None

        self.G = len(self.train_dataloader)

        if self.freq_plot is not None:
            warnings.warn(
                "freq_plot parameter of Trainer is deprecated. Use plot_interval instead."
            )
            self.plot_interval = self.freq_plot

        if (
            self.wandb_setup != {}
            and self.wandb_setup is not None
            and not self.wandb_vis
        ):
            warnings.warn(
                "wandb_vis is False but wandb_setup is provided. Wandb deactivated (wandb_vis=False)."
            )

        if self.physics_generator is not None and not self.online_measurements:
            warnings.warn(
                "Physics generator is provided but online_measurements is False. Physics generator will not be used."
            )
        elif (
            self.physics_generator is not None
            and self.online_measurements
            and self.loop_random_online_physics
        ):
            warnings.warn(
                "Generated measurements repeat each epoch. Ensure that dataloader is not shuffling."
            )

        self.epoch_start = 0

        self.conv_metrics = None
        # wandb initialization
        if self.wandb_vis:
            if wandb.run is None:
                wandb.init(**self.wandb_setup)

        if not isinstance(self.losses, (list, tuple)):
            self.losses = [self.losses]

        for l in self.losses:
            self.model = l.adapt_model(self.model)

        if not isinstance(self.metrics, (list, tuple)):
            self.metrics = [self.metrics]

        # losses
        self.logs_total_loss_train = AverageMeter("Training loss", ":.2e")
        self.logs_losses_train = [
            AverageMeter("Training loss " + l.__class__.__name__, ":.2e")
            for l in self.losses
        ]

        self.logs_total_loss_eval = AverageMeter("Validation loss", ":.2e")
        self.logs_losses_eval = [
            AverageMeter("Validation loss " + l.__class__.__name__, ":.2e")
            for l in self.losses
        ]

        # metrics
        self.logs_metrics_train = [
            AverageMeter("Training metric " + l.__class__.__name__, ":.2e")
            for l in self.metrics
        ]

        self.logs_metrics_eval = [
            AverageMeter("Validation metric " + l.__class__.__name__, ":.2e")
            for l in self.metrics
        ]
        if self.compare_no_learning:
            self.logs_metrics_no_learning = [
                AverageMeter("Validation metric " + l.__class__.__name__, ":.2e")
                for l in self.metrics
            ]

        self.eval_metrics_history = {}
        for l in self.metrics:
            self.eval_metrics_history[l.__class__.__name__] = []

        # gradient clipping
        if train and self.check_grad:
            self.check_grad_val = AverageMeter("Gradient norm", ":.2e")

        self.save_path = (
            f"{self.save_path}/{get_timestamp()}" if self.save_path else None
        )

        # count the overall training parameters
        if self.verbose and train:
            params = sum(p.numel() for p in self.model.parameters() if p.requires_grad)
            print(f"The model has {params} trainable parameters")

        # make physics and data_loaders of list type
        if type(self.physics) is not list:
            self.physics = [self.physics]

        if (
            self.physics_generator is not None
            and type(self.physics_generator) is not list
        ):
            self.physics_generator = [self.physics_generator]

        if train:
            self.loss_history = []
        self.save_folder_im = None

        _ = self.load_model()

    def load_model(self, ckpt_pretrained: Union[str, Path] = None) -> dict:
        """Load model from checkpoint.

        :param str ckpt_pretrained: checkpoint filename. If `None`, use checkpoint passed to class init.
            If not `None`, override checkpoint passed to class.
        :return: if checkpoint loaded, return checkpoint dict, else return ``None``
        """
        if ckpt_pretrained is None and self.ckpt_pretrained is not None:
            ckpt_pretrained = self.ckpt_pretrained
            # Set to None to prevent it being loaded again
            self.ckpt_pretrained = None

        if ckpt_pretrained is not None:
            checkpoint = torch.load(
                ckpt_pretrained, map_location=self.device, weights_only=False
            )
            self.model.load_state_dict(checkpoint["state_dict"])
            if "optimizer" in checkpoint and self.optimizer is not None:
                self.optimizer.load_state_dict(checkpoint["optimizer"])
            if "scheduler" in checkpoint and self.scheduler is not None:
                self.scheduler.load_state_dict(checkpoint["scheduler"])
            if "wandb_id" in checkpoint and self.wandb_vis:
                self.wandb_setup["id"] = checkpoint["wandb_id"]
                self.wandb_setup["resume"] = "allow"
            if "epoch" in checkpoint:
                self.epoch_start = checkpoint["epoch"] + 1
            return checkpoint

    def log_metrics_wandb(self, logs: dict, step: int, train: bool = True):
        r"""
        Log the metrics to wandb.

        It logs the metrics to wandb.

        :param dict logs: Dictionary containing the metrics to log.
        :param int step: Current step to log. If ``Trainer.log_train_batch=True``, this is the batch iteration, if ``False`` (default), this is the epoch.
        :param bool train: If ``True``, the model is trained, otherwise it is evaluated.
        """
        if step is None:
            raise ValueError("wandb logging step must be specified.")

        if not train:
            logs = {"Eval " + str(key): val for key, val in logs.items()}

        if self.wandb_vis:
            wandb.log(logs, step=step)

    def check_clip_grad(self):
        r"""
        Check the gradient norm and perform gradient clipping if necessary.

        """
        out = None

        if self.grad_clip is not None:
            torch.nn.utils.clip_grad_norm_(self.model.parameters(), self.grad_clip)

        if self.check_grad:
            # from https://discuss.pytorch.org/t/check-the-norm-of-gradients/27961/7
            grads = [
                param.grad.detach().flatten()
                for param in self.model.parameters()
                if param.grad is not None
            ]
            norm_grads = torch.cat(grads).norm()
            out = norm_grads.item()
            self.check_grad_val.update(norm_grads.item())

        return out

    def get_samples_online(self, iterators, g):
        r"""
        Get the samples for the online measurements.

        In this setting, a new sample is generated at each iteration by calling the physics operator.
        This function returns a dictionary containing necessary data for the model inference. It needs to contain
        the measurement, the ground truth, and the current physics operator, but can also contain additional data.

        :param list iterators: List of dataloader iterators.
        :param int g: Current dataloader index.
        :returns: a tuple containing at least: the ground truth, the measurement, and the current physics operator.
        """
        data = next(iterators[g])

        params = {}
        if isinstance(data, (tuple, list)):
            x = data[0]

            if len(data) == 2 and isinstance(data[1], dict):
                params = data[1]
            else:
                warnings.warn(
                    "Generating online measurements from data x but dataloader returns tuples (x, ...). Discarding all data after x."
                )
        else:
            x = data

        if torch.isnan(x).all():
            raise ValueError("Online measurements can't be used if x is all NaN.")

        x = x.to(self.device)
        physics = self.physics[g]

        if self.physics_generator is not None:
            if params:  # not empty params
                warnings.warn(
                    "Physics generator is provided but dataloader also returns params. Ignoring params from dataloader."
                )
            params = self.physics_generator[g].step(batch_size=x.size(0))

        # Update parameters both via update and, if implemented in physics, via forward pass
        physics.update(**params)
        y = physics(x, **params)

        return x, y, physics

    def get_samples_offline(self, iterators, g):
        r"""
        Get the samples for the offline measurements.

        In this setting, samples have been generated offline and are loaded from the dataloader.
        This function returns a tuple containing necessary data for the model inference. It needs to contain
        the measurement, the ground truth, and the current physics operator, but can also contain additional data
        (you can override this function to add custom data).

        If the dataloader returns 3-tuples, this is assumed to be ``(x, y, params)`` where
        ``params`` is a dict of physics generator params. These params are then used to update
        the physics.

        :param list iterators: List of dataloader iterators.
        :param int g: Current dataloader index.
        :returns: a dictionary containing at least: the ground truth, the measurement, and the current physics operator.
        """
        data = next(iterators[g])
        if (type(data) is not tuple and type(data) is not list) or len(data) < 2:
            raise ValueError(
                "If online_measurements=False, the dataloader should output a tuple (x, y) or (x, y, params)"
            )

        if len(data) == 2:
            x, y, params = *data, None
            if isinstance(y, dict):  # x,params offline
                raise ValueError(
                    "If online_measurements=False, measurements y must be provided as a tensor."
                )
        elif len(data) == 3:
            x, y, params = data
        else:
            raise ValueError(
                "Dataloader returns too many items. For offline learning, dataloader should either return (x, y) or (x, y, params)."
            )

        if type(x) is list or type(x) is tuple:
            x = [s.to(self.device) for s in x]
        else:
            x = x.to(self.device)

        if x.numel() == 1 and torch.isnan(x):
            x = None  # unsupervised case

        y = y.to(self.device)
        physics = self.physics[g]

        if params is not None:
            params = {k: p.to(self.device) for k, p in params.items()}
            physics.update(**params)

        return x, y, physics

    def get_samples(self, iterators, g):
        r"""
        Get the samples.

        This function returns a dictionary containing necessary data for the model inference. It needs to contain
        the measurement, the ground truth, and the current physics operator, but can also contain additional data.

        :param list iterators: List of dataloader iterators.
        :param int g: Current dataloader index.
        :returns: the tuple returned by the get_samples_online or get_samples_offline function.
        """
        if self.online_measurements:  # the measurements y are created on-the-fly
            x, y, physics = self.get_samples_online(iterators, g)
        else:  # the measurements y were pre-computed
            x, y, physics = self.get_samples_offline(iterators, g)

        if x is not None:  # If x is None, we are in unsupervised case
            if torch.isinf(x).any() or torch.isnan(x).any():
                warnings.warn("x contains NaN or inf values.")

        return x, y, physics

    def model_inference(self, y, physics, x=None, train=True, **kwargs):
        r"""
        Perform the model inference.

        It returns the network reconstruction given the samples.

        :param torch.Tensor y: Measurement.
        :param deepinv.physics.Physics physics: Current physics operator.
        :param torch.Tensor x: Optional ground truth, used for computing convergence metrics.
        :returns: The network reconstruction.
        """
        y = y.to(self.device)

        kwargs = {}

        # check if the forward has 'update_parameters' method, and if so, update the parameters
        if "update_parameters" in inspect.signature(self.model.forward).parameters:
            kwargs["update_parameters"] = True

        if self.plot_convergence_metrics and not train:
            with torch.no_grad():
                x_net, self.conv_metrics = self.model(
                    y, physics, x_gt=x, compute_metrics=True, **kwargs
                )
            x_net, self.conv_metrics = self.model(
                y, physics, x_gt=x, compute_metrics=True, **kwargs
            )
        else:
            x_net = self.model(y, physics, **kwargs)

        return x_net

<<<<<<< HEAD
    def compute_loss(
        self, physics, x, y, train=True, epoch: int = None, backward=False
    ):
=======
    def compute_loss(self, physics, x, y, train=True, epoch: int = None, step=False):
>>>>>>> ba2b3c9e
        r"""
        Compute the loss and perform the backward pass.

        It evaluates the reconstruction network, computes the losses, and performs the backward pass.

        :param deepinv.physics.Physics physics: Current physics operator.
        :param torch.Tensor x: Ground truth.
        :param torch.Tensor y: Measurement.
        :param bool train: If ``True``, the model is trained, otherwise it is evaluated.
        :param int epoch: current epoch.
<<<<<<< HEAD
        :param bool backward: Whether to perform backward when computing the loss.
=======
        :param bool step: Whether to perform an optimization step when computing the loss.
>>>>>>> ba2b3c9e
        :returns: (tuple) The network reconstruction x_net (for plotting and computing metrics) and
            the logs (for printing the training progress).
        """
        logs = {}

<<<<<<< HEAD
        if train and backward:
=======
        if train and step:
>>>>>>> ba2b3c9e
            self.optimizer.zero_grad()

        # Evaluate reconstruction network
        x_net = self.model_inference(y=y, physics=physics, x=x, train=train)

        if train or self.display_losses_eval:
            # Compute the losses
            loss_total = 0
            for k, l in enumerate(self.losses):
                loss = l(
                    x=x,
                    x_net=x_net,
                    y=y,
                    physics=physics,
                    model=self.model,
                    epoch=epoch,
                )
                loss_total += loss.mean()
                if len(self.losses) > 1 and self.verbose_individual_losses:
                    meters = (
                        self.logs_losses_train[k] if train else self.logs_losses_eval[k]
                    )
                    meters.update(loss.detach().cpu().numpy())
                    logs[l.__class__.__name__] = meters.avg

                meters = (
                    self.logs_total_loss_train if train else self.logs_total_loss_eval
                )
                meters.update(loss_total.item())
                logs[f"TotalLoss"] = meters.avg
<<<<<<< HEAD
        else:  # question: what do we want to do at test time?
=======
        else:  # TODO question: what do we want to do at test time?
>>>>>>> ba2b3c9e
            loss_total = 0

        if train:
            loss_total.backward()  # Backward the total loss

            norm = self.check_clip_grad()
            if norm is not None:
                logs["gradient_norm"] = self.check_grad_val.avg

<<<<<<< HEAD
            if backward:
=======
            if step:
>>>>>>> ba2b3c9e
                self.optimizer.step()  # Optimizer step

        return loss_total, x_net, logs

    def compute_metrics(
        self, x, x_net, y, physics, logs, train=True, epoch: int = None
    ):
        r"""
        Compute the metrics.

        It computes the metrics over the batch.

        :param torch.Tensor x: Ground truth.
        :param torch.Tensor x_net: Network reconstruction.
        :param torch.Tensor y: Measurement.
        :param deepinv.physics.Physics physics: Current physics operator.
        :param dict logs: Dictionary containing the logs for printing the training progress.
        :param bool train: If ``True``, the model is trained, otherwise it is evaluated.
        :param int epoch: current epoch.
        :returns: The logs with the metrics.
        """
        # Compute the metrics over the batch
        with torch.no_grad():
            for k, l in enumerate(self.metrics):
                metric = l(
                    x=x,
                    x_net=x_net,
                    y=y,
                    physics=physics,
                    model=self.model,
                )

                current_log = (
                    self.logs_metrics_train[k] if train else self.logs_metrics_eval[k]
                )
                current_log.update(metric.detach().cpu().numpy())
                logs[l.__class__.__name__] = current_log.avg

                if not train and self.compare_no_learning:
                    x_lin = self.no_learning_inference(y, physics)
                    metric = l(x=x, x_net=x_lin, y=y, physics=physics, model=self.model)
                    self.logs_metrics_no_learning[k].update(
                        metric.detach().cpu().numpy()
                    )
                    logs[f"{l.__class__.__name__} no learning"] = (
                        self.logs_metrics_no_learning[k].avg
                    )
        return logs

    def no_learning_inference(self, y, physics):
        r"""
        Perform the no learning inference.

        By default it returns the (linear) pseudo-inverse reconstruction given the measurement.

        :param torch.Tensor y: Measurement.
        :param deepinv.physics.Physics physics: Current physics operator.
        :returns: Reconstructed image.
        """

        y = y.to(self.device)
        if self.no_learning_method == "A_adjoint" and hasattr(physics, "A_adjoint"):
            if isinstance(physics, torch.nn.DataParallel):
                x_nl = physics.module.A_adjoint(y)
            else:
                x_nl = physics.A_adjoint(y)
        elif self.no_learning_method == "A_dagger" and hasattr(physics, "A_dagger"):
            if isinstance(physics, torch.nn.DataParallel):
                x_nl = physics.module.A_dagger(y)
            else:
                x_nl = physics.A_dagger(y)
        elif self.no_learning_method == "prox_l2" and hasattr(physics, "prox_l2"):
            # this is a regularized version of the pseudo-inverse, with an l2 regularization
            # with parameter set to 5.0 for a mild regularization
            if isinstance(physics, torch.nn.DataParallel):
                x_nl = physics.module.prox_l2(0.0, y, 5.0)
            else:
                x_nl = physics.prox_l2(0.0, y, 5.0)
        elif self.no_learning_method == "y":
            x_nl = y
        else:
            raise ValueError(
                f"No learning reconstruction method {self.no_learning_method} not recognized or physics does not implement it"
            )

        return x_nl

    def step(
        self,
        epoch,
        progress_bar,
        train_ite=None,
        train=True,
        last_batch=False,
<<<<<<< HEAD
        global_optimizer_step=True,
=======
>>>>>>> ba2b3c9e
    ):
        r"""
        Train/Eval a batch.

        It performs the forward pass, the backward pass, and the evaluation at each iteration.

        :param int epoch: Current epoch.
        :param progress_bar: `tqdm <https://tqdm.github.io/docs/tqdm/>`_ progress bar.
        :param int train_ite: train iteration, only needed for logging if ``Trainer.log_train_batch=True``
        :param bool train: If ``True``, the model is trained, otherwise it is evaluated.
        :param bool last_batch: If ``True``, the last batch of the epoch is being processed.
        :param bool global_optimizer_step: If ``True``, perform backward pass on all datasets before optimizer step.
        :returns: The current physics operator, the ground truth, the measurement, and the network reconstruction.
        """
<<<<<<< HEAD
        if train and global_optimizer_step:
=======
        if train and self.optimizer_step_multi_dataset:
>>>>>>> ba2b3c9e
            self.optimizer.zero_grad()  # Clear stored gradients

        # random permulation of the dataloaders
        G_perm = np.random.permutation(self.G)
        loss = 0

        if self.log_train_batch and train:
            self.reset_metrics()

        for g in G_perm:  # for each dataloader
            x, y, physics_cur = self.get_samples(
                self.current_train_iterators if train else self.current_eval_iterators,
                g,
            )

            # Compute loss and perform backprop
            loss_cur, x_net, logs = self.compute_loss(
                physics_cur,
                x,
                y,
                train=train,
                epoch=epoch,
<<<<<<< HEAD
                backward=not global_optimizer_step,
=======
                step=(not self.optimizer_step_multi_dataset),
>>>>>>> ba2b3c9e
            )
            loss += loss_cur

            # detach the network output for metrics and plotting
            x_net = x_net.detach()

            # Log metrics
            logs = self.compute_metrics(
                x, x_net, y, physics_cur, logs, train=train, epoch=epoch
            )

            # Update the progress bar
            progress_bar.set_postfix(logs)

        if self.log_train_batch and train:
            self.log_metrics_wandb(logs, step=train_ite, train=train)

<<<<<<< HEAD
        if train and global_optimizer_step:
=======
        if train and self.optimizer_step_multi_dataset:
>>>>>>> ba2b3c9e
            self.optimizer.step()  # Optimizer step

        if last_batch:
            if self.verbose and not self.show_progress_bar:
                if self.verbose_individual_losses:
                    print(
                        f"{'Train' if train else 'Eval'} epoch {epoch}:"
                        f" {', '.join([f'{k}={round(v, 3)}' for (k, v) in logs.items()])}"
                    )
                else:
                    print(
                        f"{'Train' if train else 'Eval'} epoch {epoch}: Total loss: {logs['TotalLoss']}"
                    )

            if self.log_train_batch and train:
                logs["step"] = train_ite
            elif train:
                logs["step"] = epoch
                self.log_metrics_wandb(logs, step=epoch, train=train)
            elif self.log_train_batch:  # train=False
                logs["step"] = train_ite
                self.log_metrics_wandb(logs, step=train_ite, train=train)
            else:
                self.log_metrics_wandb(logs, step=epoch, train=train)

            self.plot(
                epoch,
                physics_cur,
                x,
                y,
                x_net,
                train=train,
            )

    def plot(self, epoch, physics, x, y, x_net, train=True):
        r"""
        Plot and optinally save the reconstructions.

        :param int epoch: Current epoch.
        :param deepinv.physics.Physics physics: Current physics operator.
        :param torch.Tensor x: Ground truth.
        :param torch.Tensor y: Measurement.
        :param torch.Tensor x_net: Network reconstruction.
        :param bool train: If ``True``, the model is trained, otherwise it is evaluated.
        """
        post_str = "Training" if train else "Eval"

        plot_images = self.plot_images and ((epoch + 1) % self.plot_interval == 0)
        save_images = self.save_folder_im is not None

        if plot_images or save_images:
            if self.compare_no_learning:
                x_nl = self.no_learning_inference(y, physics)
            else:
                x_nl = None

            imgs, titles, grid_image, caption = prepare_images(
<<<<<<< HEAD
                x, x_net=x_net, x_nl=x_nl, rescale_mode=self.rescale_mode
=======
                x, y=y, x_net=x_net, x_nl=x_nl, rescale_mode=self.rescale_mode
>>>>>>> ba2b3c9e
            )

        if plot_images:
            plot(
                imgs,
                titles=titles,
                show=self.plot_images,
                return_fig=True,
                rescale_mode=self.rescale_mode,
            )

            if self.wandb_vis:
                log_dict_post_epoch = {}
                images = wandb.Image(
                    grid_image,
                    caption=caption,
                )
                log_dict_post_epoch[post_str + " samples"] = images
                log_dict_post_epoch["step"] = epoch
                wandb.log(log_dict_post_epoch, step=epoch)

        if save_images:
            # save images
            for k, img in enumerate(imgs):
                for i in range(img.size(0)):
                    img_name = f"{self.save_folder_im}/{titles[k]}/"
                    # make dir
                    Path(img_name).mkdir(parents=True, exist_ok=True)
                    save_image(img, img_name + f"{self.img_counter + i}.png")

                self.img_counter += len(imgs[0])

        if self.conv_metrics is not None:
            plot_curves(
                self.conv_metrics,
                save_dir=f"{self.save_folder_im}/convergence_metrics/",
                show=True,
            )
            self.conv_metrics = None

    def save_model(self, filename, epoch, state={}):
        r"""
        Save the model.

        It saves the model every ``ckp_interval`` epochs.

        :param int epoch: Current epoch.
        :param None, float eval_metrics: Evaluation metrics across epochs.
        :param dict state: custom objects to save with model
        """

        if not self.save_path:
            return

        os.makedirs(str(self.save_path), exist_ok=True)
        state = state | {
            "epoch": epoch,
            "state_dict": self.model.state_dict(),
            "loss": self.loss_history,
            "optimizer": self.optimizer.state_dict() if self.optimizer else None,
            "scheduler": self.scheduler.state_dict() if self.scheduler else None,
        }
        state["eval_metrics"] = self.eval_metrics_history
        if self.wandb_vis:
            state["wandb_id"] = wandb.run.id

        torch.save(
            state,
            Path(self.save_path) / Path(filename),
        )

    def reset_metrics(self):
        r"""
        Reset the metrics.
        """
        self.img_counter = 0

        self.logs_total_loss_train.reset()
        self.logs_total_loss_eval.reset()

        for l in self.logs_losses_train:
            l.reset()

        for l in self.logs_losses_eval:
            l.reset()

        for l in self.logs_metrics_train:
            l.reset()

        for l in self.logs_metrics_eval:
            l.reset()

    def save_best_model(self, epoch, train_ite, **kwargs):
        r"""
        Save the best model using validation metrics.

        By default, uses validation based on first metric. Override this method to provide custom criterion.

        :param int epoch: Current epoch.
        :param int train_ite: Current training batch iteration, equal to (current epoch :math:`\times`
            number of batches) + current batch within epoch
        """
        k = 0  # index of the first metric
        history = self.eval_metrics_history[self.metrics[k].__class__.__name__]
        lower_better = getattr(self.metrics[k], "lower_better", True)

        best_metric = min(history) if lower_better else max(history)
        curr_metric = history[-1]
        if (lower_better and curr_metric <= best_metric) or (
            not lower_better and curr_metric >= best_metric
        ):
            # Saving the model
            self.save_model("ckp_best.pth.tar", epoch)
            if self.verbose:
                print(f"Best model saved at epoch {epoch + 1}")

    def load_best_model(self):
        r"""
        Load the best model.

        It loads the model from the checkpoint saved during training.

        :returns: The model.
        """
        if not self.save_path:
            raise ValueError(
                "No save path provided. Please provide a save path to load the best model."
            )
        else:
            self.load_model(
                ckpt_pretrained=Path(self.save_path) / Path("ckp_best.pth.tar")
            )
        return self.model

    def stop_criterion(self, epoch, train_ite, **kwargs):
        r"""
        Stop criterion for early stopping.

        By default, stops optimization when first eval metric doesn't improve in the last 3 evaluations.

        Override this method to early stop on a custom condition.

        :param int epoch: Current epoch.
        :param int train_ite: Current training batch iteration, equal to (current epoch :math:`\times` number
            of batches) + current batch within epoch
        :param dict metric_history: Dictionary containing the metrics history, with the metric name as key.
        :param list metrics: List of metrics used for evaluation.
        """
        k = 0  # use first metric

        history = self.eval_metrics_history[self.metrics[k].__class__.__name__]
        lower_better = getattr(self.metrics[k], "lower_better", True)

        best_metric = min(history) if lower_better else max(history)
        best_epoch = history.index(best_metric) * self.eval_interval

        early_stop = epoch > 2 * self.eval_interval + best_epoch
        if early_stop and self.verbose:
            print(
                "Early stopping triggered as validation metrics have not improved in "
                "the last 3 validation steps, disable it with early_stop=False"
            )

        return early_stop

    def train(
        self,
    ):
        r"""
        Train the model.

        It performs the training process, including the setup, the evaluation, the forward and backward passes,
        and the visualization.

        :returns: The trained model.
        """

        self.setup_train()
        stop_flag = False
        for epoch in range(self.epoch_start, self.epochs):
            self.reset_metrics()

            ## Training
            self.current_train_iterators = [
                iter(loader) for loader in self.train_dataloader
            ]

            batches = min(
                [len(loader) - loader.drop_last for loader in self.train_dataloader]
            )

            if self.loop_random_online_physics and self.physics_generator is not None:
                for physics_generator in self.physics_generator:
                    physics_generator.reset_rng()

                for physics in self.physics:
                    if hasattr(physics.noise_model, "reset_rng"):
                        physics.noise_model.reset_rng()

            self.model.train()
            for i in (
                progress_bar := tqdm(
                    range(batches),
                    ncols=150,
                    disable=(not self.verbose or not self.show_progress_bar),
                )
            ):
                progress_bar.set_description(f"Train epoch {epoch + 1}/{self.epochs}")
                last_batch = i == batches - 1
                train_ite = (epoch * batches) + i
                self.step(
                    epoch,
                    progress_bar,
                    train_ite=train_ite,
                    train=True,
                    last_batch=last_batch,
                    global_optimizer_step=self.global_optimizer_step,
                )

                perform_eval = self.eval_dataloader and (
                    (
                        (epoch % self.eval_interval == 0 or epoch + 1 == self.epochs)
                        and not self.log_train_batch
                    )
                    or (
                        (i % self.eval_interval == 0 or i + 1 == batches)
                        and self.log_train_batch
                    )
                )
                if perform_eval and (last_batch or self.log_train_batch):
                    ## Evaluation
                    self.current_eval_iterators = [
                        iter(loader) for loader in self.eval_dataloader
                    ]

                    eval_batches = min(
                        [
                            len(loader) - loader.drop_last
                            for loader in self.eval_dataloader
                        ]
                    )

                    self.model.eval()
                    # close train progress bar
                    progress_bar.update(1)
                    progress_bar.close()
                    for j in (
                        eval_progress_bar := tqdm(
                            range(eval_batches),
                            ncols=150,
                            disable=(not self.verbose or not self.show_progress_bar),
                            colour="green",
                        )
                    ):
                        eval_progress_bar.set_description(
                            f"Eval epoch {epoch + 1}/{self.epochs}"
                        )
                        self.step(
                            epoch,
                            eval_progress_bar,
                            train_ite=train_ite,
                            train=False,
                            last_batch=(j == eval_batches - 1),
                        )

                    for k in range(len(self.metrics)):
                        metric = self.logs_metrics_eval[k].avg
                        self.eval_metrics_history[
                            self.metrics[k].__class__.__name__
                        ].append(
                            metric
                        )  # store metrics history

                    self.save_best_model(epoch, train_ite)

                    if self.early_stop:
                        stop_flag = self.stop_criterion(epoch, train_ite)

                if train_ite + 1 > self.max_batch_steps:
                    stop_flag = True
                    progress_bar.update(1)
                    progress_bar.close()
                    break

            self.loss_history.append(self.logs_total_loss_train.avg)

            if self.scheduler:
                self.scheduler.step()

            if (
                epoch > 0 and epoch % self.ckp_interval == 0
            ) or epoch + 1 == self.epochs:
                self.save_model(f"ckp_{epoch}.pth.tar", epoch)

            if stop_flag:
                break

        if self.wandb_vis:
            wandb.save("model.h5")
            wandb.finish()

        return self.model

    def test(
        self,
        test_dataloader,
        save_path: Union[str, Path] = None,
        compare_no_learning: bool = True,
        log_raw_metrics: bool = False,
    ) -> dict:
        r"""
        Test the model, compute metrics and plot images.

        :param torch.utils.data.DataLoader, list[torch.utils.data.DataLoader] test_dataloader: Test data loader(s), see options 1 to 3
            above for how we expect data to be provided.
        :param str save_path: Directory in which to save the plotted images.
        :param bool compare_no_learning: If ``True``, the linear reconstruction is compared to the network reconstruction.
        :param bool log_raw_metrics: if `True`, also return non-aggregated metrics as a list.
        :returns: dict of metrics results with means and stds.
        """
        self.compare_no_learning = compare_no_learning
        self.setup_train(train=False)

        self.save_folder_im = save_path
        aux = (self.wandb_vis, self.log_train_batch)
        self.wandb_vis = False
        self.log_train_batch = False

        self.reset_metrics()

        if not isinstance(test_dataloader, list):
            test_dataloader = [test_dataloader]

        self.current_eval_iterators = [iter(loader) for loader in test_dataloader]

        batches = min([len(loader) - loader.drop_last for loader in test_dataloader])

        self.model.eval()
        for i in (
            progress_bar := tqdm(
                range(batches),
                ncols=150,
                disable=(not self.verbose or not self.show_progress_bar),
            )
        ):
            progress_bar.set_description(f"Test")
            self.step(0, progress_bar, train=False, last_batch=(i == batches - 1))

        self.wandb_vis, self.log_train_batch = aux

        if self.verbose:
            print("Test results:")

        out = {}
        for k, l in enumerate(self.logs_metrics_eval):
            if compare_no_learning:
                name = self.metrics[k].__class__.__name__ + " no learning"
                out[name] = self.logs_metrics_no_learning[k].avg
                out[name + "_std"] = self.logs_metrics_no_learning[k].std
                if log_raw_metrics:
                    out[name + "_vals"] = self.logs_metrics_no_learning[k].vals
                if self.verbose:
                    print(
                        f"{name}: {self.logs_metrics_no_learning[k].avg:.3f} +- {self.logs_metrics_no_learning[k].std:.3f}"
                    )

            name = self.metrics[k].__class__.__name__
            out[name] = l.avg
            out[name + "_std"] = l.std
            if log_raw_metrics:
                out[name + "_vals"] = l.vals
            if self.verbose:
                print(f"{name}: {l.avg:.3f} +- {l.std:.3f}")

        return out


def train(
    model: torch.nn.Module,
    physics: Physics,
    optimizer: torch.optim.Optimizer,
    train_dataloader: torch.utils.data.DataLoader,
    epochs: int = 100,
    losses: Union[Loss, List[Loss]] = SupLoss(),
    eval_dataloader: torch.utils.data.DataLoader = None,
    *args,
    **kwargs,
):
    """
    Alias function for training a model using :class:`deepinv.Trainer` class.

    This function creates a Trainer instance and returns the trained model.

    .. warning::

        This function is deprecated and will be removed in future versions. Please use
        :class:`deepinv.Trainer` instead.

    :param deepinv.models.Reconstructor, torch.nn.Module model: Reconstruction network, which can be :ref:`any reconstruction network <reconstructors>`.
    :param deepinv.physics.Physics, list[deepinv.physics.Physics] physics: Forward operator(s) used by the reconstruction network.
    :param int epochs: Number of training epochs. Default is 100.
    :param torch.optim.Optimizer optimizer: Torch optimizer for training the network.
    :param torch.utils.data.DataLoader, list[torch.utils.data.DataLoader] train_dataloader: Train data loader(s), see options 1 to 3
        above for how we expect data to be provided.
    :param deepinv.loss.Loss, list[deepinv.loss.Loss] losses: Loss or list of losses used for training the model.
        :ref:`See the libraries' training losses <loss>`.
    :param None, torch.utils.data.DataLoader, list[torch.utils.data.DataLoader] eval_dataloader: Evaluation data loader(s), see options 1 to 3
        above for how we expect data to be provided.
    :param args: Other positional arguments to pass to Trainer constructor. See :class:`deepinv.Trainer`.
    :param kwargs: Keyword arguments to pass to Trainer constructor. See :class:`deepinv.Trainer`.
    :return: Trained model.
    """
    trainer = Trainer(
        model=model,
        physics=physics,
        optimizer=optimizer,
        epochs=epochs,
        losses=losses,
        train_dataloader=train_dataloader,
        eval_dataloader=eval_dataloader,
        *args,
        **kwargs,
    )
    trained_model = trainer.train()
    return trained_model<|MERGE_RESOLUTION|>--- conflicted
+++ resolved
@@ -144,42 +144,6 @@
         An alternative, safer solution is to generate and save params offline using :func:`deepinv.datasets.generate_dataset`.
         The params dict will then be automatically updated every time data is loaded.
 
-<<<<<<< HEAD
-    :param torch.nn.Module model: Reconstruction network, which can be PnP, unrolled, artifact removal
-        or any other custom reconstruction network.
-    :param deepinv.physics.Physics, list[deepinv.physics.Physics] physics: Forward operator(s) used by the reconstruction network.
-    :param int epochs: Number of training epochs. Default is 100.
-    :param torch.optim.Optimizer optimizer: Torch optimizer for training the network.
-    :param torch.utils.data.DataLoader, list[torch.utils.data.DataLoader] train_dataloader: Train data loader(s) should provide a
-        a signal `x` or a tuple of `(x, y)` signal/measurement pairs or a tuple `(x, y, params)`
-        where `params` is a dict of physics generator parameters to be loaded into the physics each iteration.
-    :param deepinv.loss.Loss, list[deepinv.loss.Loss] losses: Loss or list of losses used for training the model.
-        Optionally wrap losses using a loss scheduler for more advanced training.
-        :ref:`See the libraries' training losses <loss>`. By default, it uses the supervised mean squared error.
-        Where relevant, the underlying metric should have ``reduction=None`` as we perform the averaging using :class:`deepinv.utils.AverageMeter` to deal with uneven batch sizes.
-    :param None, torch.utils.data.DataLoader, list[torch.utils.data.DataLoader] eval_dataloader: Evaluation data loader(s)
-        should provide a signal x or a tuple of (x, y) signal/measurement pairs or a tuple `(x, y, params)`
-        where `params` is a dict of physics generator parameters to be loaded into the physics each iteration.
-    :param None, torch.optim.lr_scheduler.LRScheduler scheduler: Torch scheduler for changing the learning rate across iterations.
-    :param bool online_measurements: Generate the measurements in an online manner at each iteration by calling
-        ``physics(x)``. This results in a wider range of measurements if the physics' parameters, such as
-        parameters of the forward operator or noise realizations, can change between each sample;
-        the measurements are loaded from the training dataset.
-    :param None, deepinv.physics.generator.PhysicsGenerator physics_generator: Optional physics generator for generating
-        the physics operators. If not None, the physics operators are randomly sampled at each iteration using the generator.
-        Should be used in conjunction with ``online_measurements=True``, no effect when ``online_measurements=False``. Also see ``loop_random_online_physics``.
-    :param bool loop_random_online_physics: if True, resets the physics generator **and** noise model back to its initial state at the beginning of each epoch,
-        so that the same measurements are generated each epoch. Requires `shuffle=False` in dataloaders. If False, generates new physics every epoch.
-        Used in conjunction with ``physics_generator``.
-    :param bool global_optimizer_step: If ``True``, the optimizer step is performed once on all datasets. If ``False``, the optimizer step is performed on each dataset separately.
-    :param Metric, list[Metric] metrics: Metric or list of metrics used for evaluating the model.
-        They should have ``reduction=None`` as we perform the averaging using :class:`deepinv.utils.AverageMeter` to deal with uneven batch sizes.
-        :ref:`See the libraries' evaluation metrics <metric>`.
-    :param str device: Device on which to run the training (e.g., 'cuda' or 'cpu').
-    :param str ckpt_pretrained: path of the pretrained checkpoint. If None, no pretrained checkpoint is loaded.
-    :param str save_path: Directory in which to save the trained model.
-    :param bool compare_no_learning: If ``True``, the no learning method is compared to the network reconstruction.
-=======
     |sep|
 
     :Model Saving:
@@ -193,7 +157,6 @@
     :Comparison with Pseudoinverse Baseline:
 
     :param bool compare_no_learning: If ``True``, the no learning method is compared to the network reconstruction. Default is ``False``.
->>>>>>> ba2b3c9e
     :param str no_learning_method: Reconstruction method used for the no learning comparison. Options are ``'A_dagger'``, ``'A_adjoint'``,
         ``'prox_l2'``, or ``'y'``. Default is ``'A_dagger'``. The user can also provide a custom method by overriding the
         :func:`no_learning_inference <deepinv.Trainer.no_learning_inference>` method. Default is ``'A_dagger'``.
@@ -245,11 +208,7 @@
     online_measurements: bool = False
     physics_generator: Union[PhysicsGenerator, List[PhysicsGenerator]] = None
     loop_random_online_physics: bool = False
-<<<<<<< HEAD
-    global_optimizer_step: bool = True
-=======
     optimizer_step_multi_dataset: bool = True
->>>>>>> ba2b3c9e
     metrics: Union[Metric, List[Metric]] = PSNR()
     device: Union[str, torch.device] = "cuda" if torch.cuda.is_available() else "cpu"
     ckpt_pretrained: Union[str, None] = None
@@ -624,13 +583,7 @@
 
         return x_net
 
-<<<<<<< HEAD
-    def compute_loss(
-        self, physics, x, y, train=True, epoch: int = None, backward=False
-    ):
-=======
     def compute_loss(self, physics, x, y, train=True, epoch: int = None, step=False):
->>>>>>> ba2b3c9e
         r"""
         Compute the loss and perform the backward pass.
 
@@ -641,21 +594,13 @@
         :param torch.Tensor y: Measurement.
         :param bool train: If ``True``, the model is trained, otherwise it is evaluated.
         :param int epoch: current epoch.
-<<<<<<< HEAD
-        :param bool backward: Whether to perform backward when computing the loss.
-=======
         :param bool step: Whether to perform an optimization step when computing the loss.
->>>>>>> ba2b3c9e
         :returns: (tuple) The network reconstruction x_net (for plotting and computing metrics) and
             the logs (for printing the training progress).
         """
         logs = {}
 
-<<<<<<< HEAD
-        if train and backward:
-=======
         if train and step:
->>>>>>> ba2b3c9e
             self.optimizer.zero_grad()
 
         # Evaluate reconstruction network
@@ -686,11 +631,7 @@
                 )
                 meters.update(loss_total.item())
                 logs[f"TotalLoss"] = meters.avg
-<<<<<<< HEAD
-        else:  # question: what do we want to do at test time?
-=======
         else:  # TODO question: what do we want to do at test time?
->>>>>>> ba2b3c9e
             loss_total = 0
 
         if train:
@@ -700,11 +641,7 @@
             if norm is not None:
                 logs["gradient_norm"] = self.check_grad_val.avg
 
-<<<<<<< HEAD
-            if backward:
-=======
             if step:
->>>>>>> ba2b3c9e
                 self.optimizer.step()  # Optimizer step
 
         return loss_total, x_net, logs
@@ -799,10 +736,6 @@
         train_ite=None,
         train=True,
         last_batch=False,
-<<<<<<< HEAD
-        global_optimizer_step=True,
-=======
->>>>>>> ba2b3c9e
     ):
         r"""
         Train/Eval a batch.
@@ -814,14 +747,9 @@
         :param int train_ite: train iteration, only needed for logging if ``Trainer.log_train_batch=True``
         :param bool train: If ``True``, the model is trained, otherwise it is evaluated.
         :param bool last_batch: If ``True``, the last batch of the epoch is being processed.
-        :param bool global_optimizer_step: If ``True``, perform backward pass on all datasets before optimizer step.
         :returns: The current physics operator, the ground truth, the measurement, and the network reconstruction.
         """
-<<<<<<< HEAD
-        if train and global_optimizer_step:
-=======
         if train and self.optimizer_step_multi_dataset:
->>>>>>> ba2b3c9e
             self.optimizer.zero_grad()  # Clear stored gradients
 
         # random permulation of the dataloaders
@@ -844,11 +772,7 @@
                 y,
                 train=train,
                 epoch=epoch,
-<<<<<<< HEAD
-                backward=not global_optimizer_step,
-=======
                 step=(not self.optimizer_step_multi_dataset),
->>>>>>> ba2b3c9e
             )
             loss += loss_cur
 
@@ -866,11 +790,7 @@
         if self.log_train_batch and train:
             self.log_metrics_wandb(logs, step=train_ite, train=train)
 
-<<<<<<< HEAD
-        if train and global_optimizer_step:
-=======
         if train and self.optimizer_step_multi_dataset:
->>>>>>> ba2b3c9e
             self.optimizer.step()  # Optimizer step
 
         if last_batch:
@@ -928,11 +848,7 @@
                 x_nl = None
 
             imgs, titles, grid_image, caption = prepare_images(
-<<<<<<< HEAD
-                x, x_net=x_net, x_nl=x_nl, rescale_mode=self.rescale_mode
-=======
                 x, y=y, x_net=x_net, x_nl=x_nl, rescale_mode=self.rescale_mode
->>>>>>> ba2b3c9e
             )
 
         if plot_images:
@@ -1149,7 +1065,6 @@
                     train_ite=train_ite,
                     train=True,
                     last_batch=last_batch,
-                    global_optimizer_step=self.global_optimizer_step,
                 )
 
                 perform_eval = self.eval_dataloader and (
