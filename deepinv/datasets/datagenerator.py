--- conflicted
+++ resolved
@@ -7,11 +7,8 @@
 import re
 
 import torch
-<<<<<<< HEAD
-=======
 import numpy as np
 
->>>>>>> 05f9f08c
 from torch import Tensor
 from torch.utils.data import DataLoader, Subset, Dataset
 from deepinv.utils.tensorlist import TensorList
@@ -104,12 +101,7 @@
 
         super().__init__()
 
-<<<<<<< HEAD
         f = h5py.File(path, "r")
-=======
-        if isinstance(h5py, ImportError):  # pragma: no cover
-            raise h5py
->>>>>>> 05f9f08c
 
         # Process ground truths
         x = None
@@ -284,13 +276,9 @@
 
         :param int index: Index of the pair to return.
         """
-<<<<<<< HEAD
         import h5py
 
-        if self.hd5 is None:
-=======
         if self.hd5 is None:  # pragma: no cover
->>>>>>> 05f9f08c
             raise ValueError(
                 "Dataset has been closed. Redefine the dataset to continue."
             )
