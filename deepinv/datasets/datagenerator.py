--- conflicted
+++ resolved
@@ -59,12 +59,7 @@
         self.cast = lambda x: x.type(complex_dtype if x.is_complex() else dtype)
 
         hd5 = h5py.File(path, "r")
-<<<<<<< HEAD
         suffix = ("_train" if train else "_test") if split is None else f"_{split}"
-
-        self.y = hd5[f"y{suffix}"]
-=======
-        suffix = "_train" if train else "_test"
 
         if "stacked" in hd5.attrs.keys():
             self.stacked = hd5.attrs["stacked"]
@@ -72,7 +67,6 @@
         else:
             self.stacked = 0
             self.y = hd5[f"y{suffix}"]
->>>>>>> 57cf2775
 
         if train or split == "train":
             if "x_train" in hd5:
