from typing import Any, Callable
import os

from PIL import Image
import torch

from deepinv.datasets.utils import (
    calculate_md5_for_folder,
    download_zipfile,
    extract_zipfile,
)


class DIV2K(torch.utils.data.Dataset):
    """Dataset for `DIV2K Image Super-Resolution Challenge <https://data.vision.ee.ethz.ch/cvl/DIV2K>`_.

<<<<<<< HEAD
    Images have varying sizes with up to 2040 vertical pixels, and 2040 horizontal pixels
=======
    Images have varying sizes with up to 2040 vertical pixels, and 2040 horizontal pixels.


    **Raw data file structure:** ::

            self.root --- DIV2K_train_HR --- 0001.png
                       |                  |
                       |                  -- 0800.png
                       |
                       -- DIV2K_valid_HR --- 0801.png
                       |                  |
                       |                  -- 0900.png
                       -- DIV2K_train_HR.zip
                       -- DIV2K_valid_HR.zip
>>>>>>> 0e6f7297

    :param str root: Root directory of dataset. Directory path from where we load and save the dataset.
    :param str mode: Select a split of the dataset between 'train' or 'val'. Default at 'train'.
    :param bool download: If True, downloads the dataset from the internet and puts it in root directory.
        If dataset is already downloaded, it is not downloaded again. Default at False.
    :param callable, optional transform: A function/transform that takes in a PIL image
        and returns a transformed version. E.g, ``torchvision.transforms.RandomCrop``

    |sep|

    :Examples:

        Instanciate dataset and download raw data from the Internet:

        >>> import shutil
        >>> from deepinv.datasets import DIV2K
        >>> dataset = DIV2K(root="DIV2K_DATA", mode="val", download=True)  # download raw data at root and load dataset
        Dataset has been successfully downloaded.
        >>> dataset.verify_split_dataset_integrity()                       # check that raw data has been downloaded correctly
        True
        >>> len(dataset)                                                   # check that we have 100 images
        100
        >>> shutil.rmtree("DIV2K_DATA")                                    # remove raw data from disk
    """

    # https://data.vision.ee.ethz.ch/cvl/DIV2K/
    zipfile_urls = {
        "DIV2K_train_HR.zip": "http://data.vision.ee.ethz.ch/cvl/DIV2K/DIV2K_train_HR.zip",
        "DIV2K_valid_HR.zip": "http://data.vision.ee.ethz.ch/cvl/DIV2K/DIV2K_valid_HR.zip",
    }

    # for integrity of downloaded data
    checksums = {
        "DIV2K_train_HR": "f9de9c251af455c1021017e61713a48b",
        "DIV2K_valid_HR": "542325e500b0a474c7ad18bae922da72",
    }

    def __init__(
        self,
        root: str,
        mode: str = "train",
        download: bool = False,
        transform: Callable = None,
    ) -> None:
        self.root = root
        self.mode = mode
        self.transform = transform
<<<<<<< HEAD
        train_dir_path = os.path.join(self.root, "DIV2K_train_HR")
        valid_dir_path = os.path.join(self.root, "DIV2K_valid_HR")

        # download dataset, we check first that dataset isn't already downloaded
        if not self._check_dataset_exists():
            if download:
                if not os.path.isdir(self.root):
                    os.makedirs(self.root)
                if os.path.exists(train_dir_path):
                    raise ValueError(
                        f"""
                    The train folder already exists,
                    thus the download is aborted.
                    Please set `download=False`
                    OR remove `{train_dir_path}`."""
                    )

                if os.path.exists(valid_dir_path):
                    raise ValueError(
                        f"""
                    The val folder already exists,
                    thus the download is aborted.
                    Please set `download=False`
                    OR remove `{valid_dir_path}`."""
                    )

                for filename, url in self.zipfile_urls.items():
                    # download zipfile from the Internet and save it locally
                    download_zipfile(
                        url=self.zipfile_urls[filename],
                        save_path=os.path.join(self.root, filename),
                    )
                    # extract local zipfile
                    extract_zipfile(os.path.join(self.root, filename), self.root)
            # stop the execution since the dataset is not available and we didn't download it
            else:
                raise RuntimeError(
                    f"""
                Dataset not found at `{self.root}`.
                Please set `root` correctly (currently `root={self.root}`),
                AND check that `{train_dir_path}` contains ONLY the following files 0001.png, ..., 0800.png
                               `{valid_dir_path}` contains ONLY the followinf files 0801.png, ..., 0900.png
                OR set `download=True` (currently `download={download}`).
                """
                )
=======
>>>>>>> 0e6f7297

        if self.mode == "train":
            self.img_dir = os.path.join(self.root, "DIV2K_train_HR")
        elif self.mode == "val":
            self.img_dir = os.path.join(self.root, "DIV2K_valid_HR")
        else:
            raise ValueError(
                f"Expected `train` or `val` values for `mode` argument, instead got `{self.mode}`"
            )

        # download a split of the dataset, we check first that this split isn't already downloaded
        if not self.verify_split_dataset_integrity():
            if download:
                if not os.path.isdir(self.root):
                    os.makedirs(self.root)
                if os.path.exists(self.img_dir):
                    raise ValueError(
                        f"The {self.mode} folder already exists, thus the download is aborted. Please set `download=False` OR remove `{self.img_dir}`."
                    )

                zip_filename = (
                    "DIV2K_train_HR.zip"
                    if self.mode == "train"
                    else "DIV2K_valid_HR.zip"
                )
                # download zipfile from the Internet and save it locally
                download_zipfile(
                    url=self.zipfile_urls[zip_filename],
                    save_path=os.path.join(self.root, zip_filename),
                )
                # extract local zipfile
                extract_zipfile(os.path.join(self.root, zip_filename), self.root)

                if self.verify_split_dataset_integrity():
                    print("Dataset has been successfully downloaded.")
                else:
                    raise ValueError("There is an issue with the data downloaded.")
            # stop the execution since the split dataset is not available and we didn't download it
            else:
                raise RuntimeError(
                    f"Dataset not found at `{self.root}`. Please set `root` correctly (currently `root={self.root}`), OR set `download=True` (currently `download={download}`)."
                )

        self.img_list = os.listdir(self.img_dir)

    def __len__(self) -> int:
        return len(self.img_list)

    def __getitem__(self, idx: int) -> Any:
        img_path = os.path.join(self.img_dir, self.img_list[idx])
        # PIL Image
        img = Image.open(img_path)

        if self.transform is not None:
            img = self.transform(img)
        return img

<<<<<<< HEAD
    def _check_dataset_exists(self) -> bool:
        """Verify that the train and val folders exist and contain all images.
=======
    def verify_split_dataset_integrity(self) -> bool:
        """Verify the integrity and existence of the specified dataset split.

        This method checks if `DIV2K_train_HR` or `DIV2K_valid_HR` folder within
        `self.root` exists and validates the integrity of its contents by comparing
        the MD5 checksum of the folder with the expected checksum.

        The expected structure of the dataset directory is as follows: ::
>>>>>>> 0e6f7297

            self.root --- DIV2K_train_HR --- 0001.png
                       |                  |
                       |                  -- 0800.png
                       |
                       -- DIV2K_valid_HR --- 0801.png
                       |                  |
                       |                  -- 0900.png
                       -- xxx
        """
        root_dir_exist = os.path.isdir(self.root)
        if not root_dir_exist:
            return False
        if self.mode == "train":
            return (
                calculate_md5_for_folder(self.img_dir)
                == self.checksums["DIV2K_train_HR"]
            )
        else:
            return (
                calculate_md5_for_folder(self.img_dir)
                == self.checksums["DIV2K_valid_HR"]
            )<|MERGE_RESOLUTION|>--- conflicted
+++ resolved
@@ -14,9 +14,6 @@
 class DIV2K(torch.utils.data.Dataset):
     """Dataset for `DIV2K Image Super-Resolution Challenge <https://data.vision.ee.ethz.ch/cvl/DIV2K>`_.
 
-<<<<<<< HEAD
-    Images have varying sizes with up to 2040 vertical pixels, and 2040 horizontal pixels
-=======
     Images have varying sizes with up to 2040 vertical pixels, and 2040 horizontal pixels.
 
 
@@ -31,7 +28,6 @@
                        |                  -- 0900.png
                        -- DIV2K_train_HR.zip
                        -- DIV2K_valid_HR.zip
->>>>>>> 0e6f7297
 
     :param str root: Root directory of dataset. Directory path from where we load and save the dataset.
     :param str mode: Select a split of the dataset between 'train' or 'val'. Default at 'train'.
@@ -79,54 +75,6 @@
         self.root = root
         self.mode = mode
         self.transform = transform
-<<<<<<< HEAD
-        train_dir_path = os.path.join(self.root, "DIV2K_train_HR")
-        valid_dir_path = os.path.join(self.root, "DIV2K_valid_HR")
-
-        # download dataset, we check first that dataset isn't already downloaded
-        if not self._check_dataset_exists():
-            if download:
-                if not os.path.isdir(self.root):
-                    os.makedirs(self.root)
-                if os.path.exists(train_dir_path):
-                    raise ValueError(
-                        f"""
-                    The train folder already exists,
-                    thus the download is aborted.
-                    Please set `download=False`
-                    OR remove `{train_dir_path}`."""
-                    )
-
-                if os.path.exists(valid_dir_path):
-                    raise ValueError(
-                        f"""
-                    The val folder already exists,
-                    thus the download is aborted.
-                    Please set `download=False`
-                    OR remove `{valid_dir_path}`."""
-                    )
-
-                for filename, url in self.zipfile_urls.items():
-                    # download zipfile from the Internet and save it locally
-                    download_zipfile(
-                        url=self.zipfile_urls[filename],
-                        save_path=os.path.join(self.root, filename),
-                    )
-                    # extract local zipfile
-                    extract_zipfile(os.path.join(self.root, filename), self.root)
-            # stop the execution since the dataset is not available and we didn't download it
-            else:
-                raise RuntimeError(
-                    f"""
-                Dataset not found at `{self.root}`.
-                Please set `root` correctly (currently `root={self.root}`),
-                AND check that `{train_dir_path}` contains ONLY the following files 0001.png, ..., 0800.png
-                               `{valid_dir_path}` contains ONLY the followinf files 0801.png, ..., 0900.png
-                OR set `download=True` (currently `download={download}`).
-                """
-                )
-=======
->>>>>>> 0e6f7297
 
         if self.mode == "train":
             self.img_dir = os.path.join(self.root, "DIV2K_train_HR")
@@ -184,10 +132,6 @@
             img = self.transform(img)
         return img
 
-<<<<<<< HEAD
-    def _check_dataset_exists(self) -> bool:
-        """Verify that the train and val folders exist and contain all images.
-=======
     def verify_split_dataset_integrity(self) -> bool:
         """Verify the integrity and existence of the specified dataset split.
 
@@ -196,7 +140,6 @@
         the MD5 checksum of the folder with the expected checksum.
 
         The expected structure of the dataset directory is as follows: ::
->>>>>>> 0e6f7297
 
             self.root --- DIV2K_train_HR --- 0001.png
                        |                  |
