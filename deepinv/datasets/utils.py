--- conflicted
+++ resolved
@@ -7,16 +7,13 @@
 import requests
 from tqdm.auto import tqdm
 
+from scipy.io import loadmat as scipy_loadmat
+
 from torch.utils.data import Dataset
-<<<<<<< HEAD
-from torch import randn
-from scipy.io import loadmat as scipy_loadmat
-=======
 from torch import randn, Tensor, stack, zeros_like
 from torch.nn import Module
 
 from deepinv.utils.plotting import rescale_img
->>>>>>> f381b94b
 
 
 def check_path_is_a_folder(folder_path: str) -> bool:
