--- conflicted
+++ resolved
@@ -120,13 +120,6 @@
             )
 
         # download a split of the dataset, we check first that this split isn't already downloaded
-<<<<<<< HEAD
-        if download:
-            raise ValueError(
-                """The official site hosting the dataset is unavailable : https://data.vision.ee.ethz.ch/yawli/.\n
-                    Thus the download argument isn't working for now."""
-            )
-=======
         if download:  # pragma: no cover
             try:
                 from huggingface_hub import hf_hub_download
@@ -134,7 +127,6 @@
                 raise RuntimeError(
                     "To download LsdirHR, please install huggingface-hub, request access to https://huggingface.co/ofsoundof/LSDIR (this should be instant), and authenticate yourself. For more info, see the LsdirHR's documentation."
                 )
->>>>>>> 50447a17
             if not os.path.isdir(self.root):
                 os.makedirs(self.root)
             # if a folder image exists, we stop the download
