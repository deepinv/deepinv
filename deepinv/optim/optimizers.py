--- conflicted
+++ resolved
@@ -152,14 +152,11 @@
         eta_backtracking=0.9,
         custom_metrics=None,
         custom_init=None,
-<<<<<<< HEAD
         get_output=lambda X: X["est"][0],
-=======
         anderson_acceleration=False,
         history_size=5,
         beta_anderson_acc=1.0,
         eps_anderson_acc=1e-4,
->>>>>>> 3802a4a6
         verbose=False,
     ):
         super(BaseOptim, self).__init__()
@@ -399,15 +396,9 @@
         :param dict X_prev: dictionary containing the primal and dual previous iterates.
         :param dict X: dictionary containing the current primal and dual iterates.
         """
-<<<<<<< HEAD
-        if self.backtracking and X_prev is not None:
+        if self.backtracking and self.has_cost and X_prev is not None:
             x_prev = self.get_output(X_prev)
             x = self.get_output(X)
-=======
-        if self.backtracking and self.has_cost and X_prev is not None:
-            x_prev = self.get_primal_variable(X_prev)
-            x = self.get_primal_variable(X)
->>>>>>> 3802a4a6
             x_prev = x_prev.reshape((x_prev.shape[0], -1))
             x = x.reshape((x.shape[0], -1))
             F_prev, F = X_prev["cost"], X["cost"]
