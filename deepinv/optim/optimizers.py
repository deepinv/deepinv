import sys
import warnings
from collections.abc import Iterable
import torch
import torch.nn as nn
from deepinv.optim.fixed_point import FixedPoint
from deepinv.optim.optim_iterators import *
from deepinv.optim.prior import Zero
from deepinv.loss.metric.distortion import PSNR


class BaseOptim(nn.Module):
    r"""
    Class for optimization algorithms, consists in iterating a fixed-point operator.

    Module solving the problem

    .. math::
        \begin{equation}
        \label{eq:min_prob}
        \tag{1}
        \underset{x}{\arg\min} \quad  \datafid{x}{y} + \lambda \reg{x},
        \end{equation}


    where the first term :math:`\datafidname:\xset\times\yset \mapsto \mathbb{R}_{+}` enforces data-fidelity, the second
    term :math:`\regname:\xset\mapsto \mathbb{R}_{+}` acts as a regularization and
    :math:`\lambda > 0` is a regularization parameter. More precisely, the data-fidelity term penalizes the discrepancy
    between the data :math:`y` and the forward operator :math:`A` applied to the variable :math:`x`, as

    .. math::
        \datafid{x}{y} = \distance{Ax}{y}

    where :math:`\distance{\cdot}{\cdot}` is a distance function, and where :math:`A:\xset\mapsto \yset` is the forward
    operator (see :meth:`deepinv.physics.Physics`)

    Optimization algorithms for minimising the problem above can be written as fixed point algorithms,
    i.e. for :math:`k=1,2,...`

    .. math::
        \qquad (x_{k+1}, z_{k+1}) = \operatorname{FixedPoint}(x_k, z_k, f, g, A, y, ...)


    where :math:`x_k` is a variable converging to the solution of the minimization problem, and
    :math:`z_k` is an additional variable that may be required in the computation of the fixed point operator.

    The :func:`optim_builder` function can be used to instantiate this class with a specific fixed point operator.

    If the algorithm is minimizing an explicit and fixed cost function :math:`F(x) =  \datafid{x}{y} + \lambda \reg{x}`,
    the value of the cost function is computed along the iterations and can be used for convergence criterion.
    Moreover, backtracking can be used to adapt the stepsize at each iteration. Backtracking consists in choosing
    the largest stepsize :math:`\tau` such that, at each iteration, sufficient decrease of the cost function :math:`F` is achieved.
    More precisely, Given :math:`\gamma \in (0,1/2)` and :math:`\eta \in (0,1)` and an initial stepsize :math:`\tau > 0`,
    the following update rule is applied at each iteration :math:`k`:

    .. math::
        \text{ while } F(x_k) - F(x_{k+1}) < \frac{\gamma}{\tau} || x_{k-1} - x_k ||^2, \,\, \text{ do } \tau \leftarrow \eta \tau

    The variable ``params_algo`` is a dictionary containing all the relevant parameters for running the algorithm.
    If the value associated with the key is a float, the algorithm will use the same parameter across all iterations.
    If the value is list of length max_iter, the algorithm will use the corresponding parameter at each iteration.

    The variable ``data_fidelity`` is a list of instances of :meth:`deepinv.optim.DataFidelity` (or a single instance).
    If a single instance, the same data-fidelity is used at each iteration. If a list, the data-fidelity can change at each iteration.
    The same holds for the variable ``prior`` which is a list of instances of :meth:`deepinv.optim.Prior` (or a single instance).

    .. doctest::

        >>> import deepinv as dinv
        >>> # This minimal example shows how to use the BaseOptim class to solve the problem
        >>> #                min_x 0.5  ||Ax-y||_2^2 + \lambda ||x||_1
        >>> # with the PGD algorithm, where A is the identity operator, lambda = 1 and y = [2, 2].
        >>>
        >>> # Create the measurement operator A
        >>> A = torch.tensor([[1, 0], [0, 1]], dtype=torch.float64)
        >>> A_forward = lambda v: A @ v
        >>> A_adjoint = lambda v: A.transpose(0, 1) @ v
        >>>
        >>> # Define the physics model associated to this operator
        >>> physics = dinv.physics.LinearPhysics(A=A_forward, A_adjoint=A_adjoint)
        >>>
        >>> # Define the measurement y
        >>> y = torch.tensor([2, 2], dtype=torch.float64)
        >>>
        >>> # Define the data fidelity term
        >>> data_fidelity = dinv.optim.data_fidelity.L2()
        >>>
        >>> # Define the prior
        >>> prior = dinv.optim.Prior(g = lambda x, *args: torch.norm(x, p=1))
        >>>
        >>> # Define the parameters of the algorithm
        >>> params_algo = {"stepsize": 0.5, "lambda": 1.0}
        >>>
        >>> # Define the fixed-point iterator
        >>> iterator = dinv.optim.optim_iterators.PGDIteration()
        >>>
        >>> # Define the optimization algorithm
        >>> optimalgo = dinv.optim.BaseOptim(iterator,
        ...                     data_fidelity=data_fidelity,
        ...                     params_algo=params_algo,
        ...                     prior=prior)
        >>>
        >>> # Run the optimization algorithm
        >>> with torch.no_grad(): xhat = optimalgo(y, physics)
        >>> print(xhat)
        tensor([1., 1.], dtype=torch.float64)


    :param deepinv.optim.optim_iterators.OptimIterator iterator: Fixed-point iterator of the optimization algorithm of interest.
    :param dict params_algo: dictionary containing all the relevant parameters for running the algorithm,
                            e.g. the stepsize, regularisation parameter, denoising standard deviation.
                            Each value of the dictionary can be either Iterable (distinct value for each iteration) or
                            a single float (same value for each iteration).
                            Default: `{"stepsize": 1.0, "lambda": 1.0}`. See :any:`optim-params` for more details.
    :param list, deepinv.optim.DataFidelity: data-fidelity term.
                            Either a single instance (same data-fidelity for each iteration) or a list of instances of
                            :meth:`deepinv.optim.DataFidelity` (distinct data-fidelity for each iteration). Default: ``None``.
    :param list, deepinv.optim.Prior: regularization prior.
                            Either a single instance (same prior for each iteration) or a list of instances of
                            :meth:`deepinv.optim.Prior` (distinct prior for each iteration). Default: ``None``.
    :param int max_iter: maximum number of iterations of the optimization algorithm. Default: 100.
    :param str crit_conv: convergence criterion to be used for claiming convergence, either ``"residual"`` (residual
                          of the iterate norm) or `"cost"` (on the cost function). Default: ``"residual"``
    :param float thres_conv: value of the threshold for claiming convergence. Default: ``1e-05``.
    :param bool early_stop: whether to stop the algorithm once the convergence criterion is reached. Default: ``True``.
    :param bool has_cost: whether the algorithm has an explicit cost function or not. Default: `False`.
    :param dict custom_metrics: dictionary containing custom metrics to be computed at each iteration.
    :param bool backtracking: whether to apply a backtracking strategy for stepsize selection. Default: ``False``.
    :param float gamma_backtracking: :math:`\gamma` parameter in the backtracking selection. Default: ``0.1``.
    :param float eta_backtracking: :math:`\eta` parameter in the backtracking selection. Default: ``0.9``.
    :param function custom_init:  initializes the algorithm with ``custom_init(y, physics)``. If ``None`` (default value), the algorithm is initialized with the adjoint :math:`A^Ty` when the adjoint is defined, and with the observation `y` if the adjoint is not defined. Default: ``None``.
    :param function get_output: get the image output given the current dictionary update containing primal and auxiliary variables ``X = {('est' : (primal, aux)}``. Default : ``X['est'][0]``.
    :param bool anderson_acceleration: whether to use Anderson acceleration for accelerating the forward fixed-point iterations. Default: ``False``.
    :param int history_size: size of the history of iterates used for Anderson acceleration. Default: ``5``.
    :param float beta_anderson_acc: momentum of the Anderson acceleration step. Default: ``1.0``.
    :param float eps_anderson_acc: regularization parameter of the Anderson acceleration step. Default: ``1e-4``.
    :param bool verbose: whether to print relevant information of the algorithm during its run,
        such as convergence criterion at each iterate. Default: ``False``.
    :return: a torch model that solves the optimization problem.
    """

    def __init__(
        self,
        iterator,
        params_algo={"lambda": 1.0, "stepsize": 1.0},
        data_fidelity=None,
        prior=None,
        max_iter=100,
        crit_conv="residual",
        thres_conv=1e-5,
        early_stop=False,
        has_cost=False,
        backtracking=False,
        gamma_backtracking=0.1,
        eta_backtracking=0.9,
        custom_metrics=None,
        custom_init=None,
        get_output=lambda X: X["est"][0],
        anderson_acceleration=False,
        history_size=5,
        beta_anderson_acc=1.0,
        eps_anderson_acc=1e-4,
        verbose=False,
    ):
        super(BaseOptim, self).__init__()

        self.early_stop = early_stop
        self.crit_conv = crit_conv
        self.verbose = verbose
        self.max_iter = max_iter
        self.backtracking = backtracking
        self.gamma_backtracking = gamma_backtracking
        self.eta_backtracking = eta_backtracking
        self.has_converged = False
        self.thres_conv = thres_conv
        self.custom_metrics = custom_metrics
        self.custom_init = custom_init
        self.get_output = get_output
        self.has_cost = has_cost

        # By default ``params_algo`` should contain a prior ``g_param`` parameter, set by default to ``None``.
        if "g_param" not in params_algo.keys():
            params_algo["g_param"] = None

        # By default ``params_algo`` should contain a regularization parameter ``lambda`` parameter, which multiplies the prior term ``g``. It is set by default to ``1``.
        if "lambda" not in params_algo.keys():
            params_algo["lambda"] = 1.0

        # By default ``params_algo`` should contain a relaxation ``beta`` parameter, set by default to 1..
        if "beta" not in params_algo.keys():
            params_algo["beta"] = 1.0

        # By default, each parameter in ``params_algo` is a list.
        # If given as a single number, we convert it to a list of 1 element.
        # If given as a list of more than 1 element, it should have lenght ``max_iter``.
        for key, value in zip(params_algo.keys(), params_algo.values()):
            if not isinstance(value, Iterable):
                params_algo[key] = [value]
            else:
                if len(params_algo[key]) > 1 and len(params_algo[key]) < self.max_iter:
                    raise ValueError(
                        f"The number of elements in the parameter {key} is inferior to max_iter."
                    )
        # If ``stepsize`` is a list of more than 1 element, backtracking is impossible.
        if (
            "stepsize" in params_algo.keys()
            and len(params_algo["stepsize"]) > 1
            and self.backtracking
        ):
            self.backtracking = False
            warnings.warn(
                "Backtracking impossible when stepsize is predefined as a list. Setting backtracking to False."
            )
        # If no cost function, backtracking is impossible.
        if not self.has_cost and self.backtracking:
            self.backtracking = False
            warnings.warn(
                "Backtracking impossible when no cost function is given. Setting backtracking to False."
            )

        # keep track of initial parameters in case they are changed during optimization (e.g. backtracking)
        self.init_params_algo = params_algo

        # By default, ``self.prior`` should be a list of elements of the class :meth:`deepinv.optim.Prior`. The user could want the prior to change at each iteration. If no prior is given, we set it to a zero prior.
        if prior is None:
            self.prior = [Zero()]
        elif not isinstance(prior, Iterable):
            self.prior = [prior]
        else:
            self.prior = prior

        # By default, ``self.data_fidelity`` should be a list of elements of the class :meth:`deepinv.optim.DataFidelity`. The user could want the data-fidelity to change at each iteration.
        if not isinstance(data_fidelity, Iterable):
            self.data_fidelity = [data_fidelity]
        else:
            self.data_fidelity = data_fidelity

        # Initialize the fixed-point module
        self.fixed_point = FixedPoint(
            iterator=iterator,
            update_params_fn=self.update_params_fn,
            update_data_fidelity_fn=self.update_data_fidelity_fn,
            update_prior_fn=self.update_prior_fn,
            check_iteration_fn=self.check_iteration_fn,
            check_conv_fn=self.check_conv_fn,
            init_metrics_fn=self.init_metrics_fn,
            init_iterate_fn=self.init_iterate_fn,
            update_metrics_fn=self.update_metrics_fn,
            max_iter=max_iter,
            early_stop=early_stop,
            anderson_acceleration=anderson_acceleration,
            history_size=history_size,
            beta_anderson_acc=beta_anderson_acc,
            eps_anderson_acc=eps_anderson_acc,
            verbose=verbose,
        )

    def update_params_fn(self, it):
        r"""
        For each parameter ``params_algo``, selects the parameter value for iteration ``it``
        (if this parameter depends on the iteration number).

        :param int it: iteration number.
        :return: a dictionary containing the parameters at iteration ``it``.
        """
        cur_params_dict = {
            key: value[it] if len(value) > 1 else value[0]
            for key, value in zip(self.params_algo.keys(), self.params_algo.values())
        }
        return cur_params_dict

    def update_prior_fn(self, it):
        r"""
        For each prior function in `prior`, selects the prior value for iteration ``it``
        (if this prior depends on the iteration number).

        :param int it: iteration number.
<<<<<<< HEAD
        :return: the prior of iteration ``it``.
=======
        :return: the prior at iteration ``it``.
>>>>>>> 98ff6c5c
        """
        cur_prior = self.prior[it] if len(self.prior) > 1 else self.prior[0]
        return cur_prior

    def update_data_fidelity_fn(self, it):
        r"""
        For each data_fidelity function in `data_fidelity`, selects the data_fidelity value for iteration ``it``
        (if this data_fidelity depends on the iteration number).

        :param int it: iteration number.
        :return: the data_fidelity at iteration ``it``.
        """
        cur_data_fidelity = (
            self.data_fidelity[it]
            if len(self.data_fidelity) > 1
            else self.data_fidelity[0]
        )
        return cur_data_fidelity

    def init_iterate_fn(self, y, physics, F_fn=None):
        r"""
        Initializes the iterate of the algorithm.
        The first iterate is stored in a dictionary of the form ``X = {'est': (x_0, u_0), 'cost': F_0}`` where:

            * ``est`` is a tuple containing the first primal and auxiliary iterates.
            * ``cost`` is the value of the cost function at the first iterate.

        By default, the first (primal, auxiliary) iterate of the algorithm is chosen as :math:`(A^{\top}y, A^{\top}y)`.
        A custom initialization is possible with the custom_init argument.

        :param torch.Tensor y: measurement vector.
        :param deepinv.physics: physics of the problem.
        :param F_fn: function that computes the cost function.
        :return: a dictionary containing the first iterate of the algorithm.
        """
        self.params_algo = (
            self.init_params_algo.copy()
        )  # reset parameters to initial values
        if self.custom_init:
            init_X = self.custom_init(y, physics)
        else:
            x_init, z_init = physics.A_adjoint(y), physics.A_adjoint(y)
            init_X = {"est": (x_init, z_init)}
        F = (
            F_fn(
                init_X["est"][0],
                self.update_data_fidelity_fn(0),
                self.update_prior_fn(0),
                self.update_params_fn(0),
                y,
                physics,
            )
            if self.has_cost and F_fn is not None
            else None
        )
        init_X["cost"] = F
        return init_X

    def init_metrics_fn(self, X_init, x_gt=None):
        r"""
        Initializes the metrics.

        Metrics are computed for each batch and for each iteration.
        They are represented by a list of list, and ``metrics[metric_name][i,j]`` contains the metric ``metric_name``
        computed for batch i, at iteration j.

        :param dict X_init: dictionary containing the primal and auxiliary initial iterates.
        :param torch.Tensor x_gt: ground truth image, required for PSNR computation. Default: ``None``.
        :return dict: A dictionary containing the metrics.
        """
        init = {}
        x_init = self.get_output(X_init)
        self.batch_size = x_init.shape[0]
        if x_gt is not None:
            psnr = [
                [PSNR()(x_init[i : i + 1], x_gt[i : i + 1]).cpu().item()]
                for i in range(self.batch_size)
            ]
        else:
            psnr = [[] for i in range(self.batch_size)]
        init["psnr"] = psnr
        if self.has_cost:
            init["cost"] = [[] for i in range(self.batch_size)]
        init["residual"] = [[] for i in range(self.batch_size)]
        if self.custom_metrics is not None:
            for custom_metric_name in self.custom_metrics.keys():
                init[custom_metric_name] = [[] for i in range(self.batch_size)]
        return init

    def update_metrics_fn(self, metrics, X_prev, X, x_gt=None):
        r"""
        Function that compute all the metrics, across all batches, for the current iteration.

        :param dict metrics: dictionary containing the metrics. Each metric is computed for each batch.
        :param dict X_prev: dictionary containing the primal and dual previous iterates.
        :param dict X: dictionary containing the current primal and dual iterates.
        :param torch.Tensor x_gt: ground truth image, required for PSNR computation. Default: None.
        :return dict: a dictionary containing the updated metrics.
        """
        if metrics is not None:
            x_prev = self.get_output(X_prev)
            x = self.get_output(X)
            for i in range(self.batch_size):
                residual = (
                    ((x_prev[i] - x[i]).norm() / (x[i].norm() + 1e-06))
                    .detach()
                    .cpu()
                    .item()
                )
                metrics["residual"][i].append(residual)
                if x_gt is not None:
                    psnr = PSNR()(x[i : i + 1], x_gt[i : i + 1])
                    metrics["psnr"][i].append(psnr.cpu().item())
                if self.has_cost:
                    F = X["cost"][i]
                    metrics["cost"][i].append(F.detach().cpu().item())
                if self.custom_metrics is not None:
                    for custom_metric_name, custom_metric_fn in zip(
                        self.custom_metrics.keys(), self.custom_metrics.values()
                    ):
                        metrics[custom_metric_name][i].append(
                            custom_metric_fn(
                                metrics[custom_metric_name], x_prev[i], x[i]
                            )
                        )
        return metrics

    def check_iteration_fn(self, X_prev, X):
        r"""
        Performs stepsize backtracking.

        :param dict X_prev: dictionary containing the primal and dual previous iterates.
        :param dict X: dictionary containing the current primal and dual iterates.
        """
        if self.backtracking and self.has_cost and X_prev is not None:
            x_prev = X_prev["est"][0]
            x = X["est"][0]
            x_prev = x_prev.reshape((x_prev.shape[0], -1))
            x = x.reshape((x.shape[0], -1))
            F_prev, F = X_prev["cost"], X["cost"]
            diff_F, diff_x = (
                (F_prev - F).mean(),
                (torch.norm(x - x_prev, p=2, dim=-1) ** 2).mean(),
            )
            stepsize = self.params_algo["stepsize"][0]
            if diff_F < (self.gamma_backtracking / stepsize) * diff_x:
                check_iteration = False
                self.params_algo["stepsize"] = [self.eta_backtracking * stepsize]
                if self.verbose:
                    print(
                        f'Backtraking : new stepsize = {self.params_algo["stepsize"][0]:.6f}'
                    )
            else:
                check_iteration = True
            return check_iteration
        else:
            return True

    def check_conv_fn(self, it, X_prev, X):
        r"""
        Checks the convergence of the algorithm.

        :param int it: iteration number.
        :param dict X_prev: dictionary containing the primal and dual previous iterates.
        :param dict X: dictionary containing the current primal and dual iterates.
        :return bool: ``True`` if the algorithm has converged, ``False`` otherwise.
        """
        if self.crit_conv == "residual":
            x_prev = self.get_output(X_prev)
            x = self.get_output(X)
            x_prev = x_prev.reshape((x_prev.shape[0], -1))
            x = x.reshape((x.shape[0], -1))
            crit_cur = (
                (x_prev - x).norm(p=2, dim=-1) / (x.norm(p=2, dim=-1) + 1e-06)
            ).mean()
        elif self.crit_conv == "cost":
            F_prev = X_prev["cost"]
            F = X["cost"]
            crit_cur = ((F_prev - F).norm(dim=-1) / (F.norm(dim=-1) + 1e-06)).mean()
        else:
            raise ValueError("convergence criteria not implemented")
        if crit_cur < self.thres_conv:
            self.has_converged = True
            if self.verbose:
                print(
                    f"Iteration {it}, current converge crit. = {crit_cur:.2E}, objective = {self.thres_conv:.2E} \r"
                )
            return True
        else:
            return False

    def forward(self, y, physics, x_gt=None, compute_metrics=False, **kwargs):
        r"""
        Runs the fixed-point iteration algorithm for solving :ref:`(1) <optim>`.

        :param torch.Tensor y: measurement vector.
        :param deepinv.physics physics: physics of the problem for the acquisition of ``y``.
        :param torch.Tensor x_gt: (optional) ground truth image, for plotting the PSNR across optim iterations.
        :param bool compute_metrics: whether to compute the metrics or not. Default: ``False``.
        :param kwargs: optional keyword arguments for the optimization iterator (see :meth:`deepinv.optim.optim_iterators.OptimIterator`)
        :return: If ``compute_metrics`` is ``False``,  returns (torch.Tensor) the output of the algorithm.
                Else, returns (torch.Tensor, dict) the output of the algorithm and the metrics.
        """
        with torch.no_grad():
            X, metrics = self.fixed_point(
                y, physics, x_gt=x_gt, compute_metrics=compute_metrics, **kwargs
            )
            x = self.get_output(X)
            if compute_metrics:
                return x, metrics
            else:
                return x


def create_iterator(
    iteration, prior=None, F_fn=None, g_first=False, bregman_potential=None
):
    r"""
    Helper function for creating an iterator, instance of the :meth:`deepinv.optim.optim_iterators.OptimIterator` class,
    corresponding to the chosen minimization algorithm.

    :param str, deepinv.optim.optim_iterators.OptimIterator iteration: either the name of the algorithm to be used,
        or directly an optim iterator.
        If an algorithm name (string), should be either ``"PGD"`` (proximal gradient descent), ``"ADMM"`` (ADMM),
        ``"HQS"`` (half-quadratic splitting), ``"CP"`` (Chambolle-Pock) or ``"DRS"`` (Douglas Rachford).
    :param list, deepinv.optim.Prior: regularization prior.
                            Either a single instance (same prior for each iteration) or a list of instances of
                            deepinv.optim.Prior (distinct prior for each iteration). Default: ``None``.
    :param callable F_fn: Custom user input cost function. default: None.
    :param bool g_first: whether to perform the step on :math:`g` before that on :math:`f` before or not. Default: False
    :param deepinv.optim.Bregman bregman_potential: Bregman potential used for Bregman optimization algorithms such as Mirror Descent. Default: ``None``, uses standart Euclidean optimization.
    """
    # If no prior is given, we set it to a zero prior.
    if prior is None:
        prior = Zero()
    # If no custom objective function F_fn is given but g is explicitly given, we have an explicit objective function.
    explicit_prior = (
        prior[0].explicit_prior if isinstance(prior, list) else prior.explicit_prior
    )
    if F_fn is None and explicit_prior:

        def F_fn(x, data_fidelity, prior, cur_params, y, physics):
            prior_value = prior(x, cur_params["g_param"], reduce=False)
            if prior_value.dim() == 0:
                reg_value = cur_params["lambda"] * prior_value
            else:
                if isinstance(cur_params["lambda"], float):
                    reg_value = (cur_params["lambda"] * prior_value).sum()
                else:
                    reg_value = (
                        cur_params["lambda"].flatten().to(prior_value.device)
                        * prior_value.flatten()
                    ).sum()
            return data_fidelity(x, y, physics) + reg_value

        has_cost = True  # boolean to indicate if there is a cost function to evaluate along the iterations
    else:
        has_cost = False
    # Create an instance of :class:`deepinv.optim.optim_iterators.OptimIterator`.
    if isinstance(
        iteration, str
    ):  # If the name of the algorithm is given as a string, the correspondong class is automatically called.
        iterator_fn = str_to_class(iteration + "Iteration")
        return iterator_fn(
            g_first=g_first,
            F_fn=F_fn,
            has_cost=has_cost,
            bregman_potential=bregman_potential,
        )
    else:
        # If the iteration is directly given as an instance of OptimIterator, nothing to do
        return iteration


def optim_builder(
    iteration,
    max_iter=100,
    params_algo={"lambda": 1.0, "stepsize": 1.0, "g_param": 0.05},
    data_fidelity=None,
    prior=None,
    F_fn=None,
    g_first=False,
    bregman_potential=None,
    **kwargs,
):
    r"""
    Helper function for building an instance of the :meth:`BaseOptim` class.

    :param str, deepinv.optim.optim_iterators.OptimIterator iteration: either the name of the algorithm to be used,
        or directly an optim iterator.
        If an algorithm name (string), should be either ``"GD"`` (gradient descent),
        ``"PGD"`` (proximal gradient descent), ``"ADMM"`` (ADMM),
        ``"HQS"`` (half-quadratic splitting), ``"CP"`` (Chambolle-Pock) or ``"DRS"`` (Douglas Rachford).
    :param int max_iter: maximum number of iterations of the optimization algorithm. Default: 100.
    :param dict params_algo: dictionary containing all the relevant parameters for running the algorithm,
                            e.g. the stepsize, regularisation parameter, denoising standart deviation.
                            Each value of the dictionary can be either Iterable (distinct value for each iteration) or
                            a single float (same value for each iteration). See :any:`optim-params` for more details.
                            Default: ``{"stepsize": 1.0, "lambda": 1.0}``.
    :param list, deepinv.optim.DataFidelity: data-fidelity term.
                            Either a single instance (same data-fidelity for each iteration) or a list of instances of
                            :meth:`deepinv.optim.DataFidelity` (distinct data-fidelity for each iteration). Default: ``None``.
    :param list, deepinv.optim.Prior prior: regularization prior.
                            Either a single instance (same prior for each iteration) or a list of instances of
                            deepinv.optim.Prior (distinct prior for each iteration). Default: ``None``.
    :param callable F_fn: Custom user input cost function. default: ``None``.
    :param bool g_first: whether to perform the step on :math:`g` before that on :math:`f` before or not. Default: `False`
    :param deepinv.optim.Bregman bregman_potential: Bregman potential used for Bregman optimization algorithms such as Mirror Descent. Default: ``None``, uses standart Euclidean optimization.
    :param kwargs: additional arguments to be passed to the :meth:`BaseOptim` class.
    :return: an instance of the :meth:`BaseOptim` class.

    """
    iterator = create_iterator(
        iteration,
        prior=prior,
        F_fn=F_fn,
        g_first=g_first,
        bregman_potential=bregman_potential,
    )
    return BaseOptim(
        iterator,
        has_cost=iterator.has_cost,
        data_fidelity=data_fidelity,
        prior=prior,
        params_algo=params_algo,
        max_iter=max_iter,
        **kwargs,
    ).eval()


def str_to_class(classname):
    return getattr(sys.modules[__name__], classname)<|MERGE_RESOLUTION|>--- conflicted
+++ resolved
@@ -275,11 +275,7 @@
         (if this prior depends on the iteration number).
 
         :param int it: iteration number.
-<<<<<<< HEAD
-        :return: the prior of iteration ``it``.
-=======
         :return: the prior at iteration ``it``.
->>>>>>> 98ff6c5c
         """
         cur_prior = self.prior[it] if len(self.prior) > 1 else self.prior[0]
         return cur_prior
