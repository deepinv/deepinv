--- conflicted
+++ resolved
@@ -177,19 +177,11 @@
         :param dict cur_params: Dictionary containing the current parameters of the algorithm.
         :param args: arguments for the iterator.
         """
-<<<<<<< HEAD
         x_prev = X_prev["est"][0] # current iterate Tx 
         Tx_prev = TX_prev["est"][0] # current iterate x
         b = x_prev.shape[0] # batchsize 
-        x_hist[:, it % self.history_size] = x_prev.view(b, -1) # prepare history of x
-        T_hist[:, it % self.history_size] = Tx_prev.view(b, -1) # prepare history of Tx
-=======
-        x_prev = X_prev["est"][0]
-        Tx_prev = TX_prev["est"][0]
-        b = x_prev.shape[0]
-        x_hist[:, it % self.history_size] = x_prev.reshape(b, -1)  # x_prev.view(b, -1)
-        T_hist[:, it % self.history_size] = Tx_prev.reshape(b, -1)  # Tx_prev.view(b, -1)
->>>>>>> cad7eb35
+        x_hist[:, it % self.history_size] = x_prev.reshape(b, -1) # prepare history of x
+        T_hist[:, it % self.history_size] = Tx_prev.reshape(b, -1) # prepare history of Tx
         m = min(it + 1, self.history_size)
         G = T_hist[:, :m] - x_hist[:, :m]
         H[:, 1 : m + 1, 1 : m + 1] = (
@@ -210,10 +202,9 @@
             if self.iterator.has_cost
             else None
         )
-        X = Tx_prev
-        X["est"][0] = x
-        X["cost"] = F
-        return X
+        est = list(TX_prev["est"])
+        est[0] = x
+        return {"est" : est, "cost" : F}
 
     def forward(self, *args, compute_metrics=False, x_gt=None, **kwargs):
         r"""
