--- conflicted
+++ resolved
@@ -227,14 +227,9 @@
         :param args: optional arguments for the iterator. Commonly (y,physics) where ``y`` (torch.Tensor y) is the measurement and
                     ``physics`` (deepinv.physics) is the physics model.
         :param kwargs: optional keyword arguments for the iterator.
-<<<<<<< HEAD
-        :return tuple: ``(x,metrics)`` with ``x`` the fixed-point solution (dict) and ``metrics`` the computed along the iterations if ``compute_metrics`` is ``True`` or ``None`` otherwise.
-=======
         :return tuple: ``(x,metrics)`` with ``x`` the fixed-point solution (dict) and
                     ``metrics`` the computed along the iterations if ``compute_metrics`` is ``True`` or ``None``
                      otherwise.
-
->>>>>>> 1220297a
         """
         X = (
             self.init_iterate_fn(*args, F_fn=self.iterator.F_fn)
