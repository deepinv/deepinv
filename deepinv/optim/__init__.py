from .data_fidelity import (
    DataFidelity,
    L2,
    L1,
    IndicatorL2,
    PoissonLikelihood,
<<<<<<< HEAD
    AmplitudeLoss,
)
from .optimizers import BaseOptim, optim_builder
from .fixed_point import FixedPoint
from .prior import Prior, ScorePrior, Tikhonov, PnP, RED, L1Prior, TVPrior, Zero
from .optim_iterators.optim_iterator import OptimIterator
=======
    LogPoissonLikelihood,
)
from .optimizers import BaseOptim, optim_builder
from .fixed_point import FixedPoint
from .prior import (
    Prior,
    ScorePrior,
    Tikhonov,
    PnP,
    RED,
    L1Prior,
    TVPrior,
    PatchPrior,
    WaveletPrior,
    PatchNR,
)
from .optim_iterators.optim_iterator import OptimIterator
from .epll import EPLL
from .dpir import DPIR
>>>>>>> 1220297a
<|MERGE_RESOLUTION|>--- conflicted
+++ resolved
@@ -4,14 +4,7 @@
     L1,
     IndicatorL2,
     PoissonLikelihood,
-<<<<<<< HEAD
     AmplitudeLoss,
-)
-from .optimizers import BaseOptim, optim_builder
-from .fixed_point import FixedPoint
-from .prior import Prior, ScorePrior, Tikhonov, PnP, RED, L1Prior, TVPrior, Zero
-from .optim_iterators.optim_iterator import OptimIterator
-=======
     LogPoissonLikelihood,
 )
 from .optimizers import BaseOptim, optim_builder
@@ -27,8 +20,8 @@
     PatchPrior,
     WaveletPrior,
     PatchNR,
+    Zero,
 )
 from .optim_iterators.optim_iterator import OptimIterator
 from .epll import EPLL
-from .dpir import DPIR
->>>>>>> 1220297a
+from .dpir import DPIR