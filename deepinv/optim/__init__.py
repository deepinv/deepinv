from .data_fidelity import (
    DataFidelity,
    L2,
    L1,
    IndicatorL2,
    PoissonLikelihood,
    IntensityLoss,
)
from .optimizers import BaseOptim, optim_builder
from .fixed_point import FixedPoint
<<<<<<< HEAD
from .prior import Prior, ScorePrior, Tikhonov, PnP, RED, L1Prior, Zero
=======
from .prior import Prior, ScorePrior, Tikhonov, PnP, RED, L1Prior, TVPrior
>>>>>>> e5d6c6db
from .optim_iterators.optim_iterator import OptimIterator<|MERGE_RESOLUTION|>--- conflicted
+++ resolved
@@ -8,9 +8,5 @@
 )
 from .optimizers import BaseOptim, optim_builder
 from .fixed_point import FixedPoint
-<<<<<<< HEAD
-from .prior import Prior, ScorePrior, Tikhonov, PnP, RED, L1Prior, Zero
-=======
-from .prior import Prior, ScorePrior, Tikhonov, PnP, RED, L1Prior, TVPrior
->>>>>>> e5d6c6db
+from .prior import Prior, ScorePrior, Tikhonov, PnP, RED, L1Prior, TVPrior, Zero
 from .optim_iterators.optim_iterator import OptimIterator