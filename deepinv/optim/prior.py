import numpy as np

import torch
import torch.nn as nn

try:
    import FrEIA.framework as Ff
    import FrEIA.modules as Fm
except:
    Ff = ImportError("The FrEIA package is not installed.")
    Fm = ImportError("The FrEIA package is not installed.")

from deepinv.optim.utils import gradient_descent
from deepinv.models.tv import TVDenoiser
from deepinv.models.wavdict import WaveletDenoiser
from deepinv.utils import patch_extractor


class Prior(nn.Module):
    r"""
    Prior term :math:`\reg{x}`.

    This is the base class for the prior term :math:`\reg{x}`. Similarly to the :meth:`deepinv.optim.DataFidelity` class,
    this class comes with methods for computing
    :math:`\operatorname{prox}_{g}` and :math:`\nabla \regname`.
    To implement a custom prior, for an explicit prior, overwrite :math:`\regname` (do not forget to specify
    `self.explicit_prior = True`)

    This base class is also used to implement implicit priors. For instance, in PnP methods, the method computing the
    proximity operator is overwritten by a method performing denoising. For an implicit prior, overwrite `grad`
    or `prox`.


    .. note::

        The methods for computing the proximity operator and the gradient of the prior rely on automatic
        differentiation. These methods should not be used when the prior is not differentiable, although they will
        not raise an error.


    :param callable g: Prior function :math:`g(x)`.
    """

    def __init__(self, g=None):
        super().__init__()
        self._g = g
        self.explicit_prior = False if self._g is None else True

    def g(self, x, *args, **kwargs):
        r"""
        Computes the prior :math:`g(x)`.

        :param torch.Tensor x: Variable :math:`x` at which the prior is computed.
        :return: (torch.tensor) prior :math:`g(x)`.
        """
        return self._g(x, *args, **kwargs)

    def forward(self, x, *args, **kwargs):
        r"""
        Computes the prior :math:`g(x)`.

        :param torch.Tensor x: Variable :math:`x` at which the prior is computed.
        :return: (torch.tensor) prior :math:`g(x)`.
        """
        return self.g(x, *args, **kwargs)

    def grad(self, x, *args, **kwargs):
        r"""
        Calculates the gradient of the prior term :math:`\regname` at :math:`x`.
        By default, the gradient is computed using automatic differentiation.

        :param torch.Tensor x: Variable :math:`x` at which the gradient is computed.
        :return: (torch.tensor) gradient :math:`\nabla_x g`, computed in :math:`x`.
        """
        with torch.enable_grad():
            x = x.requires_grad_()
            grad = torch.autograd.grad(
                self.g(x, *args, **kwargs), x, create_graph=True, only_inputs=True
            )[0]
        return grad

    def prox(
        self,
        x,
        *args,
        gamma=1.0,
        stepsize_inter=1.0,
        max_iter_inter=50,
        tol_inter=1e-3,
        **kwargs,
    ):
        r"""
        Calculates the proximity operator of :math:`\regname` at :math:`x`. By default, the proximity operator is computed using internal gradient descent.

        :param torch.Tensor x: Variable :math:`x` at which the proximity operator is computed.
        :param float gamma: stepsize of the proximity operator.
        :param float stepsize_inter: stepsize used for internal gradient descent
        :param int max_iter_inter: maximal number of iterations for internal gradient descent.
        :param float tol_inter: internal gradient descent has converged when the L2 distance between two consecutive iterates is smaller than tol_inter.
        :return: (torch.tensor) proximity operator :math:`\operatorname{prox}_{\gamma g}(x)`, computed in :math:`x`.
        """
        grad = lambda z: gamma * self.grad(z, *args, **kwargs) + (z - x)
        return gradient_descent(
            grad, x, step_size=stepsize_inter, max_iter=max_iter_inter, tol=tol_inter
        )

    def prox_conjugate(self, x, *args, gamma=1.0, lamb=1.0, **kwargs):
        r"""
        Calculates the proximity operator of the convex conjugate :math:`(\lambda g)^*` at :math:`x`, using the Moreau formula.

        ::Warning:: Only valid for convex :math:`\regname`

        :param torch.Tensor x: Variable :math:`x` at which the proximity operator is computed.
        :param float gamma: stepsize of the proximity operator.
        :param float lamb: math:`\lambda` parameter in front of :math:`f`
        :return: (torch.tensor) proximity operator :math:`\operatorname{prox}_{\gamma \lambda g)^*}(x)`, computed in :math:`x`.
        """
        return x - gamma * self.prox(x / gamma, lamb / gamma, *args, **kwargs)


class PnP(Prior):
    r"""
    Plug-and-play prior :math:`\operatorname{prox}_{\gamma \regname}(x) = \operatorname{D}_{\sigma}(x)`.


    :param callable denoiser: Denoiser :math:`\operatorname{D}_{\sigma}`.
    """

    def __init__(self, denoiser, *args, **kwargs):
        super().__init__(*args, **kwargs)
        self.denoiser = denoiser
        self.explicit_prior = False

    def prox(self, x, sigma_denoiser, *args, **kwargs):
        r"""
        Uses denoising as the proximity operator of the PnP prior :math:`\regname` at :math:`x`.

        :param torch.Tensor x: Variable :math:`x` at which the proximity operator is computed.
        :param float sigma_denoiser: noise level parameter of the denoiser.
        :return: (torch.tensor) proximity operator at :math:`x`.
        """
        return self.denoiser(x, sigma_denoiser)


class RED(Prior):
    r"""
    Regularization-by-Denoising (RED) prior :math:`\nabla \reg{x} = x - \operatorname{D}_{\sigma}(x)`.


    :param callable denoiser: Denoiser :math:`\operatorname{D}_{\sigma}`.
    """

    def __init__(self, denoiser, *args, **kwargs):
        super().__init__(*args, **kwargs)
        self.denoiser = denoiser
        self.explicit_prior = False

    def grad(self, x, sigma_denoiser, *args, **kwargs):
        r"""
        Calculates the gradient of the prior term :math:`\regname` at :math:`x`.
        By default, the gradient is computed using automatic differentiation.

        :param torch.Tensor x: Variable :math:`x` at which the gradient is computed.
        :return: (:class:`torch.Tensor`) gradient :math:`\nabla_x g`, computed in :math:`x`.
        """
        return x - self.denoiser(x, sigma_denoiser)


class ScorePrior(Prior):
    r"""
    Score via MMSE denoiser :math:`\nabla \reg{x}=\left(x-\operatorname{D}_{\sigma}(x)\right)/\sigma^2`.

    This approximates the score of a distribution using Tweedie's formula, i.e.,

    .. math::

        - \nabla \log p_{\sigma}(x) \propto \left(x-D(x,\sigma)\right)/\sigma^2

    where :math:`p_{\sigma} = p*\mathcal{N}(0,I\sigma^2)` is the prior convolved with a Gaussian kernel,
    :math:`D(\cdot,\sigma)` is a (trained or model-based) denoiser with noise level :math:`\sigma`,
    which is typically set to a low value.

    .. note::

        If math:`\sigma=1`, this prior is equal to :class:`deepinv.optim.RED`, which is defined in
        `Regularization by Denoising (RED) <https://arxiv.org/abs/1611.02862>`_ and doesn't require the normalization.


    .. note::

        This class can also be used with maximum-a-posteriori (MAP) denoisers,
        but :math:`p_{\sigma}(x)` is not given by the convolution with a Gaussian kernel, but rather
        given by the Moreau-Yosida envelope of :math:`p(x)`, i.e.,

        .. math::

            p_{\sigma}(x)=e^{- \inf_z \left(-\log p(z) + \frac{1}{2\sigma}\|x-z\|^2 \right)}.


    """

    def __init__(self, denoiser, *args, **kwargs):
        super().__init__(*args, **kwargs)
        self.denoiser = denoiser
        self.explicit_prior = False

    def forward(self, x, sigma):
        r"""
        Applies the denoiser to the input signal.

        :param torch.Tensor x: the input tensor.
        :param float sigma: the noise level.
        """
        return (1 / sigma**2) * (x - self.denoiser(x, sigma))


class Tikhonov(Prior):
    r"""
    Tikhonov regularizer :math:`\reg{x} = \frac{1}{2}\| x \|_2^2`.
    """

    def __init__(self, *args, **kwargs):
        super().__init__(*args, **kwargs)
        self.explicit_prior = True

    def g(self, x, ths=1.0):
        r"""
        Computes the Tikhonov regularizer :math:`\reg{x} = \frac{\tau}{2}\| x \|_2^2`.

        :param torch.Tensor x: Variable :math:`x` at which the prior is computed.
        :param float ths: regularization parameter :math:`\tau`.
        :return: (torch.Tensor) prior :math:`\reg{x}`.
        """
        return (
            0.5
            * ths
            * torch.norm(x.contiguous().view(x.shape[0], -1), p=2, dim=-1) ** 2
        )

    def grad(self, x):
        r"""
        Calculates the gradient of the Tikhonov regularization term :math:`\regname` at :math:`x`.

        :param torch.Tensor x: Variable :math:`x` at which the gradient is computed.
        :return: (torch.Tensor) gradient at :math:`x`.
        """
        return x

    def prox(self, x, ths=1.0, gamma=1.0):
        r"""
        Calculates the proximity operator of the Tikhonov regularization term :math:`\gamma \tau g` at :math:`x`.

        :param torch.Tensor x: Variable :math:`x` at which the proximity operator is computed.
        :param float ths: regularization parameter :math:`\tau`.
        :param float gamma: stepsize of the proximity operator.
        :return: (torch.Tensor) proximity operator at :math:`x`.
        """
        return (1 / (ths * gamma + 1)) * x


class L1Prior(Prior):
    r"""
    :math:`\ell_1` prior :math:`\reg{x} = \| x \|_1`.

    """

    def __init__(self, *args, **kwargs):
        super().__init__(*args, **kwargs)
        self.explicit_prior = True

    def g(self, x, ths=1.0):
        r"""
        Computes the regularizer :math:`\reg{x} = \tau\| x \|_1`.

        :param torch.Tensor x: Variable :math:`x` at which the prior is computed.
        :param float ths: threshold parameter :math:`\tau`.
        :return: (torch.Tensor) prior :math:`\reg{x}`.
        """
        return ths * torch.norm(x.contiguous().view(x.shape[0], -1), p=1, dim=-1)

    def prox(self, x, ths=1.0, gamma=1.0):
        r"""
        Calculates the proximity operator of the l1 regularization term :math:`\regname` at :math:`x`.

        More precisely, it computes

        .. math::
            \operatorname{prox}_{\gamma \tau g}(x) = \operatorname{sign}(x) \max(|x| - \gamma \tau, 0)


        where :math:`\tau` is the threshold parameter and :math:`\gamma` is a stepsize.

        :param torch.Tensor x: Variable :math:`x` at which the proximity operator is computed.
        :param float ths: threshold parameter :math:`\tau`.
        :param float gamma: stepsize of the proximity operator.
        :return torch.Tensor: proximity operator at :math:`x`.
        """
        return torch.sign(x) * torch.max(
            torch.abs(x) - ths * gamma, torch.zeros_like(x)
        )


class WaveletPrior(Prior):
    r"""
    Wavelet prior :math:`\reg{x} = \|\Psi x\|_{p}`.

    :math:`\Psi` is an orthonormal wavelet transform, and :math:`\|\cdot\|_{p}` is the :math:`p`-norm, with
    :math:`p=0`, :math:`p=1`, or :math:`p=\infty`.

    .. note::
        Following common practice in signal processing, only detail coefficients are regularized, and the approximation
        coefficients are left untouched.

    .. warning::
        For 3D data, the computational complexity of the wavelet transform cubically with the size of the support. For
        large 3D data, it is recommended to use wavelets with small support (e.g. db1 to db4).


    :param int level: level of the wavelet transform. Default is 3.
    :param str wv: wavelet name to choose among those available in `pywt <https://pywavelets.readthedocs.io/en/latest/>`_. Default is "db8".
    :param float p: :math:`p`-norm of the prior. Default is 1.
    :param str device: device on which the wavelet transform is computed. Default is "cpu".
    :param int wvdim: dimension of the wavelet transform, can be either 2 or 3. Default is 2.
    """

    def __init__(self, level=3, wv="db8", p=1, device="cpu", wvdim=2, *args, **kwargs):
        super().__init__(*args, **kwargs)
        self.explicit_prior = True
        self.p = p
        self.wv = wv
        self.wvdim = wvdim
        self.level = level
        self.device = device
        if p == 0:
            self.non_linearity = "hard"
        elif p == 1:
            self.non_linearity = "soft"
        elif p == np.inf or p == "inf":
            self.non_linearity = "topk"
        else:
            raise ValueError("p should be 0, 1 or inf")
        self.WaveletDenoiser = WaveletDenoiser(
            level=self.level,
            wv=self.wv,
            device=self.device,
            non_linearity=self.non_linearity,
            wvdim=self.wvdim,
        )

    def g(self, x, *args, **kwargs):
        r"""
        Computes the regularizer

        .. math::
             \reg{x} = \|\Psi x\|_{p}


        where :math:`\Psi` is an orthonormal wavelet transform, and :math:`\|\cdot\|_{p}` is the :math:`p`-norm, with
        :math:`p=0`, :math:`p=1`, or :math:`p=\infty`. As mentioned in the class description, only detail coefficients
        are regularized, and the approximation coefficients are left untouched.

        :param torch.Tensor x: Variable :math:`x` at which the prior is computed.
        :return: (torch.Tensor) prior :math:`\tau g(x)`.
        """
        return torch.norm(self.psi(x), p=self.p)

    def prox(self, x, *args, gamma=1.0, **kwargs):
        r"""Compute the proximity operator of the wavelet prior with the denoiser :class:`~deepinv.models.WaveletDenoiser`.
        Only detail coefficients are thresholded.

        :param torch.Tensor x: Variable :math:`x` at which the proximity operator is computed.
        :param float gamma: stepsize of the proximity operator.
        :return: (torch.Tensor) proximity operator at :math:`x`.
        """
        return self.WaveletDenoiser(x, ths=gamma)

    def psi(self, x):
        r"""
        Applies the (flattening) wavelet decomposition of x.
        """
        return self.WaveletDenoiser.psi(x, self.wv, self.level, self.wvdim)


class TVPrior(Prior):
    r"""
    Total variation (TV) prior :math:`\reg{x} = \| D x \|_{1,2}`.

    :param float def_crit: default convergence criterion for the inner solver of the TV denoiser; default value: 1e-8.
    :param int n_it_max: maximal number of iterations for the inner solver of the TV denoiser; default value: 1000.
    """

    def __init__(self, def_crit=1e-8, n_it_max=1000, *args, **kwargs):
        super().__init__(*args, **kwargs)
        self.explicit_prior = True
        self.TVModel = TVDenoiser(crit=def_crit, n_it_max=n_it_max)

    def g(self, x, *args, **kwargs):
        r"""
        Computes the regularizer

        .. math::
            g(x) = \|Dx\|_{1,2}


        where D is the finite differences linear operator,
        and the 2-norm is taken on the dimension of the differences.

        :param torch.Tensor x: Variable :math:`x` at which the prior is computed.
        :param torch.Tensor, float ths: Regularization parameter :math:`\tau` in the proximal operator (default value = 1.0).
        :return: (torch.Tensor) prior :math:`\tau g(x)`.
        """
        return torch.sum(torch.sqrt(torch.sum(self.nabla(x) ** 2, axis=-1)))

    def prox(self, x, *args, gamma=1.0, **kwargs):
        r"""Compute the proximity operator of TV with the denoiser :class:`~deepinv.models.TVDenoiser`.

        :param torch.Tensor x: Variable :math:`x` at which the proximity operator is computed.
        :param float gamma: stepsize of the proximity operator.
        :return: (torch.Tensor) proximity operator at :math:`x`.
        """
        return self.TVModel(x, ths=gamma)

    def nabla(self, x):
        r"""
        Applies the finite differences operator associated with tensors of the same shape as x.
        """
        return self.TVModel.nabla(x)

    def nabla_adjoint(self, x):
        r"""
        Applies the adjoint of the finite difference operator.
        """
        return self.TVModel.nabla_adjoint(x)


class PatchPrior(Prior):
    r"""
    Patch prior :math:`g(x) = \sum_i h(P_i x)` for some prior :math:`h(x)` on the space of patches.

    Given a negative log likelihood (NLL) function on the patch space, this builds a prior by summing
    the NLLs of all (overlapping) patches in the image.

    :param callable negative_patch_log_likelihood: NLL function on the patch space
    :param int n_patches: number of randomly selected patches for prior evaluation. -1 for taking all patches
    :param int patch_size: size of the patches
    :param bool pad: whether to use mirror padding on the boundary to avoid undesired boundary effects
    """

    def __init__(
        self,
        negative_patch_log_likelihood,
        n_patches=-1,
        patch_size=6,
        pad=False,
        *args,
        **kwargs,
    ):
        super().__init__(*args, **kwargs)
        self.negative_patch_log_likelihood = negative_patch_log_likelihood
        self.explicit_prior = True
        self.n_patches = n_patches
        self.patch_size = patch_size
        self.pad = pad

    def g(self, x, *args, **kwargs):
        if self.pad:
            x = torch.cat(
                (
                    torch.flip(x[:, :, -self.patch_size : -1, :], (2,)),
                    x,
                    torch.flip(x[:, :, 1 : self.patch_size, :], (2,)),
                ),
                2,
            )
            x = torch.cat(
                (
                    torch.flip(x[:, :, :, -self.patch_size : -1], (3,)),
                    x,
                    torch.flip(x[:, :, :, 1 : self.patch_size], (3,)),
                ),
                3,
            )

        patches, _ = patch_extractor(x, self.n_patches, self.patch_size)
        reg = self.negative_patch_log_likelihood(patches)
        reg = torch.mean(reg, -1)
<<<<<<< HEAD
        return ths * reg


class PatchNR(nn.Module):
    r"""
    Patch prior via normalizing flows.

    The forward method evaluates its negative log likelihood.

    :param torch.nn.Module normalizing_flow: describes the normalizing flow of the model. Generally it can be any :meth:`torch.nn.Module`
        supporting backpropagation. It takes a (batched) tensor of flattened patches and the boolean rev (default `False`)
        as input and provides the value and the log-determinant of the Jacobian of the normalizing flow as an output
        If `rev=True`, it considers the inverse of the normalizing flow.
        When set to `None` it is set to a dense invertible neural network built with the FrEIA library, where the number of
        invertible blocks and the size of the subnetworks is determined by the parameters `num_layers` and `sub_net_size`.
    :param str pretrained: Define pretrained weights by its path to a `.pt` file, None for random initialization,
        `"PatchNR_lodopab_small"` for the weights from the limited-angle CT example.
    :param int patch_size: size of patches
    :param int channels: number of channels for the underlying images/patches.
    :param int num_layers: defines the number of blocks of the generated normalizing flow if `normalizing_flow` is `None`.
    :param int sub_net_size: defines the number of hidden neurons in the subnetworks of the generated normalizing flow
        if `normalizing_flow` is `None`.
    :param str device: used device
    """

    def __init__(
        self,
        normalizing_flow=None,
        pretrained=None,
        patch_size=6,
        channels=1,
        num_layers=5,
        sub_net_size=256,
        device="cpu",
    ):
        super(PatchNR, self).__init__()
        if isinstance(Ff, ImportError):
            raise ImportError(
                "FrEIA is needed to use the PatchNR class. "
                "It should be installed with `pip install FrEIA`."
            ) from Ff
        if normalizing_flow is None:
            # Create Normalizing Flow with FrEIA
            dimension = patch_size**2 * channels

            def subnet_fc(c_in, c_out):
                return nn.Sequential(
                    nn.Linear(c_in, sub_net_size),
                    nn.ReLU(),
                    nn.Linear(sub_net_size, sub_net_size),
                    nn.ReLU(),
                    nn.Linear(sub_net_size, c_out),
                )

            nodes = [Ff.InputNode(dimension, name="input")]
            for k in range(num_layers):
                nodes.append(
                    Ff.Node(
                        nodes[-1],
                        Fm.GLOWCouplingBlock,
                        {"subnet_constructor": subnet_fc, "clamp": 1.6},
                        name=f"coupling_{k}",
                    )
                )
            nodes.append(Ff.OutputNode(nodes[-1], name="output"))

            self.normalizing_flow = Ff.GraphINN(nodes, verbose=False).to(device)
        else:
            self.normalizing_flow = normalizing_flow
        if pretrained:
            if pretrained[-3:] == ".pt":
                weights = torch.load(pretrained, map_location=device)
            else:
                if pretrained.startswith("PatchNR_lodopab_small"):
                    assert patch_size == 3
                    assert channels == 1
                    file_name = "PatchNR_lodopab_small.pt"
                    url = "https://drive.google.com/uc?export=download&id=1Z2us9ZHjDGOlU6r1Jee0s2BBej2XV5-i"
                else:
                    raise ValueError("Pretrained weights not found!")
                weights = torch.hub.load_state_dict_from_url(
                    url, map_location=lambda storage, loc: storage, file_name=file_name
                )
            self.normalizing_flow.load_state_dict(weights)

    def forward(self, x):
        r"""
        Evaluates the negative log likelihood function of th PatchNR.

        :param torch.Tensor x: image tensor
        """
        B, n_patches = x.shape[0:2]
        latent_x, logdet = self.normalizing_flow(x.view(B * n_patches, -1))
        logpz = 0.5 * torch.sum(latent_x.view(B, n_patches, -1) ** 2, -1)
        return logpz - logdet.view(B, n_patches)
=======
        return reg
>>>>>>> 6643a28c
<|MERGE_RESOLUTION|>--- conflicted
+++ resolved
@@ -484,8 +484,7 @@
         patches, _ = patch_extractor(x, self.n_patches, self.patch_size)
         reg = self.negative_patch_log_likelihood(patches)
         reg = torch.mean(reg, -1)
-<<<<<<< HEAD
-        return ths * reg
+        return reg
 
 
 class PatchNR(nn.Module):
@@ -579,7 +578,4 @@
         B, n_patches = x.shape[0:2]
         latent_x, logdet = self.normalizing_flow(x.view(B * n_patches, -1))
         logpz = 0.5 * torch.sum(latent_x.view(B, n_patches, -1) ** 2, -1)
-        return logpz - logdet.view(B, n_patches)
-=======
-        return reg
->>>>>>> 6643a28c
+        return logpz - logdet.view(B, n_patches)