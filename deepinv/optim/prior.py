import numpy as np
import torch
import torch.nn as nn

try:
    import FrEIA.framework as Ff
    import FrEIA.modules as Fm
except:
    Ff = ImportError("The FrEIA package is not installed.")
    Fm = ImportError("The FrEIA package is not installed.")

from deepinv.optim.potential import Potential
from deepinv.models.tv import TVDenoiser
from deepinv.models.wavdict import WaveletDenoiser, WaveletDictDenoiser
from deepinv.utils import patch_extractor, TensorList
from deepinv.utils import patch_extractor, TensorList


class Prior(Potential):
    r"""
    Prior term :math:`\reg{x}`.

    This is the base class for the prior term :math:`\reg{x}`. As a child class from the Poential class, it comes with methods for computing
    :math:`\operatorname{prox}_{g}` and :math:`\nabla \regname`.
    To implement a custom prior, for an explicit prior, overwrite :math:`\regname` (do not forget to specify
    `self.explicit_prior = True`)

    This base class is also used to implement implicit priors. For instance, in PnP methods, the method computing the
    proximity operator is overwritten by a method performing denoising. For an implicit prior, overwrite `grad`
    or `prox`.


    .. note::

        The methods for computing the proximity operator and the gradient of the prior rely on automatic
        differentiation. These methods should not be used when the prior is not differentiable, although they will
        not raise an error.


    :param Callable g: Prior function :math:`g(x)`.
    """

    def __init__(self, g=None):
        super().__init__(fn=g)
        self.explicit_prior = False if self._fn is None else True


class Zero(Prior):
    r"""
    Zero prior :math:`\reg{x} = 0`.
    """

    def __init__(self):
        super().__init__()

        def forward(x, *args, **kwargs):
            return torch.tensor(0.0)

        self._g = forward
        self.explicit_prior = True

    def fn(self, x, *args, **kwargs):
        r"""
        Computes the zero prior :math:`\reg(x) = 0` at :math:`x`.

        It returns a tensor of zeros of the same shape as :math:`x`.
        """
        return torch.zeros_like(x)

    def grad(self, x, *args, **kwargs):
        r"""
        Computes the gradient of the zero prior :math:`\reg(x) = 0` at :math:`x`.

        It returns a tensor of zeros of the same shape as :math:`x`.
        """
        return torch.zeros_like(x)

    def prox(self, x, ths=1.0, gamma=1.0, *args, **kwargs):
        r"""
        Computes the proximal operator of the zero prior :math:`\reg(x) = 0` at :math:`x`.

        It returns the identity :math:`x`.
        """
        return x


class PnP(Prior):
    r"""
    Plug-and-play prior :math:`\operatorname{prox}_{\gamma \regname}(x) = \operatorname{D}_{\sigma}(x)`.


    :param Callable denoiser: Denoiser :math:`\operatorname{D}_{\sigma}`.
    """

    def __init__(self, denoiser, *args, **kwargs):
        super().__init__(*args, **kwargs)
        self.denoiser = denoiser
        self.explicit_prior = False

    def prox(self, x, sigma_denoiser, *args, **kwargs):
        r"""
        Uses denoising as the proximity operator of the PnP prior :math:`\regname` at :math:`x`.

        :param torch.Tensor x: Variable :math:`x` at which the proximity operator is computed.
        :param float sigma_denoiser: noise level parameter of the denoiser.
        :return: (torch.tensor) proximity operator at :math:`x`.
        """
        return self.denoiser(x, sigma_denoiser)


class RED(Prior):
    r"""
    Regularization-by-Denoising (RED) prior :math:`\nabla \reg{x} = x - \operatorname{D}_{\sigma}(x)`.


    :param Callable denoiser: Denoiser :math:`\operatorname{D}_{\sigma}`.
    """

    def __init__(self, denoiser, *args, **kwargs):
        super().__init__(*args, **kwargs)
        self.denoiser = denoiser
        self.explicit_prior = False

    def grad(self, x, sigma_denoiser, *args, **kwargs):
        r"""
        Calculates the gradient of the prior term :math:`\regname` at :math:`x`.
        By default, the gradient is computed using automatic differentiation.

        :param torch.Tensor x: Variable :math:`x` at which the gradient is computed.
        :return: (:class:`torch.Tensor`) gradient :math:`\nabla_x g`, computed in :math:`x`.
        """
        return x - self.denoiser(x, sigma_denoiser)


class ScorePrior(Prior):
    r"""
    Score via MMSE denoiser :math:`\nabla \reg{x}=\left(x-\operatorname{D}_{\sigma}(x)\right)/\sigma^2`.

    This approximates the score of a distribution using Tweedie's formula, i.e.,

    .. math::

        - \nabla \log p_{\sigma}(x) \propto \left(x-D(x,\sigma)\right)/\sigma^2

    where :math:`p_{\sigma} = p*\mathcal{N}(0,I\sigma^2)` is the prior convolved with a Gaussian kernel,
    :math:`D(\cdot,\sigma)` is a (trained or model-based) denoiser with noise level :math:`\sigma`,
    which is typically set to a low value.

    .. note::

        If :math:`\sigma=1`, this prior is equal to :class:`deepinv.optim.RED`, which is defined in
        `Regularization by Denoising (RED) :footcite:t:`romano2017little` and doesn't require the normalization.


    .. note::

        This class can also be used with maximum-a-posteriori (MAP) denoisers,
        but :math:`p_{\sigma}(x)` is not given by the convolution with a Gaussian kernel, but rather
        given by the Moreau-Yosida envelope of :math:`p(x)`, i.e.,

        .. math::

            p_{\sigma}(x)=e^{- \inf_z \left(-\log p(z) + \frac{1}{2\sigma}\|x-z\|^2 \right)}.
    """

    def __init__(self, denoiser, *args, **kwargs):
        super().__init__(*args, **kwargs)
        self.denoiser = denoiser
        self.explicit_prior = False

    def grad(self, x, sigma_denoiser, *args, **kwargs):
        r"""
        Applies the denoiser to the input signal.

        :param torch.Tensor x: the input tensor.
        :param float sigma_denoiser: the noise level.
        """
        return self.stable_division(
            x - self.denoiser(x, sigma_denoiser, *args, **kwargs), sigma_denoiser**2
        )

    def score(self, x, sigma_denoiser, *args, **kwargs):
        r"""
        Computes the score function :math:`\nabla \log p_\sigma`, using Tweedie's formula.

        :param torch.Tensor x: the input tensor.
        :param float sigma_denoiser: the noise level.
        """
        return self.stable_division(
            self.denoiser(x, sigma_denoiser, *args, **kwargs) - x, sigma_denoiser**2
        )

    @staticmethod
    def stable_division(a, b, epsilon: float = 1e-7):
        if isinstance(b, torch.Tensor):
            b = torch.where(
                b.abs().detach() > epsilon,
                b,
                torch.full_like(b, fill_value=epsilon) * b.sign(),
            )
        elif isinstance(b, (float, int)):
            b = max(epsilon, abs(b)) * np.sign(b)

        return a / b


class Tikhonov(Prior):
    r"""
    Tikhonov regularizer :math:`\reg{x} = \frac{1}{2}\| x \|_2^2`.
    """

    def __init__(self, *args, **kwargs):
        super().__init__(*args, **kwargs)
        self.explicit_prior = True

    def fn(self, x, *args, **kwargs):
        r"""
        Computes the Tikhonov regularizer :math:`\reg{x} = \frac{1}{2}\| x \|_2^2`.

        :param torch.Tensor x: Variable :math:`x` at which the prior is computed.
        :return: (:class:`torch.Tensor`) prior :math:`\reg{x}`.
        """
        return 0.5 * torch.norm(x.contiguous().view(x.shape[0], -1), p=2, dim=-1) ** 2

    def grad(self, x, *args, **kwargs):
        r"""
        Calculates the gradient of the Tikhonov regularization term :math:`\regname` at :math:`x`.

        :param torch.Tensor x: Variable :math:`x` at which the gradient is computed.
        :return: (:class:`torch.Tensor`) gradient at :math:`x`.
        """
        return x

    def prox(self, x, *args, gamma=1.0, **kwargs):
        r"""
        Calculates the proximity operator of the Tikhonov regularization term :math:`\gamma g` at :math:`x`.

        :param torch.Tensor x: Variable :math:`x` at which the proximity operator is computed.
        :param float gamma: stepsize of the proximity operator.
        :return: (:class:`torch.Tensor`) proximity operator at :math:`x`.
        """
        return (1 / (gamma + 1)) * x


class L1Prior(Prior):
    r"""
    :math:`\ell_1` prior :math:`\reg{x} = \| x \|_1`.

    """

    def __init__(self, *args, **kwargs):
        super().__init__(*args, **kwargs)
        self.explicit_prior = True

    def fn(self, x, *args, **kwargs):
        r"""
        Computes the regularizer :math:`\reg{x} = \| x \|_1`.

        :param torch.Tensor x: Variable :math:`x` at which the prior is computed.
        :return: (:class:`torch.Tensor`) prior :math:`\reg{x}`.
        """
        return torch.norm(x.contiguous().view(x.shape[0], -1), p=1, dim=-1)

    def prox(self, x, *args, ths=1.0, gamma=1.0, **kwargs):
        r"""
        Calculates the proximity operator of the l1 regularization term :math:`\regname` at :math:`x`.

        More precisely, it computes

        .. math::
            \operatorname{prox}_{\gamma g}(x) = \operatorname{sign}(x) \max(|x| - \gamma, 0)


        where :math:`\gamma` is a stepsize.

        :param torch.Tensor x: Variable :math:`x` at which the proximity operator is computed.
        :param float gamma: stepsize of the proximity operator.
        :return torch.Tensor: proximity operator at :math:`x`.
        """
        return torch.sign(x) * torch.max(
            torch.abs(x) - ths * gamma, torch.zeros_like(x)
        )


class WaveletPrior(Prior):
    r"""
    Wavelet prior :math:`\reg{x} = \|\Psi x\|_{p}`.

    :math:`\Psi` is an orthonormal wavelet transform, and :math:`\|\cdot\|_{p}` is the :math:`p`-norm, with
    :math:`p=0`, :math:`p=1`, or :math:`p=\infty`.

    If clamping parameters are provided, the prior writes as :math:`\reg{x} = \|\Psi x\|_{p} + \iota_{[c_{\text{min}}, c_{\text{max}}]}(x)`,
    where :math:`\iota_{[c_{\text{min}}, c_{\text{max}}]}(x)` is the indicator function of the interval :math:`[c_{\text{min}}, c_{\text{max}}]`.

    .. note::
        Following common practice in signal processing, only detail coefficients are regularized, and the approximation
        coefficients are left untouched.

    .. warning::
        For 3D data, the computational complexity of the wavelet transform cubically with the size of the support. For
        large 3D data, it is recommended to use wavelets with small support (e.g. db1 to db4).


    :param int level: level of the wavelet transform. Default is 3.
    :param str wv: wavelet name to choose among those available in `pywt <https://pywavelets.readthedocs.io/en/latest/>`_. Default is "db8".
    :param float p: :math:`p`-norm of the prior. Default is 1.
    :param str device: device on which the wavelet transform is computed. Default is "cpu".
    :param int wvdim: dimension of the wavelet transform, can be either 2 or 3. Default is 2.
    :param str mode: padding mode for the wavelet transform (default: "zero").
    :param float clamp_min: minimum value for the clamping. Default is None.
    :param float clamp_max: maximum value for the clamping. Default is None.
    """

    def __init__(
        self,
        level=3,
        wv="db8",
        p=1,
        device="cpu",
        wvdim=2,
        mode="zero",
        clamp_min=None,
        clamp_max=None,
        *args,
        **kwargs,
    ):
        super().__init__(*args, **kwargs)
        self.explicit_prior = True
        self.p = p
        self.wv = wv
        self.wvdim = wvdim
        self.level = level
        self.device = device
        self.mode = mode

        self.clamp_min = clamp_min
        self.clamp_max = clamp_max

        if p == 0:
            self.non_linearity = "hard"
        elif p == 1:
            self.non_linearity = "soft"
        elif p == np.inf or p == "inf":
            self.non_linearity = "topk"
        else:
            raise ValueError("p should be 0, 1 or inf")

        if type(self.wv) == str:
            self.WaveletDenoiser = WaveletDenoiser(
                level=self.level,
                wv=self.wv,
                device=self.device,
                non_linearity=self.non_linearity,
                wvdim=self.wvdim,
            )
        elif type(self.wv) == list:
            self.WaveletDenoiser = WaveletDictDenoiser(
                level=self.level,
                list_wv=self.wv,
                max_iter=10,
                non_linearity=self.non_linearity,
                wvdim=self.wvdim,
            )
        else:
            raise ValueError(
                f"wv should be a string (name of the wavelet) or a list of strings (list of wavelet names). Got {type(self.wv)} instead."
            )

    def fn(self, x, *args, reduce=True, **kwargs):
        r"""
        Computes the regularizer

        .. math::
            \begin{equation}
             {\regname}_{i,j}(x) = \|(\Psi x)_{i,j}\|_{p}
             \end{equation}


        where :math:`\Psi` is an orthonormal wavelet transform, :math:`i` and :math:`j` are the indices of the
        wavelet sub-bands,  and :math:`\|\cdot\|_{p}` is the :math:`p`-norm, with
        :math:`p=0`, :math:`p=1`, or :math:`p=\infty`. As mentioned in the class description, only detail coefficients
        are regularized, and the approximation coefficients are left untouched.

        If `reduce` is set to `True`, the regularizer is summed over all detail coefficients, yielding

        .. math::
                \regname(x) = \|\Psi x\|_{p}.

        If `reduce` is set to `False`, the regularizer is returned as a list of the norms of the detail coefficients.

        :param torch.Tensor x: Variable :math:`x` at which the prior is computed.
        :param bool reduce: if True, the prior is summed over all detail coefficients. Default is True.
        :return: (:class:`torch.Tensor`) prior :math:`g(x)`.
        """
        list_dec = self.psi(x)
        list_norm = torch.cat(
            [
                torch.linalg.norm(dec, ord=self.p, dim=1, keepdim=True)
                for dec in list_dec
            ],
            dim=1,
        )
        if reduce:
            return torch.sum(list_norm, dim=1)
        else:
            return list_norm

    def prox(self, x, *args, gamma=1.0, **kwargs):
        r"""Compute the proximity operator of the wavelet prior with the denoiser :class:`~deepinv.models.WaveletDenoiser`.
        Only detail coefficients are thresholded.

        :param torch.Tensor x: Variable :math:`x` at which the proximity operator is computed.
        :param float gamma: stepsize of the proximity operator.
        :return: (:class:`torch.Tensor`) proximity operator at :math:`x`.
        """
        out = self.WaveletDenoiser(x, ths=gamma)
        if self.clamp_min is not None:
            out = torch.clamp(out, min=self.clamp_min)
        if self.clamp_max is not None:
            out = torch.clamp(out, max=self.clamp_max)
        return out

    def psi(self, x, *args, **kwargs):
        r"""
        Applies the (flattening) wavelet decomposition of x.
        """
        return self.WaveletDenoiser.psi(
            x,
            wavelet=self.wv,
            level=self.level,
            dimension=self.wvdim,
            mode=self.mode,
            *args,
            **kwargs,
        )


class TVPrior(Prior):
    r"""
    Total variation (TV) prior :math:`\reg{x} = \| D x \|_{1,2}`.

    :param float def_crit: default convergence criterion for the inner solver of the TV denoiser; default value: 1e-8.
    :param int n_it_max: maximal number of iterations for the inner solver of the TV denoiser; default value: 1000.
    """

    def __init__(self, def_crit=1e-8, n_it_max=1000, *args, **kwargs):
        super().__init__(*args, **kwargs)
        self.explicit_prior = True
        self.TVModel = TVDenoiser(crit=def_crit, n_it_max=n_it_max)

    def fn(self, x, *args, **kwargs):
        r"""
        Computes the regularizer

        .. math::
            \reg{x} = \|Dx\|_{1,2}


        where D is the finite differences linear operator,
        and the 2-norm is taken on the dimension of the differences.

        :param torch.Tensor x: Variable :math:`x` at which the prior is computed.
        :return: (:class:`torch.Tensor`) prior :math:`g(x)`.
        """
        y = torch.sqrt(torch.sum(self.nabla(x) ** 2, dim=-1))
        return torch.sum(y.reshape(x.shape[0], -1), dim=-1)

    def prox(self, x, *args, gamma=1.0, **kwargs):
        r"""Compute the proximity operator of TV with the denoiser :class:`~deepinv.models.TVDenoiser`.

        :param torch.Tensor x: Variable :math:`x` at which the proximity operator is computed.
        :param float gamma: stepsize of the proximity operator.
        :return: (:class:`torch.Tensor`) proximity operator at :math:`x`.
        """
        return self.TVModel(x, ths=gamma)

    def nabla(self, x):
        r"""
        Applies the finite differences operator associated with tensors of the same shape as x.
        """
        return self.TVModel.nabla(x)

    def nabla_adjoint(self, x):
        r"""
        Applies the adjoint of the finite difference operator.
        """
        return self.TVModel.nabla_adjoint(x)


class PatchPrior(Prior):
    r"""
    Patch prior :math:`g(x) = \sum_i h(P_i x)` for some prior :math:`h(x)` on the space of patches.

    Given a negative log likelihood (NLL) function on the patch space, this builds a prior by summing
    the NLLs of all (overlapping) patches in the image.

    :param Callable negative_patch_log_likelihood: NLL function on the patch space
    :param int n_patches: number of randomly selected patches for prior evaluation. -1 for taking all patches
    :param int patch_size: size of the patches
    :param bool pad: whether to use mirror padding on the boundary to avoid undesired boundary effects
    """

    def __init__(
        self,
        negative_patch_log_likelihood,
        n_patches=-1,
        patch_size=6,
        pad=False,
        *args,
        **kwargs,
    ):
        super().__init__(*args, **kwargs)
        self.negative_patch_log_likelihood = negative_patch_log_likelihood
        self.explicit_prior = True
        self.n_patches = n_patches
        self.patch_size = patch_size
        self.pad = pad

    def fn(self, x, *args, **kwargs):
        if self.pad:
            x = torch.cat(
                (
                    torch.flip(x[:, :, -self.patch_size : -1, :], (2,)),
                    x,
                    torch.flip(x[:, :, 1 : self.patch_size, :], (2,)),
                ),
                2,
            )
            x = torch.cat(
                (
                    torch.flip(x[:, :, :, -self.patch_size : -1], (3,)),
                    x,
                    torch.flip(x[:, :, :, 1 : self.patch_size], (3,)),
                ),
                3,
            )

        patches, _ = patch_extractor(x, self.n_patches, self.patch_size)
        reg = self.negative_patch_log_likelihood(patches)
        reg = torch.mean(reg, -1)
        return reg


class PatchNR(Prior):
    r"""
    Patch prior via normalizing flows.

    The forward method evaluates its negative log likelihood.

    :param torch.nn.Module normalizing_flow: describes the normalizing flow of the model. Generally it can be any :class:`torch.nn.Module`
        supporting backpropagation. It takes a (batched) tensor of flattened patches and the boolean rev (default `False`)
        as input and provides the value and the log-determinant of the Jacobian of the normalizing flow as an output
        If `rev=True`, it considers the inverse of the normalizing flow.
        When set to ``None`` it is set to a dense invertible neural network built with the FrEIA library, where the number of
        invertible blocks and the size of the subnetworks is determined by the parameters `num_layers` and `sub_net_size`.
    :param str pretrained: Define pretrained weights by its path to a `.pt` file, None for random initialization,
        `"PatchNR_lodopab_small"` for the weights from the limited-angle CT example.
    :param int patch_size: size of patches
    :param int channels: number of channels for the underlying images/patches.
    :param int num_layers: defines the number of blocks of the generated normalizing flow if `normalizing_flow` is ``None``.
    :param int sub_net_size: defines the number of hidden neurons in the subnetworks of the generated normalizing flow
        if `normalizing_flow` is ``None``.
    :param str device: used device
    """

    def __init__(
        self,
        normalizing_flow=None,
        pretrained=None,
        patch_size=6,
        channels=1,
        num_layers=5,
        sub_net_size=256,
        device="cpu",
    ):
        super(PatchNR, self).__init__()
        if isinstance(Ff, ImportError):
            raise ImportError(
                "FrEIA is needed to use the PatchNR class. "
                "It should be installed with `pip install FrEIA`."
            ) from Ff
        if normalizing_flow is None:
            # Create Normalizing Flow with FrEIA
            dimension = patch_size**2 * channels

            def subnet_fc(c_in, c_out):
                return nn.Sequential(
                    nn.Linear(c_in, sub_net_size),
                    nn.ReLU(),
                    nn.Linear(sub_net_size, sub_net_size),
                    nn.ReLU(),
                    nn.Linear(sub_net_size, c_out),
                )

            nodes = [Ff.InputNode(dimension, name="input")]
            for k in range(num_layers):
                nodes.append(
                    Ff.Node(
                        nodes[-1],
                        Fm.GLOWCouplingBlock,
                        {"subnet_constructor": subnet_fc, "clamp": 1.6},
                        name=f"coupling_{k}",
                    )
                )
            nodes.append(Ff.OutputNode(nodes[-1], name="output"))

            self.normalizing_flow = Ff.GraphINN(nodes, verbose=False).to(device)
        else:
            self.normalizing_flow = normalizing_flow
        if pretrained:
            if pretrained[-3:] == ".pt":
                weights = torch.load(pretrained, map_location=device)
            else:
                if pretrained.startswith("PatchNR_lodopab_small"):
                    assert patch_size == 3
                    assert channels == 1
                    file_name = "PatchNR_lodopab_small.pt"
                    url = "https://drive.google.com/uc?export=download&id=1Z2us9ZHjDGOlU6r1Jee0s2BBej2XV5-i"
                else:
                    raise ValueError("Pretrained weights not found!")
                weights = torch.hub.load_state_dict_from_url(
                    url, map_location=lambda storage, loc: storage, file_name=file_name
                )
            self.normalizing_flow.load_state_dict(weights)

    def fn(self, x, *args, **kwargs):
        r"""
        Evaluates the negative log likelihood function of th PatchNR.

        :param torch.Tensor x: image tensor
        """
        B, n_patches = x.shape[0:2]
        latent_x, logdet = self.normalizing_flow(x.view(B * n_patches, -1))
        logpz = 0.5 * torch.sum(latent_x.view(B, n_patches, -1) ** 2, -1)
        return logpz - logdet.view(B, n_patches)


class L12Prior(Prior):
    r"""
    :math:`\ell_{1,2}` prior :math:`\reg{x} = \sum_i\| x_i \|_2`.

    The :math:`\ell_2` norm is computed over a tensor axis that can be defined by the user. By default, ``l2_axis=-1``.

    :param int l2_axis: dimension in which the :math:`\ell_2` norm is computed.

    |sep|

    :Examples:

    >>> import torch
    >>> from deepinv.optim import L12Prior
    >>> seed = torch.manual_seed(0) # Random seed for reproducibility
    >>> x = torch.randn(2, 1, 3, 3) # Define random 3x3 image
    >>> prior = L12Prior()
    >>> prior.fn(x)
    tensor([5.4949, 4.3881])
    >>> prior.prox(x)
    tensor([[[[-0.4666, -0.4776,  0.2348],
              [ 0.3636,  0.2744, -0.7125],
              [-0.1655,  0.8986,  0.2270]]],
    <BLANKLINE>
    <BLANKLINE>
            [[[-0.0000, -0.0000,  0.0000],
              [ 0.7883,  0.9000,  0.5369],
              [-0.3695,  0.4081,  0.5513]]]])

    """

    def __init__(self, *args, l2_axis=-1, **kwargs):
        super().__init__(*args, **kwargs)
        self.explicit_prior = True
        self.l2_axis = l2_axis

    def fn(self, x, *args, **kwargs):
        r"""
        Computes the regularizer :math:`\reg{x} = \sum_i\| x_i \|_2`.

        :param torch.Tensor x: Variable :math:`x` at which the prior is computed.
        :return: (:class:`torch.Tensor`) prior :math:`\reg{x}`.
        """
        x_l2 = torch.norm(x, p=2, dim=self.l2_axis)
        return torch.norm(x_l2.reshape(x.shape[0], -1), p=1, dim=-1)

    def prox(self, x, *args, gamma=1.0, **kwargs):
        r"""
        Calculates the proximity operator of the :math:`\ell_{1,2}` function at :math:`x`.

        More precisely, it computes

        .. math::

            \operatorname{prox}_{\gamma g}(x) = (1 - \frac{\gamma}{max{\Vert x \Vert_2,\gamma}}) x


        where :math:`\gamma` is a stepsize.

        :param torch.Tensor x: Variable :math:`x` at which the proximity operator is computed.
        :param float gamma: stepsize of the proximity operator.
        :param int l2_axis: axis in which the l2 norm is computed.
        :return torch.Tensor: proximity operator at :math:`x`.
        """

        z = torch.norm(x, p=2, dim=self.l2_axis, keepdim=True)  # Compute the norm
        z2 = torch.max(
            z, gamma * torch.ones_like(z)
        )  # Compute its max w.r.t. gamma at each point
        z3 = torch.ones_like(z)  # Construct a mask of ones
        mask_z = z > 0  # Find locations where z (hence x) is not already zero
        z3[mask_z] = (
            z3[mask_z] - gamma / z2[mask_z]
        )  # If z < gamma -> z2 = gamma -> z3 -gamma/gamma =0  (threshold below gamma)
        # Oth. z3 = 1- gamma/z2
        z4 = torch.multiply(
            x, z3
        )  # All elems of x with norm < gamma are set 0; the others are z4 = x(1-gamma/|x|)
        # Creating a mask to avoid diving by zero
        # if an element of z is zero, then it is zero in x, therefore torch.multiply(z, x) is zero as well
<<<<<<< HEAD
        mask_z = z > 0
        z[mask_z] = torch.max(z[mask_z], tau_gamma)
        z[mask_z] = torch.tensor(1.0) - tau_gamma / z[mask_z]

        return torch.multiply(z, x)


class SeparablePrior(Prior):
    """
    Prior with separable structure along a specific axis of the input tensor.

    Allows to extend the definition of a prior :math:`g` into a separable prior

    .. math::

        f(x) = \sum_i w_i g(x_i)

    where :math:`x_i` is a slice of :math:`x` taken along the separable axis and :math:`w=(w_1,\dots, w_I)` is a tensor of weights.
    The proximity operator of such an :math:`f` can be computed slice-by-slice and is the concatenation of :math:`\operatorname{prox}_{w_i g}(x_i)` along the separable axis.
    The separable weights (given in log-domain) are exponentiated to ensure positivity and scale the contributions of each slice.

    Expected input:
      - x: a tensor of shape [A, B, ..., I, ...] where the I-axis (indexed by separable_axis) contains the separable components.
    """

    def __init__(self, prior, separable_axis, separable_weights, *args, **kwargs):
        """
        :param dinv.optim.Prior prior: a Prior defining the function :math:`g`

        :param int separable_axis: index of the axis over which the prior is separable.

        :param torch.Tensor separable_weights: a tensor of weights (in log-domain) for each slice along the separable axis.
        """
        super().__init__(*args, **kwargs)
        self.prior = prior
        self.separable_axis = separable_axis
        self.separable_weights = separable_weights

    def fn(self, x, *args, **kwargs):
        """
        Compute the function value :math:`f(x)` as the weighted sum over slices.

        For each coordinate along the separable_axis, a slice is taken and the base prior function
        is applied. Each contribution is weighted by exp(separable_weights[coord]).

        :param torch.Tensor x: Input tensor.
        
        :return torch.Tensor: value of :math:`f(x)` for each batch
        """
        # Exponentiate the (log-)weights.
        eseparable_weights = torch.exp(self.separable_weights)
        # Initialize f_total with zeros. Assumes the first dimension is the batch dimension.
        f_total = torch.zeros(x.shape[0], device=x.device, dtype=x.dtype)
        # Loop over the separable axis
        for coord in range(x.shape[self.separable_axis]):
            # Select the slice along the separable axis.
            sliced_x = x.select(dim=self.separable_axis, index=coord)
            # Add the weighted contribution of the prior applied to the slice.
            f_total = f_total + eseparable_weights[coord] * self.prior.fn(
                sliced_x, *args, **kwargs
            )
        return f_total

    def prox(self, x, *args, gamma, **kwargs):
        """
        Compute the proximity operator associated with :math:`f`.
        Compute the proximity operator associated with :math:`f`.

        The prox is computed slice-by-slice along the separable_axis. For each slice:

        .. math::

            \operatorname{prox}_{\gamma * \exp(w) * g}(x_slice)

        is computed, and then the resulting slices are concatenated back along the separable_axis.

        :param x: Input tensor.
        :param gamma: A step-size parameter (on :math:`\tau f`).
        :return torch.Tensor: :math:`\operatorname{prox}_{\tau f}(x)` of the same shape as :math:`x` after applying the proximity operator.
        """
        eseparable_weights = torch.exp(self.separable_weights)
        prox_slices = []
        # torch.unbind splits the tensor along the separable_axis without squeezing that axis.
        for coord, sliced_x in enumerate(torch.unbind(x, dim=self.separable_axis)):
            # Compute the prox for the current slice.
            prox_slice = self.prior.prox(
                sliced_x, *args, gamma=gamma * eseparable_weights[coord],  **kwargs
            )
            # unsqueeze to restore the separable axis for later concatenation.
            prox_slices.append(prox_slice.unsqueeze(self.separable_axis))
        # Concatenate all processed slices along the separable axis.
        return torch.cat(prox_slices, dim=self.separable_axis)

    def forward(self, x, *args, **kwargs):
        """
        :return torch.Tensor: The value of :math:`f(x) = \sum_i w_i g(x_i)`
        """
        return self.fn(x, *args, **kwargs)



class ListSeparablePrior(Prior):
    """
    Prior with separable structure along a specific axis of the input tensor.

    Allows to extend the definition of a prior :math:`g` into a separable prior

    .. math::

            f(x) = \sum_i w_i g(x_i)

    where :math:`x=[x_1,\dots, x_I]` is a deepinv.utils.TensorList and :math:`w=(w_1,\dots, w_I)` is a tensor of weights.
    The proximity operator of such an :math:`f` can be computed slice-by-slice and is the concatenation of :math:`\operatorname{prox}_{w_i g}(x_i)` along the separable axis.
    The separable weights (given in log-domain) are exponentiated to ensure positivity and scale the contributions of each slice.

    Expected input:
      - :math:`x` a deepinv.utils.TensorList, i.e. a list of tensors of shape :math:`[x_1, \dots, x_I]` 
    
    """
    def __init__(self, prior, separable_weights, *args, **kwargs):
        """
        :param dinv.optim.Prior prior: a Prior defining the function :math:`g`
        :param torch.Tensor separable_weights: a tensor of weights (in log-domain) of same length as the TensorList :math:`x`.
        
        Note: There is no separable_axis here because the separation is given by the list structure.
        """
        super().__init__(*args, **kwargs)
        self.prior = prior
        self.separable_weights = separable_weights

    def fn(self, x, *args, **kwargs):
        """
        Compute the function value :math:`f(x)` as the weighted sum over slices.

        For each coordinate along the separable_axis, a slice is taken and the base prior function
        is applied. Each contribution is weighted by exp(separable_weights[coord]).

        :param deepinv.utils.TensorList x: Input tensor.
        :return deepinv.utils.TensorList: value of :math:`f(x)` for each batch
        """
        eseparable_weights = torch.exp(self.separable_weights)
        f_list = [
            eseparable_weights[j] * self.prior.fn(x_j, *args, **kwargs)
            for j, x_j in enumerate(x)
        ]
        return torch.stack(f_list, dim=0).sum(dim=0)        

    def prox(self, x, *args, gamma, **kwargs):
        """
        Compute the proximity operator associated with :math:`f`.

        The prox is computed for each tensor in the deepinv.utils.TensorList. For each tensor in the list:

        .. math::
        
            \operatorname{prox}_{\gamma * \exp(w) * g}(x_i)
        
        is computed, and then returned as a deepinv.utils.TensorList.

        :param deepinv.utils.TensorList x: A list of input tensors.
        :param gamma: A step-size parameter (on :math:`\tau f`).
        :return deepinv.utils.TensorList: :math:`\operatorname{prox}_{\tau f}(x)` of the same shape as :math:`x` after applying the proximity operator.
        """
        eseparable_weights = torch.exp(self.separable_weights)
        prox_list = [
            self.prior.prox(x_j, gamma=gamma * eseparable_weights[j], *args, **kwargs)
            for j, x_j in enumerate(x)
        ]
        return TensorList(prox_list)

    def forward(self, x, *args, **kwargs):
        """
        Forward pass: computes the aggregated function value f(x).
        """
        return self.fn(x, *args, **kwargs)
=======
        return z4
>>>>>>> 55ca5fc3
<|MERGE_RESOLUTION|>--- conflicted
+++ resolved
@@ -715,12 +715,7 @@
         )  # All elems of x with norm < gamma are set 0; the others are z4 = x(1-gamma/|x|)
         # Creating a mask to avoid diving by zero
         # if an element of z is zero, then it is zero in x, therefore torch.multiply(z, x) is zero as well
-<<<<<<< HEAD
-        mask_z = z > 0
-        z[mask_z] = torch.max(z[mask_z], tau_gamma)
-        z[mask_z] = torch.tensor(1.0) - tau_gamma / z[mask_z]
-
-        return torch.multiply(z, x)
+        return z4
 
 
 class SeparablePrior(Prior):
@@ -762,7 +757,7 @@
         is applied. Each contribution is weighted by exp(separable_weights[coord]).
 
         :param torch.Tensor x: Input tensor.
-        
+
         :return torch.Tensor: value of :math:`f(x)` for each batch
         """
         # Exponentiate the (log-)weights.
@@ -802,7 +797,7 @@
         for coord, sliced_x in enumerate(torch.unbind(x, dim=self.separable_axis)):
             # Compute the prox for the current slice.
             prox_slice = self.prior.prox(
-                sliced_x, *args, gamma=gamma * eseparable_weights[coord],  **kwargs
+                sliced_x, *args, gamma=gamma * eseparable_weights[coord], **kwargs
             )
             # unsqueeze to restore the separable axis for later concatenation.
             prox_slices.append(prox_slice.unsqueeze(self.separable_axis))
@@ -816,7 +811,6 @@
         return self.fn(x, *args, **kwargs)
 
 
-
 class ListSeparablePrior(Prior):
     """
     Prior with separable structure along a specific axis of the input tensor.
@@ -832,14 +826,15 @@
     The separable weights (given in log-domain) are exponentiated to ensure positivity and scale the contributions of each slice.
 
     Expected input:
-      - :math:`x` a deepinv.utils.TensorList, i.e. a list of tensors of shape :math:`[x_1, \dots, x_I]` 
-    
-    """
+      - :math:`x` a deepinv.utils.TensorList, i.e. a list of tensors of shape :math:`[x_1, \dots, x_I]`
+
+    """
+
     def __init__(self, prior, separable_weights, *args, **kwargs):
         """
         :param dinv.optim.Prior prior: a Prior defining the function :math:`g`
         :param torch.Tensor separable_weights: a tensor of weights (in log-domain) of same length as the TensorList :math:`x`.
-        
+
         Note: There is no separable_axis here because the separation is given by the list structure.
         """
         super().__init__(*args, **kwargs)
@@ -861,7 +856,7 @@
             eseparable_weights[j] * self.prior.fn(x_j, *args, **kwargs)
             for j, x_j in enumerate(x)
         ]
-        return torch.stack(f_list, dim=0).sum(dim=0)        
+        return torch.stack(f_list, dim=0).sum(dim=0)
 
     def prox(self, x, *args, gamma, **kwargs):
         """
@@ -870,9 +865,9 @@
         The prox is computed for each tensor in the deepinv.utils.TensorList. For each tensor in the list:
 
         .. math::
-        
+
             \operatorname{prox}_{\gamma * \exp(w) * g}(x_i)
-        
+
         is computed, and then returned as a deepinv.utils.TensorList.
 
         :param deepinv.utils.TensorList x: A list of input tensors.
@@ -890,7 +885,4 @@
         """
         Forward pass: computes the aggregated function value f(x).
         """
-        return self.fn(x, *args, **kwargs)
-=======
-        return z4
->>>>>>> 55ca5fc3
+        return self.fn(x, *args, **kwargs)