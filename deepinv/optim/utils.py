--- conflicted
+++ resolved
@@ -12,7 +12,6 @@
 from typing import Callable
 
 
-<<<<<<< HEAD
 def objective_function(x, data_fidelity, prior, cur_params, y, physics):
     r"""
     Computes the objective function :math:`F = f + \lambda \regname` where :math:`f` is a data-fidelity term  that will be modeled by an instance of physics
@@ -36,8 +35,6 @@
         return data_fidelity(x, y, physics)
 
 
-def check_conv(X_prev, X, it, crit_conv="residual", thres_conv=1e-3, verbose=False):
-=======
 def check_conv(
     X_prev: Tensor | dict[str, Tensor | tuple[Tensor, ...]],
     X: Tensor | dict[str, Tensor] | dict[str, Tensor | tuple[Tensor, ...]],
@@ -46,7 +43,6 @@
     thres_conv=1e-3,
     verbose=False,
 ):
->>>>>>> 21780d80
     if crit_conv == "residual":
         if isinstance(X_prev, dict):
             X_prev = X_prev["est"][0]
