--- conflicted
+++ resolved
@@ -1,11 +1,8 @@
-<<<<<<< HEAD
 from __future__ import annotations
 from typing import Callable, TYPE_CHECKING
-=======
 import torch
 import torch.nn.functional as F
 
->>>>>>> d25f5760
 from deepinv.optim.distance import (
     Distance,
     L2Distance,
