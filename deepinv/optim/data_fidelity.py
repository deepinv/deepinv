--- conflicted
+++ resolved
@@ -118,7 +118,6 @@
         r"""
         Calculates the gradient of the data fidelity term :math:`\datafidname` at :math:`x`.
 
-<<<<<<< HEAD
         The gradient is computed using the chain rule:
 
         .. math::
@@ -129,10 +128,6 @@
 
         :param torch.tensor x: Variable :math:`x` at which the gradient is computed.
         :param torch.tensor y: Data :math:`y`.
-=======
-        :param torch.Tensor x: Variable :math:`x` at which the gradient is computed.
-        :param torch.Tensor y: Data :math:`y`.
->>>>>>> 1220297a
         :param deepinv.physics.Physics physics: physics model.
         :return: (torch.tensor) gradient :math:`\nabla_x\datafid{x}{y}`, computed in :math:`x`.
         """
@@ -591,7 +586,6 @@
         return t
 
 
-<<<<<<< HEAD
 class AmplitudeLoss(DataFidelity):
     r"""
     Amplitude loss as the data fidelity term for phase retrieval reconstrunction.
@@ -629,7 +623,8 @@
         :return: (torch.tensor) gradient of the amplitude loss function.
         """
         return (torch.sqrt(u + epsilon) - torch.sqrt(y)) / torch.sqrt(u + epsilon)
-=======
+
+
 class LogPoissonLikelihood(DataFidelity):
     r"""
     Log-Poisson negative log-likelihood.
@@ -654,7 +649,6 @@
         out1 = torch.exp(-x * self.mu) * self.N0
         out2 = torch.exp(-y * self.mu) * self.N0 * (x * self.mu)
         return (out1 + out2).sum()
->>>>>>> 1220297a
 
 
 if __name__ == "__main__":
