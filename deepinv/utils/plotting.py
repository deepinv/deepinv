import deepinv as dinv
from .signal import normalize_signal

import os
import shutil
from pathlib import Path
from collections.abc import Iterable
from typing import Union
from functools import partial
from warnings import warn

import torch
import numpy as np
from torchvision.utils import make_grid
import torchvision.transforms as T
import torchvision.transforms.functional as F

import matplotlib.pyplot as plt
from matplotlib.ticker import MaxNLocator
from matplotlib.animation import FuncAnimation
from mpl_toolkits.axes_grid1 import make_axes_locatable

from PIL import Image

_DEFAULT_PLOT_FONTSIZE = 17


def set_default_plot_fontsize(fontsize: int):
    """Set global default fontsize for DeepInv plots."""
    global _DEFAULT_PLOT_FONTSIZE
    _DEFAULT_PLOT_FONTSIZE = fontsize


def get_default_plot_fontsize() -> int:
    """Get global default fontsize for DeepInv plots."""
    return _DEFAULT_PLOT_FONTSIZE


def config_matplotlib(fontsize=17):
    """Config matplotlib for nice plots in the examples."""
    if fontsize is None:
        fontsize = get_default_plot_fontsize()

    plt.rcParams["font.size"] = fontsize
    plt.rcParams["axes.titlesize"] = fontsize
    plt.rcParams["figure.titlesize"] = fontsize
    plt.rcParams["lines.linewidth"] = 2
    plt.rcParams["text.usetex"] = True if shutil.which("latex") else False
    plt.rcParams["text.latex.preamble"] = (
        r"\usepackage{amsmath}" if plt.rcParams["text.usetex"] else ""
    )


def resize_pad_square_tensor(tensor, size):
    r"""
    Resize a tensor BxCxWxH to a square tensor BxCxsizexsize with the same aspect ratio thanks to zero-padding.

    :param torch.Tensor tensor: the tensor to resize.
    :param int size: the new size.
    :return torch.Tensor: the resized tensor.
    """

    class SquarePad:
        def __call__(self, image):
            W, H = image.size
            max_wh = np.max([W, H])
            hp = int((max_wh - W) / 2)
            vp = int((max_wh - H) / 2)
            padding = (hp, vp, hp, vp)
            return F.pad(image, padding, fill=0, padding_mode="constant")

    transform = T.Compose([T.ToPILImage(), SquarePad(), T.Resize(size), T.ToTensor()])
    return torch.stack([transform(el) for el in tensor])


def torch2cpu(img):
    if img.shape[1] == 2:  # for complex images (e.g. in MRI)
        img = img.pow(2).sum(dim=1, keepdim=True).sqrt()

    return (
        img[0, :, :, :]
        .clamp(min=0.0, max=1.0)
        .detach()
        .permute(1, 2, 0)
        .squeeze()
        .cpu()
        .numpy()
    )


def prepare_images(x=None, y=None, x_net=None, x_nl=None, rescale_mode="min_max"):
    r"""
    Prepare the images for plotting.

    It prepares the images for plotting by rescaling them and concatenating them in a grid.

    :param torch.Tensor x: Ground truth.
    :param torch.Tensor y: Measurement.
    :param torch.Tensor x_net: Reconstruction network output.
    :param torch.Tensor x_nl: No-learning reconstruction.
    :returns: The images, the titles, the grid image, and the caption.
    """
    with torch.no_grad():
        imgs = []
        titles = []
        caption = "From left to right: "
        if x is not None:
            imgs.append(x)
            titles.append("Ground truth")
            caption += "Ground truth, "

        if y is not None and y.shape == x_net.shape:
            imgs.append(y)
            titles.append("Measurement")
            caption += "Measurement, "

        if x_nl is not None:
            imgs.append(x_nl)
            titles.append("No learning")
            caption += "No learning, "

        if x_net is not None:
            imgs.append(x_net)
            titles.append("Reconstruction")
            caption += "Reconstruction"

        vis_array = []
        for img in imgs:
            out = preprocess_img(img, rescale_mode=rescale_mode)
            vis_array.append(out)
        vis_array = torch.cat(vis_array)
        grid_image = make_grid(vis_array, nrow=x_net.shape[0])

    for k in range(len(imgs)):
        imgs[k] = preprocess_img(imgs[k], rescale_mode=rescale_mode)

    return imgs, titles, grid_image, caption


@torch.no_grad
def preprocess_img(im, rescale_mode="min_max"):
    r"""
    Prepare a batch of images for plotting.

    Real and complex images are transformed into images with values between
    zero and one by first applying the modulus function for complex images, and
    then by normalizing the resulting images between zero and one using min-max
    normalization ``min_max`` or clipping ``clip``.

    .. note::

        Real-valued tensors with two channels are assumed to be Cartesian
        representation of complex images and are processed accordingly.

    :param torch.Tensor im: the batch of images to preprocess, it is expected to be of shape (B, C, *).
    :param str rescale_mode: the normalization mode, either 'min_max' or 'clip'.
    :return: the batch of pre-processed images.
    """
    # Apply the modulus function if the image is inferred to be complex
    if torch.is_complex(im) or im.shape[1] == 2:
        im = dinv.loss.metric.functional.complex_abs(im, dim=1, keepdim=True)

    # Cast image values to float32 numbers
    # NOTE: Why is it needed?
    im = im.type(torch.float32)

    # Normalize values between zero and one
    im = normalize_signal(im, mode=rescale_mode)

    return im


def tensor2uint(img):
    img = img.data.squeeze().float().clamp_(0, 1).cpu().numpy()
    if img.ndim == 3:
        img = np.transpose(img, (1, 2, 0))
    return np.uint8((img * 255.0).round())


def numpy2uint(img):
    img = img.clip(0, 1)
    return np.uint8((img * 255.0).round())


def rescale_img(im, rescale_mode="min_max"):
    r"""
    Rescale an image tensor.

    :param torch.Tensor im: the image to rescale.
    :param str rescale_mode: the rescale mode, either 'min_max' or 'clip'.
    :return: the rescaled image.
    """
    warn(
        "The function `deepinv.utils.rescale_img` is deprecated and will be removed in a future version. Use `deepinv.utils.normalize_signal` instead.",
        DeprecationWarning,
        stacklevel=2,
    )
    return normalize_signal(im, mode=rescale_mode)


def plot(
    img_list,
    titles=None,
    save_fn=None,
    save_dir=None,
    tight=True,
    max_imgs=4,
    rescale_mode="min_max",
    show=True,
    close=False,
    figsize=None,
    suptitle=None,
    cmap="gray",
    fontsize=None,
    interpolation="none",
    cbar=False,
    dpi=1200,
    fig=None,
    axs=None,
    return_fig=False,
    return_axs=False,
):
    r"""
    Plots a list of images.

    The images should be of shape [B,C,H,W] or [C, H, W], where B is the batch size, C is the number of channels,
    H is the height and W is the width. The images are plotted in a grid, where the number of rows is B
    and the number of columns is the length of the list. If the B is bigger than max_imgs, only the first
    batches are plotted.

    .. warning::

        If the number of channels is 2, the magnitude of the complex images is plotted.
        If the number of channels is bigger than 3, only the first 3 channels are plotted.

    We provide flexibility to save plots either side-by-side using ``save_fn`` or as individual images using ``save_dir``.

    Example usage:

    .. doctest::

        import torch
        from deepinv.utils import plot
        img = torch.rand(4, 3, 256, 256)
        plot([img, img, img], titles=["img1", "img2", "img3"], save_dir="test.png")

    .. note::

        Using ``show=True`` calls ``plt.show()`` with blocking (outside notebook environments).
        If this is undesired simply use ``fig = plot(..., show=False, return_fig=True)``
        and plot at your desired location using ``fig.show()``.

    :param list[torch.Tensor], dict[str,torch.Tensor], torch.Tensor img_list: list of images, single image,
        or dict of titles: images to plot.
    :param list[str], str, None titles: list of titles for each image, has to be same length as img_list.
    :param None, str, pathlib.Path save_fn: path to save the plot as a single image (i.e. side-by-side).
    :param None, str, pathlib.Path save_dir: path to save the plots as individual images.
    :param bool tight: use tight layout.
    :param int max_imgs: maximum number of images to plot.
    :param str rescale_mode: rescale mode, either ``'min_max'`` (images are linearly rescaled between 0 and 1 using
        their min and max values) or ``'clip'`` (images are clipped between 0 and 1).
    :param bool show: show the image plot. Under the hood, this calls the ``plt.show()`` function.
    :param bool close: close the image plot. Under the hood, this calls the ``plt.close()`` function.
    :param tuple[int] figsize: size of the figure. If ``None``, calculated from the size of ``img_list``.
    :param str suptitle: title of the figure.
    :param str cmap: colormap to use for the images. Default: gray
    :param str interpolation: interpolation to use for the images.
        See https://matplotlib.org/stable/gallery/images_contours_and_fields/interpolation_methods.html for more details.
        Default: none
    :param int dpi: DPI to save images.
    :param None, matplotlib.figure.Figure fig: matplotlib Figure object to plot on. If None, create new Figure. Defaults to None.
    :param None, matplotlib.axes.Axes axs: matplotlib Axes object to plot on. If None, create new Axes. Defaults to None.
    :param bool return_fig: return the figure object.
    :param bool return_axs: return the axs object.
    """
    # Use the matplotlib config from deepinv
    config_matplotlib(fontsize=fontsize)

    if save_dir:
        save_dir = Path(save_dir)
        save_dir.mkdir(parents=True, exist_ok=True)

    if isinstance(img_list, torch.Tensor):
        img_list = [img_list]
    elif isinstance(img_list, dict):
        assert titles is None, "titles should be None when img_list is a dictionary"
        titles, img_list = list(img_list.keys()), list(img_list.values())

    for i, img in enumerate(img_list):
        if len(img.shape) == 3:
            img_list[i] = img.unsqueeze(0)

    if isinstance(titles, str):
        titles = [titles]

    imgs = []
    for im in img_list:
        col_imgs = []
        im = preprocess_img(im, rescale_mode=rescale_mode)
        for i in range(min(im.shape[0], max_imgs)):
            col_imgs.append(
                im[i, ...].detach().permute(1, 2, 0).squeeze().cpu().numpy()
            )
        imgs.append(col_imgs)

    if figsize is None:
        figsize = (len(imgs) * 2, len(imgs[0]) * 2)

    if fig is None or axs is None:
        fig, axs = plt.subplots(
            len(imgs[0]),
            len(imgs),
            figsize=figsize,
            squeeze=False,
            layout="compressed" if tight else "constrained",
        )

    if suptitle:
        plt.suptitle(suptitle, wrap=True)
        fig.subplots_adjust(top=0.75)

    for i, row_imgs in enumerate(imgs):
        for r, img in enumerate(row_imgs):
            im = axs[r, i].imshow(img, cmap=cmap, interpolation=interpolation)
            if cbar:
                divider = make_axes_locatable(axs[r, i])
                cax = divider.append_axes("right", size="5%", pad=0.05)
                colbar = fig.colorbar(im, cax=cax, orientation="vertical")
                colbar.ax.tick_params(labelsize=8)
            if titles and r == 0:
                axs[r, i].set_title(titles[i], wrap=True)
            axs[r, i].axis("off")

    if cbar:
        plt.subplots_adjust(hspace=0.2, wspace=0.2)
        fig.get_layout_engine().set(w_pad=0.2, h_pad=0.2)

    if save_fn:
        plt.savefig(save_fn, dpi=dpi)

    if save_dir:
        plt.savefig(save_dir / "images.svg", dpi=dpi)
        for i, row_imgs in enumerate(imgs):
            row_dirname = titles[i] if titles is not None else str(i)
            save_dir_i = Path(save_dir) / Path(row_dirname)
            save_dir_i.mkdir(parents=True, exist_ok=True)
            for r, img in enumerate(row_imgs):
                # plt.imsave fails if img is not C-contiguous
                img = np.ascontiguousarray(img)
                plt.imsave(save_dir_i / (str(r) + ".png"), img, cmap=cmap)
    if show:
        plt.show()
    if close:
        plt.close(fig)

    if return_fig and return_axs:
        return fig, axs
    elif return_fig:
        return fig
    elif return_axs:
        return axs


def scatter_plot(
    xy_list,
    titles=None,
    save_dir=None,
    tight=True,
    show=True,
    return_fig=False,
    figsize=None,
    suptitle=None,
    cmap="gray",
    fontsize=None,
    s=0.1,
    linewidths=1.5,
    color="b",
):
    r"""
    Plots a list of scatter plots.

    Example usage:

    .. doctest::

        import torch
        from deepinv.utils import scatter_plot
        xy = torch.randn(10, 2)
        scatter_plot([xy, xy], titles=["scatter1", "scatter2"], save_dir="test.png")

    :param list[torch.Tensor], torch.Tensor xy_list: list of scatter plots data, or single scatter plot data.
    :param list[str] titles: list of titles for each image, has to be same length as img_list.
    :param None, str, pathlib.Path save_dir: path to save the plot.
    :param bool tight: use tight layout.
    :param bool show: show the image plot.
    :param bool return_fig: return the figure object.
    :param tuple[int] figsize: size of the figure.
    :param str suptitle: title of the figure.
    :param str cmap: colormap to use for the images. Default: gray
    :param int fontsize: fontsize for the plot. Default: 17
    :param float s: size of the scattered points. Default: 0.1
    :param float linewidths: width of the lines. Default: 1.5
    :param str color: color of the points. Default: blue
    """
    # Use the matplotlib config from deepinv
    config_matplotlib(fontsize=fontsize)

    if isinstance(xy_list, torch.Tensor):
        xy_list = [xy_list]

    if isinstance(titles, str):
        titles = [titles]

    scatters = []
    for xy in xy_list:
        scatters.append([xy.detach().cpu().numpy()])

    if figsize is None:
        figsize = (len(scatters) * 2, len(scatters[0]) * 2)

    fig, axs = plt.subplots(
        len(scatters[0]),
        len(scatters),
        figsize=figsize,
        squeeze=False,
        layout="compressed" if tight else "constrained",
    )

    if suptitle:
        plt.suptitle(suptitle)
        fig.subplots_adjust(top=0.75, wspace=0.15)

    for i, row_scatter in enumerate(scatters):
        for r, xy in enumerate(row_scatter):
            axs[r, i].scatter(
                xy[:, 0], xy[:, 1], s=s, linewidths=linewidths, c=color, cmap=cmap
            )
            if titles and r == 0:
                axs[r, i].set_title(titles[i])
            axs[r, i].axis("off")
    if tight:
        plt.subplots_adjust(hspace=0.01, wspace=0.05)

    if save_dir:
        plt.savefig(save_dir / "images.png", dpi=1200)
        for i, row_scatter in enumerate(scatters):
            row_dirname = titles[i] if titles is not None else str(i)
            save_dir_i = Path(save_dir) / Path(row_dirname)
            save_dir_i.mkdir(parents=True, exist_ok=True)
            for r, img in enumerate(row_scatter):
                plt.imsave(save_dir_i / Path(str(r) + ".png"), img, cmap=cmap)
    if show:
        plt.show()

    if return_fig:
        return fig


def plot_curves(metrics, save_dir=None, show=True):
    r"""
    Plots the metrics of a Plug-and-Play algorithm.

    :param dict metrics: dictionary of metrics to plot.
    :param str save_dir: path to save the plot.
    :param bool show: show the image plot.
    """
    # Use the matplotlib config from deepinv
    config_matplotlib()

    if save_dir:
        save_dir = Path(save_dir)
        save_dir.mkdir(parents=True, exist_ok=True)
    fig, axs = plt.subplots(
        1,
        len(metrics.keys()),
        figsize=(6 * len(metrics.keys()), 4),
    )
    # NOTE: axs is not an array when a single metric is passed in
    if isinstance(axs, plt.Axes):
        axs = np.array([axs])
    for i, metric_name in enumerate(metrics.keys()):
        metric_val = metrics[metric_name]
        if len(metric_val) > 0:
            batch_size, n_iter = len(metric_val), len(metric_val[0])
            axs[i].spines["right"].set_visible(False)
            axs[i].spines["top"].set_visible(False)
            if metric_name == "residual":
                label = (
                    r"Residual $\frac{||x_{k+1} - x_k||}{||x_k||}$"
                    if plt.rcParams["text.usetex"]
                    else "residual"
                )
                log_scale = True
            elif metric_name == "psnr":
                label = r"$PSNR(x_k)$" if plt.rcParams["text.usetex"] else "PSNR"
                log_scale = False
            elif metric_name == "cost":
                label = r"$F(x_k)$" if plt.rcParams["text.usetex"] else "F"
                log_scale = False
            else:
                label = metric_name
                log_scale = False
            for b in range(batch_size):
                if not log_scale:
                    axs[i].plot(metric_val[b], "-o", label=f"batch {b+1}")
                else:
                    axs[i].semilogy(metric_val[b], "-o", label=f"batch {b+1}")
            axs[i].xaxis.set_major_locator(MaxNLocator(integer=True))
            # axs[i].set_xlabel("iterations")
            axs[i].set_title(label)
            axs[i].legend()
    plt.subplots_adjust(hspace=0.1)
    if save_dir:
        plt.savefig(save_dir / "curves.png")
    if show:
        plt.show()


def plot_parameters(model, init_params=None, save_dir=None, show=True):
    r"""
    Plot the parameters of the model before and after training.
    This can be used after training Unfolded optimization models.

    :param torch.nn.Module model: the model whose parameters are plotted. The parameters are contained in the dictionary
        ``params_algo`` attribute of the model.
    :param dict init_params: the initial parameters of the model, before training. Defaults to ``None``.
    :param str, pathlib.Path save_dir: the directory where to save the plot. Defaults to ``None``.
    :param bool show: whether to show the plot. Defaults to ``True``.
    """

    if save_dir:
        save_dir = Path(save_dir)
        save_dir.mkdir(parents=True, exist_ok=True)

    color = ["b", "g", "r", "c", "m", "y", "k", "w"]

    fig, ax = plt.subplots(figsize=(7, 7))

<<<<<<< HEAD
    # Correct the 'lambda_reg' to 'lambda' in init_params if it exists.
    if "lambda_reg" in init_params:
        init_params[init_params.index("lambda_reg")] = "lambda"

    for key, value in zip(init_params.keys(), init_params.values()):
        if not isinstance(value, Iterable):
            init_params[key] = [value]
=======
    if init_params is not None:
        for key, value in init_params.items():
            if not isinstance(value, Iterable):
                init_params[key] = [value]
>>>>>>> aca2cd1b

    def get_param(param):
        if torch.is_tensor(param):
            if len(param.shape) > 0:
                return param[0].mean().item()
            else:
                return param.item()
        else:
            return param

    for i, name_param in enumerate(model.params_algo):
        value = [
            get_param(model.params_algo[name_param][k])
            for k in range(len(model.params_algo[name_param]))
        ]
        if init_params is not None and name_param in init_params:
            value_init = [
                get_param(init_params[name_param][k])
                for k in range(len(init_params[name_param]))
            ]
            ax.plot(value_init, "--o", label="init. " + name_param, color=color[i])
            ax.plot(value, "-o", label="learned " + name_param, color=color[i])

    # Set labels and title
    ax.set_facecolor("white")
    ax.set_xticks(np.arange(len(value), step=5))
    ax.set_xlabel("Layer index")
    ax.set_ylabel("Value")
    ax.grid(True, linestyle="-", alpha=0.5, color="lightgray")
    ax.tick_params(color="lightgray")
    ax.legend()

    if show:
        plt.show()
    if save_dir:
        plt.savefig(Path(save_dir) / "parameters.png")


def plot_inset(
    img_list: list[torch.Tensor],
    titles: list[str] = None,
    save_fn: str = None,
    save_dir=None,
    tight=True,
    max_imgs=4,
    rescale_mode="min_max",
    show: bool = True,
    figsize: tuple[int] = None,
    suptitle=None,
    cmap: str = "gray",
    fontsize=17,
    interpolation="none",
    cbar=False,
    dpi: int = 1200,
    fig=None,
    axs=None,
    labels: list[str] = [],
    label_loc: Union[tuple, list] = (0.03, 0.03),
    extract_loc: Union[tuple, list] = (0.0, 0.0),
    extract_size: float = 0.2,
    inset_loc: Union[tuple, list] = (0.0, 0.5),
    inset_size: float = 0.4,
    return_fig: bool = False,
    return_axs=False,
):
    r"""Plots a list of images with zoomed-in insets extracted from the images.

    The inset taken from extract_loc and shown at inset_loc. The coordinates extract_loc, inset_loc, and label_loc correspond to their top left corners taken at (horizontal, vertical) from the image's top left.

    Each loc can either be a tuple (float, float) which uses the same loc for all images across the batch dimension, or a list of these whose length must equal the batch dimension.

    Coordinates are fractions from 0-1, (0, 0) is the top left corner and (1, 1) is the bottom right corner.

    :param list[torch.Tensor], dict[str,torch.Tensor], torch.Tensor img_list: list of images, single image,
        or dict of titles: images to plot.
    :param list[str], str, None titles: list of titles for each image, has to be same length as img_list.
    :param None, str, pathlib.Path save_fn: path to save the plot as a single image (i.e. side-by-side).
    :param None, str, pathlib.Path save_dir: path to save the plots as individual images.
    :param bool tight: use tight layout.
    :param int max_imgs: maximum number of images to plot.
    :param str rescale_mode: rescale mode, either ``'min_max'`` (images are linearly rescaled between 0 and 1 using
        their min and max values) or ``'clip'`` (images are clipped between 0 and 1).
    :param bool show: show the image plot. Under the hood, this calls the ``plt.show()`` function.
    :param tuple[int] figsize: size of the figure. If ``None``, calculated from the size of ``img_list``.
    :param str suptitle: title of the figure.
    :param str cmap: colormap to use for the images. Default: gray
    :param int fontsize: fontsize for the plot. Default: 17
    :param str interpolation: interpolation to use for the images.
        See https://matplotlib.org/stable/gallery/images_contours_and_fields/interpolation_methods.html for more details.
        Default: none
    :param bool cbar: whether to add colorbar to the images.
    :param int dpi: DPI to save images.
    :param None, matplotlib.figure.Figure fig: matplotlib Figure object to plot on. If None, create new Figure. Defaults to None.
    :param None, matplotlib.axes.Axes axs: matplotlib Axes object to plot on. If None, create new Axes. Defaults to None.
    :param list[str] labels: list of overlaid labels for each image, has to be same length as img_list.
    :param list, tuple label_loc: location or locations for label to be plotted on image, defaults to (.03, .03)
    :param list, tuple extract_loc: image location or locations for extract to be taken from, defaults to (0., 0.)
    :param float extract_size: size of extract to be taken from image, defaults to 0.2
    :param list, tuple inset_loc: location or locations for inset to be plotted on image, defaults to (0., 0.5)
    :param float inset_size: size of inset to be plotted on image, defaults to 0.4
    :param bool return_fig: return the figure object.
    :param bool return_axs: return the axs object.
    """

    if save_dir:
        save_dir = Path(save_dir)
        save_dir.mkdir(parents=True, exist_ok=True)

    fig, axs = plot(
        img_list=img_list,
        titles=titles,
        save_dir=save_dir,
        tight=tight,
        max_imgs=max_imgs,
        rescale_mode=rescale_mode,
        show=False,
        close=False,
        figsize=figsize,
        suptitle=suptitle,
        cmap=cmap,
        fontsize=fontsize,
        interpolation=interpolation,
        cbar=cbar,
        dpi=dpi,
        fig=fig,
        axs=axs,
        return_fig=True,
        return_axs=True,
    )
    batch_size = img_list[0].shape[0]

    # Expand the locs over img_list and batch dimensions
    def expand_locs(locs, n):
        if not isinstance(locs[0], (tuple, list)):
            locs = (locs,)
        n //= len(locs)
        temp = [(loc,) * n for loc in locs]
        return [a for b in temp for a in b]

    extract_locs = expand_locs(extract_loc, len(img_list) * batch_size)
    inset_locs = expand_locs(inset_loc, len(img_list) * batch_size)
    label_locs = expand_locs(label_loc, len(img_list) * batch_size)

    # Loop through all axes and apply the inset to each image
    for r, row_axs in enumerate(axs):
        for i, ax in enumerate(row_axs):
            idx = i * batch_size + r

            # Get the preprocessed image that's already been displayed in this axis
            img = img_list[i][[r]]
            img = preprocess_img(img, rescale_mode=rescale_mode)

            loc_in = inset_locs[idx]
            axins = ax.inset_axes(
                (
                    loc_in[0],
                    1 - loc_in[1] - inset_size,
                    inset_size,
                    inset_size,
                )
            )
            axins.imshow(
                img.squeeze(0).permute(1, 2, 0).cpu().numpy(),
                cmap=cmap,
                interpolation=interpolation,
            )

            h, w = img.shape[2], img.shape[3]
            ex = extract_locs[idx]
            axins.set_xlim(ex[0] * w, (ex[0] + extract_size) * w)
            axins.set_ylim((ex[1] + extract_size) * h, ex[1] * h)

            for spine in axins.spines.values():
                spine.set_color("lime")
            axins.set_xticks([])
            axins.set_yticks([])
            axins.grid(False)

            ax.indicate_inset(
                [
                    ex[0] * w,
                    ex[1] * h,
                    extract_size * w,
                    extract_size * h,
                ],
                edgecolor="red",
            )

            if labels is not None and i < len(labels):
                lab = labels[i]
                loc_lab = label_locs[idx]
                ax.text(
                    loc_lab[0],
                    1 - loc_lab[1],
                    str(lab),
                    fontsize="medium",
                    color="red",
                    ha="left",
                    va="top",
                    transform=ax.transAxes,
                    bbox=dict(boxstyle="square,pad=0", fc="white", ec="none"),
                )

    if save_fn:
        plt.savefig(save_fn, dpi=dpi)

    if save_dir:
        save_dir = Path(save_dir)
        save_dir.mkdir(parents=True, exist_ok=True)

        # Save the whole figure
        plt.savefig(save_dir / "inset_images.svg", dpi=dpi)

    if show:
        plt.show()

    if return_axs and return_fig:
        return fig, axs

    if return_fig:
        return fig

    if return_axs:
        return axs


def plot_videos(
    vid_list: Union[torch.Tensor, list[torch.Tensor]],
    titles: Union[str, list[str]] = None,
    time_dim: int = 2,
    rescale_mode: str = "min_max",
    display: bool = False,
    figsize: tuple[int] = None,
    dpi: int = None,
    save_fn: str = None,
    return_anim: bool = False,
    anim_writer: str = None,
    anim_kwargs: dict = {},
    **plot_kwargs,
):
    r"""Plots and animates a list of image sequences.

    Plots videos as sequence of side-by-side frames, and saves animation (e.g. GIF) or displays as interactive HTML in notebook.
    This is useful for e.g. time-varying inverse problems. Individual frames are plotted with :func:`deepinv.utils.plot`

    Plots videos as sequence of side-by-side frames, and saves animation (e.g. GIF) or displays as interactive HTML in notebook. This is useful for e.g. time-varying inverse problems. Individual frames are plotted with :func:`deepinv.utils.plot`
    vid_list can either be a video or a list of them. A video is defined as images of shape `(B,C,H,W)` augmented with a time dimension specified by `time_dim`, e.g. of shape `(B,C,T,H,W)` and `time_dim=2`. All videos must be same time-length.

    Per frame of the videos, this function calls :func:`deepinv.utils.plot`, see its params to see how the frames are plotted.

    To display an interactive HTML video in an IPython notebook, use ``display=True``. Note IPython must be installed for this.
    Per frame of the videos, this function calls :func:`deepinv.utils.plot`, see its params to see how the frames are plotted.
    To display an interactive HTML video in an IPython notebook, use `display=True`. Note IPython must be installed for this.

    |sep|

    :Examples:

        Display list of image sequences live in a notebook:

        >>> from deepinv.utils import plot_videos
        >>> x = torch.rand((1, 3, 5, 8, 8)) # B,C,T,H,W image sequence
        >>> y = torch.rand((1, 3, 5, 16, 16))
        >>> plot_videos([x, y], display=True) # Display interactive view in notebook (requires IPython)
        >>> plot_videos([x, y], save_fn="vid.gif") # Save video as GIF


    :param Union[torch.Tensor, list[torch.Tensor]] vid_list: video or list of videos as defined above.
    :param Union[str, list[str]] titles: titles of images in frame, defaults to `None`.
    :param int time_dim: time dimension of the videos. All videos should have same length in this dimension, or length 1.
        After indexing this dimension, the resulting images should be of shape `(B,C,H,W)`. Defaults to 2.
    :param str rescale_mode: rescaling mode for :func:`deepinv.utils.plot`, defaults to `"min_max"`
    :param Union[torch.Tensor, list[torch.Tensor]] vid_list: video or list of videos as defined above
    :param Union[str, list[str]] titles: titles of images in frame, defaults to `None`
    :param int time_dim: time dimension of the videos. All videos should have same length in this dimension, or length 1. After indexing this dimension, the resulting images should be of shape `(B,C,H,W)`. Defaults to 2
    :param str rescale_mode: rescaling mode for :func:`deepinv.utils.plot`, defaults to `"min_max"`
    :param bool display: display an interactive HTML video in an IPython notebook, defaults to False
    :param tuple[int], None figsize: size of the figure. If `None`, calculated from size of img list.
    :param str save_fn: if not `None`, save the animation to this filename.
        File extension must be provided, note ``anim_writer`` might have to be specified. Defaults to `None`
    :param str save_fn: if not `None`, save the animation to this filename. File extension must be provided, note `anim_writer` might have to be specified. Defaults to `None`
    :param str anim_writer: animation writer, see https://matplotlib.org/stable/users/explain/animations/animations.html#animation-writers, defaults to `None`
    :param bool return_anim: return matplotlib animation object, defaults to `False`
    :param int dpi: DPI of saved videos.
    :param dict anim_kwargs: keyword args for matplotlib FuncAnimation init
    :param dict plot_kwargs: kwargs to pass to :func:`deepinv.utils.plot`
    """
    if isinstance(vid_list, torch.Tensor):
        vid_list = [vid_list]

    def animate(i, fig=None, axs=None):
        return plot(
            [
                vid.select(time_dim, i if vid.shape[time_dim] > 1 else 0)
                for vid in vid_list
            ],
            titles=titles,
            show=False,
            close=True,
            rescale_mode=rescale_mode,
            return_fig=True,
            return_axs=True,
            fig=fig,
            axs=axs,
            figsize=figsize,
            **plot_kwargs,
        )

    def init():
        # fig, axs = animate(0)
        # plt.gcf().set_visible(not plt.gcf().get_visible())
        return tuple()

    fig, axs = animate(0)
    # plt.gcf().set_visible(not plt.gcf().get_visible())
    # fig, axs = plt.subplots()

    anim = FuncAnimation(
        fig,
        partial(animate, fig=fig, axs=axs),
        init_func=init,
        frames=vid_list[0].shape[time_dim],
        **anim_kwargs,
    )

    if save_fn:
        save_fn = Path(save_fn)
        anim.save(
            save_fn.with_suffix(".gif") if save_fn.suffix == "" else save_fn,
            writer=anim_writer,
            dpi=dpi,
        )

    if return_anim:
        return anim

    if display:
        try:
            from IPython.display import HTML

            return HTML(anim.to_jshtml())
        except ImportError:
            warn("IPython can't be found. Install it to use display=True. Skipping...")


def save_videos(
    vid_list: Union[torch.Tensor, list[torch.Tensor]],
    titles: Union[str, list[str]] = None,
    time_dim: int = 2,
    rescale_mode: str = "min_max",
    figsize: tuple[int] = None,
    save_fn: str = None,
    **plot_kwargs,
):
    r"""Saves an animation of a list of image sequences.

    Plots videos as sequence of side-by-side frames, and saves animation (e.g. GIF) or displays as interactive HTML in notebook. This is useful for e.g. time-varying inverse problems. Individual frames are plotted with :func:`deepinv.utils.plot`
    vid_list can either be a video or a list of them. A video is defined as images of shape `(B,C,H,W)` augmented with a time dimension specified by ``time_dim``, e.g. of shape `(B,C,T,H,W)` and ``time_dim=2``. All videos must be same time-length.

    Per frame of the videos, this function calls :func:`deepinv.utils.plot`, see its params to see how the frames are plotted.

    |sep|

    :Examples:

        Display list of image sequences live in a notebook:

        >>> from deepinv.utils import save_videos
        >>> x = torch.rand((1, 3, 5, 8, 8)) # B,C,T,H,W image sequence
        >>> y = torch.rand((1, 3, 5, 16, 16))
        >>> save_videos([x, y], save_fn="vid.gif") # Save video as GIF


    :param Union[torch.Tensor, list[torch.Tensor]] vid_list: video or list of videos as defined above
    :param Union[str, list[str]] titles: titles of images in frame, defaults to `None`
    :param int time_dim: time dimension of the videos. All videos should have same length in this dimension, or length 1. After indexing this dimension, the resulting images should be of shape `(B,C,H,W)`. Defaults to 2
    :param str rescale_mode: rescaling mode for :func:`deepinv.utils.plot`, defaults to "min_max"
    :param tuple[int], None figsize: size of the figure. If `None`, calculated from size of img list.
    :param str save_fn: if not `None`, save the animation to this filename. File extension must be provided, note `anim_writer` might have to be specified. Defaults to `None`
    :param \*\*plot_kwargs: kwargs to pass to :func:`deepinv.utils.plot`
    """
    if isinstance(vid_list, torch.Tensor):
        vid_list = [vid_list]

    for i, vid in enumerate(vid_list):
        for t in range(vid.shape[time_dim]):
            plot(
                [vid.select(time_dim, t)],
                titles=titles,
                show=False,
                close=True,
                rescale_mode=rescale_mode,
                figsize=figsize,
                save_fn="frame_" + str(t) + ".png",
                **plot_kwargs,
            )
            # hide the plot
            plt.close()

    # load all frames and save them as a gif
    frames = []
    for t in range(vid_list[0].shape[time_dim]):
        frames.append(Image.open("frame_" + str(t) + ".png"))
    frames[0].save(
        save_fn, save_all=True, append_images=frames[1:], duration=100, loop=0
    )

    # remove all frames
    for t in range(vid_list[0].shape[time_dim]):
        os.remove("frame_" + str(t) + ".png")


def plot_ortho3D(
    img_list,
    titles=None,
    save_dir=None,
    tight=True,
    max_imgs=4,
    rescale_mode="min_max",
    show=True,
    return_fig=False,
    figsize=None,
    suptitle=None,
    cmap="gray",
    fontsize=None,
    interpolation="nearest",
):
    r"""
    Plots an orthogonal view of 3D images.

    The images should be of shape [B, C, D, H, W] or [C, D, H, W], where B is the batch size, C is the number of channels,
    D is the depth, H is the height and W is the width. The images are plotted in a grid, where the number of rows is B
    and the number of columns is the length of the list. If the B is bigger than max_imgs, only the first
    batches are plotted.

    .. warning::

        If the number of channels is 2, the magnitude of the complex images is plotted.
        If the number of channels is bigger than 3, only the first 3 channels are plotted.

    Example usage:

    .. doctest::

        import torch
        from deepinv.utils import plot_ortho3D
        img = torch.rand(2, 3, 8, 16, 16)
        plot_ortho3D(img)

    :param list[torch.Tensor], torch.Tensor img_list: list of images to plot or single image.
    :param list[str] titles: list of titles for each image, has to be same length as img_list.
    :param None, str, pathlib.Path save_dir: path to save the plot.
    :param bool tight: use tight layout.
    :param int max_imgs: maximum number of images to plot.
    :param str rescale_mode: rescale mode, either 'min_max' (images are linearly rescaled between 0 and 1 using their min and max values) or 'clip' (images are clipped between 0 and 1).
    :param bool show: show the image plot.
    :param bool return_fig: return the figure object.
    :param tuple[int] figsize: size of the figure.
    :param str suptitle: title of the figure.
    :param str cmap: colormap to use for the images. Default: gray
    :param int fontsize: fontsize for the titles. Default: 17
    :param str interpolation: interpolation to use for the images. See https://matplotlib.org/stable/gallery/images_contours_and_fields/interpolation_methods.html for more details. Default: none
    """
    # Use the matplotlib config from deepinv
    config_matplotlib(fontsize=fontsize)

    if save_dir:
        save_dir = Path(save_dir)
        save_dir.mkdir(parents=True, exist_ok=True)

    if isinstance(img_list, torch.Tensor):
        img_list = [img_list]

    for i, img in enumerate(img_list):
        if len(img.shape) == 3:
            img_list[i] = img.unsqueeze(0)

    if isinstance(titles, str):
        titles = [titles]

    imgs = []
    for im in img_list:
        col_imgs = []
        for i in range(min(im.shape[0], max_imgs)):
            if im.shape[1] == 2:  # for complex images
                pimg = (
                    im[i, :, :, :]
                    .pow(2)
                    .sum(dim=0)
                    .sqrt()
                    .unsqueeze(0)
                    .type(torch.float32)
                )
            elif im.shape[1] > 3:
                pimg = im[i, 0:3, :, :, :].type(torch.float32)
            else:
                if torch.is_complex(im):
                    pimg = im[i, :, :, :, :].abs().type(torch.float32)
                else:
                    pimg = im[i, :, :, :, :].type(torch.float32)
            pimg = preprocess_img(pimg, rescale_mode=rescale_mode)
            col_imgs.append(pimg.detach().permute(1, 2, 3, 0).cpu().numpy())
        imgs.append(col_imgs)

    if figsize is None:
        figsize = (3 * len(imgs), 3 * len(imgs[0]))

    split_ratios = np.zeros((len(imgs), len(imgs[0])))
    for icol in range(len(imgs)):
        for jrow in range(len(imgs[0])):
            split_ratios[icol, jrow] = np.max(
                [
                    imgs[icol][jrow].shape[0] / imgs[icol][jrow].shape[1],
                    imgs[icol][jrow].shape[0] / imgs[icol][jrow].shape[2],
                ]
            )

    fig, axs = plt.subplots(
        len(imgs[0]),
        len(imgs),
        figsize=figsize,
        squeeze=False,
        layout="compressed" if tight else "constrained",
    )

    if suptitle:
        plt.suptitle(suptitle)
        fig.subplots_adjust(top=0.75)

    for i, row_imgs in enumerate(imgs):
        for r, img in enumerate(row_imgs):
            img = img**0.5

            ax_XY = axs[r, i]
            ax_XY.imshow(
                img[img.shape[0] // 2] ** 0.5, cmap=cmap, interpolation=interpolation
            )
            # ax_XY.set_aspect(1.)
            divider = make_axes_locatable(ax_XY)
            ax_XZ = divider.append_axes(
                "bottom", 3 * 0.5 * split_ratios[i, r], sharex=ax_XY
            )  # pad=1.0*split_ratios[i, r], sharex=ax_XY)
            ax_XZ.imshow(
                img[:, img.shape[1] // 2, :] ** 0.5,
                cmap=cmap,
                interpolation=interpolation,
            )
            ax_ZY = divider.append_axes(
                "right", 3 * 0.5 * split_ratios[i, r], sharey=ax_XY
            )  # pad=1.0*split_ratios[i, r]
            ax_ZY.imshow(
                np.moveaxis(img[:, :, img.shape[2] // 2] ** 0.5, (0, 1, 2), (1, 0, 2)),
                cmap=cmap,
                interpolation=interpolation,
            )

            if titles and r == 0:
                axs[r, i].set_title(titles[i])
            ax_XY.axis("off")
            ax_XZ.axis("off")
            ax_ZY.axis("off")

    if tight:
        plt.subplots_adjust(hspace=0.05, wspace=0.05)
    if save_dir:
        plt.savefig(save_dir / "images.png", dpi=600)
        for i, row_imgs in enumerate(imgs):
            for r, img in enumerate(row_imgs):
                plt.imsave(
                    save_dir / (titles[i] + "_" + str(r) + ".png"), img, cmap=cmap
                )
    if show:
        plt.show()

    if return_fig:
        return fig<|MERGE_RESOLUTION|>--- conflicted
+++ resolved
@@ -536,20 +536,12 @@
 
     fig, ax = plt.subplots(figsize=(7, 7))
 
-<<<<<<< HEAD
-    # Correct the 'lambda_reg' to 'lambda' in init_params if it exists.
-    if "lambda_reg" in init_params:
-        init_params[init_params.index("lambda_reg")] = "lambda"
-
-    for key, value in zip(init_params.keys(), init_params.values()):
-        if not isinstance(value, Iterable):
-            init_params[key] = [value]
-=======
     if init_params is not None:
+        if "lambda_reg" in init_params:
+            init_params[init_params.index("lambda_reg")] = "lambda"
         for key, value in init_params.items():
             if not isinstance(value, Iterable):
                 init_params[key] = [value]
->>>>>>> aca2cd1b
 
     def get_param(param):
         if torch.is_tensor(param):
