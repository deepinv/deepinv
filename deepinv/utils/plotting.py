--- conflicted
+++ resolved
@@ -222,12 +222,8 @@
         If this is undesired simply use ``fig = plot(..., show=False, return_fig=True)``
         and plot at your desired location using ``fig.show()``.
 
-<<<<<<< HEAD
-    :param list[torch.Tensor], dict[str -> torch.Tensor], torch.Tensor img_list: list of images, single image, or dict {titles: images} to plot.
-=======
-    :param list[torch.Tensor], dict[str,torch.Tensor], torch.Tensor img_list: list of images, single image,
-        or dict of titles: images to plot.
->>>>>>> 337c8bba
+    :param list[torch.Tensor], dict[str, torch.Tensor], torch.Tensor img_list: list of images, dict of titles: images or,
+        single image to plot.
     :param list[str], str, None titles: list of titles for each image, has to be same length as img_list.
     :param None, str, pathlib.Path save_fn: path to save the plot as a single image (i.e. side-by-side).
     :param None, str, pathlib.Path save_dir: path to save the plots as individual images.
