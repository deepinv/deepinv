--- conflicted
+++ resolved
@@ -170,7 +170,18 @@
     return x
 
 
-<<<<<<< HEAD
+def load_torch_url(url):
+    r"""
+    Load an array from url and read it by torch.load.
+    :param str url: URL of the image file.
+    :return: whatever is pickled in the file.
+    """
+    response = requests.get(url)
+    response.raise_for_status()
+    out = torch.load(BytesIO(response.content))
+    return out
+
+
 def load_url_data(url=None):
     r"""
     Load a numpy array from url.
@@ -181,17 +192,4 @@
     response = requests.get(url)
     response.raise_for_status()
     array = np.load(BytesIO(response.content))
-    return array
-=======
-def load_torch_url(url):
-    r"""
-    Load an array from url and read it by torch.load.
-    :param str url: URL of the image file.
-    :return: whatever is pickled in the file.
-    """
-
-    response = requests.get(url)
-    response.raise_for_status()
-    out = torch.load(BytesIO(response.content))
-    return out
->>>>>>> 57dbd247
+    return array