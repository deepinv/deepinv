--- conflicted
+++ resolved
@@ -79,19 +79,11 @@
 ) -> Dataset:
     """Loads an ImageFolder dataset from DeepInverse HuggingFace repository.
 
-<<<<<<< HEAD
-    :param str, Path dataset_name: dataset name without file extension.
-    :param Callable transform: optional transform to pass to torchvision dataset.
-    :param str, Path data_dir: dataset root directory, defaults to None
-    :param bool download: whether to download, defaults to True
-    :param str url: download URL, if ``None``, gets URL using :meth:`deepinv.utils.demo.get_image_url`
-=======
     :param str, pathlib.Path dataset_name: dataset name without file extension.
     :param Callable transform: optional transform to pass to torchvision dataset.
     :param str, pathlib.Path data_dir: dataset root directory, defaults to None
     :param bool download: whether to download, defaults to True
     :param str url: download URL, if ``None``, gets URL using :func:`deepinv.utils.get_image_url`
->>>>>>> 290365a2
     :param str file_type: file extension, defaults to "zip"
     :return: torchvision ImageFolder dataset.
     """
@@ -142,19 +134,11 @@
 ) -> torch.Tensor:
     """Loads a degradation tensor from DeepInverse HuggingFace repository.
 
-<<<<<<< HEAD
-    :param str, Path name: degradation name with file extension
-    :param str, Path data_dir: dataset root directory, defaults to None
-    :param int index: degradation index, defaults to 0
-    :param bool download: whether to download, defaults to True
-    :return: Tensor containing degradation.
-=======
     :param str, pathlib.Path name: degradation name with file extension
     :param str, pathlib.Path data_dir: dataset root directory, defaults to None
     :param int index: degradation index, defaults to 0
     :param bool download: whether to download, defaults to True
     :return: (:class:`torch.Tensor`) containing degradation.
->>>>>>> 290365a2
     """
     if data_dir is None:
         data_dir = get_data_home()
@@ -173,11 +157,7 @@
         print(f"{name} degradation downloaded in {data_dir}")
 
     deg = np.load(path, allow_pickle=True)
-<<<<<<< HEAD
-    return torch.from_numpy(deg[index])  # .unsqueeze(0).unsqueeze(0)
-=======
     return torch.from_numpy(deg[index])
->>>>>>> 290365a2
 
 
 def load_image(
@@ -293,11 +273,7 @@
     with a trainable denoising prior based on the DnCNN architecture, as an example of a
     model-based deep learning architecture from `MoDL <https://ieeexplore.ieee.org/document/8434321>`_.
 
-<<<<<<< HEAD
-    :param Denoiser, Module denoiser: backbone denoiser model. If ``None``, uses :class:`deepinv.models.DnCNN`
-=======
     :param Denoiser, torch.nn.Module denoiser: backbone denoiser model. If ``None``, uses :class:`deepinv.models.DnCNN`
->>>>>>> 290365a2
     :param int num_iter: number of unfolded layers ("cascades"), defaults to 3.
     :param str, torch.device device: device
 
