from __future__ import annotations
<<<<<<< HEAD
from typing import Union, Callable, TYPE_CHECKING
from warnings import warn
=======
from typing import Callable, TYPE_CHECKING
>>>>>>> d205ab31
import os, shutil, zipfile, requests
from io import BytesIO

from pathlib import Path
from tqdm import tqdm
from PIL import Image

import numpy as np
import torch
from torchvision import transforms
from deepinv.utils.io_utils import load_np, load_torch, load_url as _load_url

if TYPE_CHECKING:
    from deepinv.datasets.base import ImageFolder


def get_git_root():
    import git

    git_repo = git.Repo(".", search_parent_directories=True)
    git_root = git_repo.git.rev_parse("--show-toplevel")
    return git_root


def get_degradation_url(file_name: str) -> str:
    """Get URL for degradation from DeepInverse HuggingFace repository.

    :param str file_name: degradation filename in repository
    :return: degradation URL
    """
    return (
        "https://huggingface.co/datasets/deepinv/degradations/resolve/main/"
        + file_name
        + "?download=true"
    )


def get_image_url(file_name: str, dataset: str = "images") -> str:
    """Get URL for image from DeepInverse HuggingFace repository.

    :param str file_name: image filename in repository
    :param str dataset: HuggingFace dataset name, defaults to 'images'
    :return str: image URL
    """
    return f"https://huggingface.co/datasets/deepinv/{dataset}/resolve/main/{file_name}?download=true"


def get_data_home() -> Path:
    """Return a folder to store deepinv datasets.

    This folder can be specified by setting the environment variable``DEEPINV_DATA``,
    or ``XDG_DATA_HOME``. By default, it is ``./datasets``.

    :return: pathlib Path for data home
    """
    data_home = os.environ.get("DEEPINV_DATA")
    if data_home is not None:
        path = Path(data_home)
    else:
        data_home = os.environ.get("XDG_DATA_HOME")
        if data_home is not None:
            path = Path(data_home) / "deepinv"
        else:
            path = Path(".") / "datasets"

    path.mkdir(parents=True, exist_ok=True)
    return path


def load_dataset(
    dataset_name: str | Path,
    transform: Callable,
    data_dir: str | Path = None,
    download: bool = True,
    url: str = None,
    file_type: str = "zip",
) -> ImageFolder:
    """Loads an ImageFolder dataset from DeepInverse HuggingFace repository.

    :param str, pathlib.Path dataset_name: dataset name without file extension.
    :param Callable transform: optional transform to pass to torchvision dataset.
    :param str, pathlib.Path data_dir: dataset root directory, defaults to None
    :param bool download: whether to download, defaults to True
    :param str url: download URL, if ``None``, gets URL using :func:`deepinv.utils.get_image_url`
    :param str file_type: file extension, defaults to "zip"
    :return: :class:`deepinv.datasets.ImageFolder` dataset.
    """
    from deepinv.datasets.base import ImageFolder

    if data_dir is None:
        data_dir = get_data_home()

    if isinstance(data_dir, str):
        data_dir = Path(data_dir)

    if "fastmri" in dataset_name:
        raise ValueError(
            "Loading singlecoil fastmri with load_dataset is now deprecated. Please use deepinv.datasets.SimpleFastMRISliceDataset(download=True)."
        )

    dataset_dir = data_dir / dataset_name

    if download and not dataset_dir.exists():
        dataset_dir.mkdir(parents=True, exist_ok=True)

        if url is None:
            url = get_image_url(f"{str(dataset_name)}.{file_type}")

        response = requests.get(url, stream=True)
        total_size_in_bytes = int(response.headers.get("content-length", 0))
        block_size = 1024  # 1 Kibibyte
        print("Downloading " + str(dataset_dir) + f".{file_type}")
        progress_bar = tqdm(total=total_size_in_bytes, unit="iB", unit_scale=True)
        with open(str(dataset_dir) + f".{file_type}", "wb") as file:
            for data in response.iter_content(block_size):
                progress_bar.update(len(data))
                file.write(data)
        progress_bar.close()

        with zipfile.ZipFile(str(dataset_dir) + ".zip") as zip_ref:
            zip_ref.extractall(str(data_dir))

        os.remove(f"{str(dataset_dir)}.{file_type}")
        print(f"{dataset_name} dataset downloaded in {data_dir}")

    return ImageFolder(root=dataset_dir, transform=transform)


def load_degradation(
    name: str | Path,
    data_dir: str | Path = None,
    index: int = 0,
    download: bool = True,
) -> torch.Tensor:
    """Loads a degradation tensor from DeepInverse HuggingFace repository.

    :param str, pathlib.Path name: degradation name with file extension
    :param str, pathlib.Path data_dir: dataset root directory, defaults to None
    :param int index: degradation index, defaults to 0
    :param bool download: whether to download, defaults to True
    :return: (:class:`torch.Tensor`) containing degradation.
    """
    if data_dir is None:
        data_dir = get_data_home()

    if isinstance(data_dir, str):
        data_dir = Path(data_dir)

    path = data_dir / name

    if download and not path.exists():
        data_dir.mkdir(parents=True, exist_ok=True)
        url = get_degradation_url(name)
        with requests.get(url, stream=True) as r:
            with open(str(data_dir / name), "wb") as f:
                shutil.copyfileobj(r.raw, f)
        print(f"{name} degradation downloaded in {data_dir}")

    deg = np.load(path, allow_pickle=True)
    return torch.from_numpy(deg[index])


def load_image(
    path,
    img_size=None,
    grayscale=False,
    resize_mode="crop",
    device="cpu",
    dtype=torch.float32,
):
    r"""
    Load an image from a file and return a torch.Tensor.

    :param str path: Path to the image file.
    :param int, tuple[int] img_size: Size of the image to return.
    :param bool grayscale: Whether to convert the image to grayscale.
    :param str resize_mode: If ``img_size`` is not None, options are ``"crop"`` or ``"resize"``.
    :param str device: Device on which to load the image (gpu or cpu).
    :return: :class:`torch.Tensor` containing the image.
    """
    img = Image.open(path)
    transform_list = []
    if img_size is not None:
        if resize_mode == "crop":
            transform_list.append(transforms.CenterCrop(img_size))
        elif resize_mode == "resize":
            transform_list.append(transforms.Resize(img_size))
        else:
            raise ValueError(
                f"resize_mode must be either 'crop' or 'resize', got {resize_mode}"
            )
    if grayscale:
        transform_list.append(transforms.Grayscale())
    transform_list.append(transforms.ToTensor())
    transform = transforms.Compose(transform_list)
    x = transform(img).unsqueeze(0).to(device=device, dtype=dtype)
    return x


def load_url(url: str) -> BytesIO:
    warn(
        "deepinv.utils.demo.load_url is deprecated. Use deepinv.utils.load_url instead."
    )
    return _load_url(url)


def load_url_image(
    url=None,
    img_size=None,
    grayscale=False,
    resize_mode="crop",
    device="cpu",
    dtype=torch.float32,
):
    r"""
    Load an image from a URL and return a torch.Tensor.

    :param str url: URL of the image file.
    :param int, tuple[int] img_size: Size of the image to return.
    :param bool grayscale: Whether to convert the image to grayscale.
    :param str resize_mode: If ``img_size`` is not None, options are ``"crop"`` or ``"resize"``.
    :param str device: Device on which to load the image (gpu or cpu).
    :return: :class:`torch.Tensor` containing the image.
    """
    return load_image(
        _load_url(url),
        img_size=img_size,
        grayscale=grayscale,
        resize_mode=resize_mode,
        device=device,
        dtype=dtype,
    )


def load_example(
    name,
    img_size=None,
    grayscale=False,
    resize_mode="crop",
    device="cpu",
    dtype=torch.float32,
):
    r"""
    Load example image from the `DeepInverse HuggingFace <https://huggingface.co/datasets/deepinv/images>`_ using
    :func:`deepinv.utils.load_url_image` if image file or :func:`deepinv.utils.load_torch_url` if torch tensor in `.pt` file
    or :func:`deepinv.utils.load_np_url` if numpy array in `npy` or `npz` file.

    Available examples for `name` include (see `the HuggingFace repo <https://huggingface.co/datasets/deepinv/images>`_ for full list):

    .. list-table:: Example Images
      :header-rows: 1

      * - Name
        - Origin
        - Image size
        - Domain
      * - `barbara.jpeg`, `butterfly.png`
        - :class:`Set14 <deepinv.datasets.Set14HR>`
        - (3, 512, 512), (3, 256, 256)
        - natural
      * - `cameraman.png`
        - Classic toy image
        - (1, 512, 512)
        - natural
      * - `CBSD_0010.png`
        - :class:`CBSD68 <deepinv.datasets.CBSD68>`
        - (2, 481, 321)
        - natural
      * - `celeba_example.jpg`
        - CelebA
        - (3, 1024, 1024)
        - natural
      * - `div2k_valid_hr_0877.png`, `div2k_valid_lr_bicubic_0877x4.png`
        - GT and measurement from :class:`Div2k <deepinv.datasets.DIV2K>`
        - (3, 1152, 2040), (3, 288, 510)
        - natural
      * - `leaves.png`
        - Set3C dataset
        - (3, 256, 256)
        - natural
      * - `mbappe.jpg`
        -
        - (3, 443, 664)
        - natural
      * - `CT100_256x256_0.pt`
        - `CT100 <https://doi.org/10.1007/s10278-013-9622-7>`_
        - (1, 256, 256)
        - medical
      * - `brainweb_t1_ICBM_1mm_subject_0.npy`
        - `BrainWeb <https://brainweb.bic.mni.mcgill.ca/brainweb/>`_ 3D MRI data
        - (181, 217, 181)
        - medical
      * - `demo_mini_subset_fastmri_brain_0.pt`
        - :class:`FastMRI <deepinv.datasets.SimpleFastMRISliceDataset>`
        - (2, 320, 320)
        - medical
      * - `SheppLogan.png`
        - Shepp Logan phantom
        - (4, 512, 512)
        - medical
      * - `FMD_TwoPhoton_MICE_R_gt_12_avg50.png`
        - :class:`FMD <deepinv.datasets.FMD>`
        - (3, 512, 512)
        - microscopy
      * - `JAX_018_011_RGB.tif`
        - Sample RGB patch from WorldView-3
        - (3, 1024, 1024)
        - satellite


    :param str name: filename of the image from the HuggingFace dataset.
    :param int, tuple[int] img_size: Size of the image to return.
    :param bool grayscale: Whether to convert the image to grayscale.
    :param str resize_mode: If ``img_size`` is not None, options are ``"crop"`` or ``"resize"``.
    :param str device: Device on which to load the image (gpu or cpu).
    :return: :class:`torch.Tensor` containing the image.
    """
    url = get_image_url(name)

    if name.split(".")[-1].lower() == "pt":
        return load_torch_url(url, device=device)
    elif name.split(".")[-1].lower() in ("npy", "npz"):
        return load_np_url(url)

    return load_url_image(
        url,
        img_size=img_size,
        grayscale=grayscale,
        resize_mode=resize_mode,
        device=device,
        dtype=dtype,
    )


def download_example(name: str, save_dir: str | Path):
    r"""
    Download an image from the `DeepInverse HuggingFace <https://huggingface.co/datasets/deepinv/images>`_ to file.

    For all available examples, see :func:`deepinv.utils.load_example`.

    :param str name: filename of the image from the HuggingFace dataset.
    :param str, pathlib.Path save_dir: directory to save image to.
    """
    os.makedirs(save_dir, exist_ok=True)
    data = requests.get(get_image_url(name)).content
    with open(Path(save_dir) / name, "wb") as f:
        f.write(data)


def load_torch_url(url: str, device="cpu", **kwargs) -> torch.Tensor:
    r"""
    Load an array from url and read it by torch.load.

    :param str url: URL of the image file.
    :param str, torch.device device: Device on which to load the tensor.
    :return: weights or tensors contained in file.
    """
    return load_torch(_load_url(url), device=device)


def load_np_url(url: str, **kwargs) -> torch.Tensor:
    r"""
    Load a numpy array from url and convert to tensor.

    :param str url: URL of the image file.
    :return: torch rensor containing the data.
    """
    return load_np(_load_url(url))<|MERGE_RESOLUTION|>--- conflicted
+++ resolved
@@ -1,10 +1,6 @@
 from __future__ import annotations
-<<<<<<< HEAD
-from typing import Union, Callable, TYPE_CHECKING
 from warnings import warn
-=======
 from typing import Callable, TYPE_CHECKING
->>>>>>> d205ab31
 import os, shutil, zipfile, requests
 from io import BytesIO
 
