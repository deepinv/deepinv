from typing import Union
import os
import csv
from datetime import datetime
import platform
import numpy as np


class AverageMeter(object):
    """Stores values and keeps track of averages and standard deviations.

    :param str name: meter name for printing
    :param str fmt: meter format for printing
    """

    def __init__(self, name, fmt=":f"):
        self.name = name
        self.fmt = fmt
        self.reset()

    def reset(self):
        """Reset meter values."""
        self.val = 0.0
        self.avg = 0.0
        self.sum = 0.0
        self.count = 0.0
        self.std = 0.0
        self.sum2 = 0.0

    def update(self, val: Union[np.ndarray, float, int], n: int = 1) -> None:
        """Update average meter.

<<<<<<< HEAD
        :param np.ndarray, float, int val: either array (i.e. batch) of values or single value
=======
        :param numpy.ndarray, float, int val: either array (i.e. batch) of values or single value
>>>>>>> 290365a2
        :param int n: weight, defaults to 1
        """
        if isinstance(val, np.ndarray):
            self.val = np.mean(val)
            self.sum += np.sum(val) * n
            self.sum2 += np.sum(val**2) * n
            self.count += n * np.prod(val.shape)
        else:
            self.val = val
            self.sum += val * n
            self.sum2 += val**2 * n
            self.count += n

        self.avg = self.sum / self.count
        var = self.sum2 / self.count - self.avg**2
        self.std = np.sqrt(var) if var > 0 else 0

    def __str__(self):
        fmtstr = "{name}={avg" + self.fmt + "}"
        return fmtstr.format(**self.__dict__)


class ProgressMeter(object):
    def __init__(self, num_epochs, meters, surfix="", prefix=""):
        self.epoch_fmtstr = self._get_epoch_fmtstr(num_epochs)
        self.meters = meters
        self.surfix = surfix
        self.prefix = prefix

    def display(self, epoch):
        entries = [self.surfix]
        entries += [get_timestamp()]
        entries += [self.epoch_fmtstr.format(epoch)]
        entries += [str(meter) for meter in self.meters]
        entries += [self.prefix]
        print("\t".join(entries))

    def _get_epoch_fmtstr(self, num_epochs):
        num_digits = len(str(num_epochs // 1))
        fmt = "{:" + str(num_digits) + "d}"
        return "[" + fmt + "/" + fmt.format(num_epochs) + "]"


def get_timestamp() -> str:
    """Get current timestamp string.

    :return str: timestamp, with separators determined by system.
    """
    sep = "_" if platform.system() == "Windows" else ":"
    return datetime.now().strftime(f"%y-%m-%d-%H{sep}%M{sep}%S")


class LOG(object):
    def __init__(self, filepath, filename, field_name):
        self.filepath = filepath
        self.filename = filename
        self.field_name = field_name

        self.logfile, self.logwriter = csv_log(
            file_name=os.path.join(filepath, filename + ".csv"), field_name=field_name
        )
        self.logwriter.writeheader()

    def record(self, *args):
        dict = {}
        for i in range(len(self.field_name)):
            dict[self.field_name[i]] = args[i]
        self.logwriter.writerow(dict)

    def close(self):
        self.logfile.close()

    def print(self, msg):
        logT(msg)


def csv_log(file_name, field_name):
    assert file_name is not None
    assert field_name is not None
    logfile = open(file_name, "w")
    logwriter = csv.DictWriter(logfile, fieldnames=field_name)
    return logfile, logwriter


def logT(*args, **kwargs):
    print(get_timestamp(), *args, **kwargs)<|MERGE_RESOLUTION|>--- conflicted
+++ resolved
@@ -30,11 +30,7 @@
     def update(self, val: Union[np.ndarray, float, int], n: int = 1) -> None:
         """Update average meter.
 
-<<<<<<< HEAD
-        :param np.ndarray, float, int val: either array (i.e. batch) of values or single value
-=======
         :param numpy.ndarray, float, int val: either array (i.e. batch) of values or single value
->>>>>>> 290365a2
         :param int n: weight, defaults to 1
         """
         if isinstance(val, np.ndarray):
