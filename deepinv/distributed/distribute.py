<<<<<<< HEAD
r"""
Distributed Framework API
==========================

This module provides a simplified API for distributing DeepInverse objects across
multiple devices and processes. The core function :func:`distribute` automatically
wraps your objects (physics operators, denoisers, data fidelity terms) into their
distributed counterparts, handling all the boilerplate for you.

**Main Function:**

- :func:`distribute`: Universal distributor for DeepInverse objects

**How It Works:**

Simply pass your DeepInverse object and a :class:`DistributedContext` to the
:func:`distribute` function. It automatically detects the object type and returns
the appropriate distributed wrapper:

- **Physics operators** → :class:`DistributedStackedPhysics` or :class:`DistributedStackedLinearPhysics`
- **Denoisers/Priors** → :class:`DistributedProcessing` (with spatial tiling)
- **Data fidelity terms** → :class:`DistributedDataFidelity`

**Key Benefits:**

- **Automatic Type Detection**: The API figures out what you're distributing
- **Production Ready**: Handles multi-GPU, multi-node setups automatically

**Quick Example:**

.. code-block:: python

    from deepinv.physics import Blur
    from deepinv.models import DnCNN
    from deepinv.optim.data_fidelity import L2
    from deepinv.distributed import DistributedContext, distribute

    # Create distributed context (detects your environment automatically)
    with DistributedContext() as ctx:
        # Distribute physics operators
        physics_list = [Blur(...), Inpainting(...), MRI(...)]
        dphysics = distribute(physics_list, ctx)

        # Distribute a denoiser with spatial tiling
        denoiser = DnCNN()
        ddenoiser = distribute(denoiser, ctx, patch_size=256, receptive_field_size=64)

        # Distribute data fidelity
        data_fidelity = L2()
        dfidelity = distribute(data_fidelity, ctx)

        # Use them naturally
        x = torch.randn(1, 3, 1024, 1024)
        y = dphysics(x)  # Distributed forward pass
        x_denoised = ddenoiser(x)  # Distributed denoising with tiling

The returned objects work seamlessly with DeepInverse's optimization algorithms and
provide both local operations and automatic global reduction when needed.
"""

=======
>>>>>>> 8796e98c
from __future__ import annotations

from typing import Callable

import torch

from deepinv.physics import Physics, LinearPhysics
from deepinv.physics.forward import StackedPhysics, StackedLinearPhysics
from deepinv.optim.data_fidelity import DataFidelity, StackedPhysicsDataFidelity
from deepinv.optim.prior import Prior
from deepinv.models.base import Denoiser

from deepinv.distributed.distrib_framework import (
    DistributedContext,
    DistributedStackedPhysics,
    DistributedStackedLinearPhysics,
    DistributedProcessing,
    DistributedDataFidelity,
)

from deepinv.distributed.strategies import DistributedSignalStrategy


def _distribute_physics(
    physics: (
        StackedPhysics
        | list[Physics]
        | Callable[[int, torch.device, dict | None], Physics]
    ),
    ctx: DistributedContext,
    *,
    num_operators: int | None = None,
    type_object: str | None = "physics",
    dtype: torch.dtype | None = torch.float32,
    gather_strategy: str = "concatenated",
    **kwargs,
) -> DistributedStackedPhysics | DistributedStackedLinearPhysics:
    r"""
    Distribute a Physics object across multiple devices.

    :param Physics physics: Physics object to distribute
    :param DistributedContext ctx: distributed context manager
    :param None, int num_operators: number of physics operators when using a factory for physics, otherwise inferred.
    :param str type_object: type of physics object to distribute. Options are `'physics'` or `'linear_physics'`. Default is `'physics'`.
    :param None, torch.dtype dtype: data type for distributed object. Default is `torch.float32`.
    :param str gather_strategy: strategy for gathering distributed results. Options are:
        - `'naive'`: Simple object serialization (best for small tensors)
        - `'concatenated'`: Single concatenated tensor (best for medium/large tensors, minimal communication)
        - `'broadcast'`: Per-operator broadcasts (best for heterogeneous sizes or streaming)
        Default is `'concatenated'`.
    :param kwargs: additional keyword arguments for DistributedStackedPhysics

    :returns: Distributed version of the input Physics object
    """
    # Physics factory
    if isinstance(physics, (StackedPhysics, StackedLinearPhysics)):
        # Extract physics_list from StackedPhysics
        physics_list_extracted = physics.physics_list
        num_operators = len(physics_list_extracted)

        def physics_factory(idx: int, device: torch.device, shared: dict | None):
            return physics_list_extracted[idx].to(device)

    elif callable(physics):
        physics_factory = physics
        if num_operators is None or not isinstance(num_operators, int):
            raise ValueError(
                "When using a factory for physics, you must provide num_operators."
            )
    else:
        physics_list_extracted = physics
        num_operators = len(physics_list_extracted)

        def physics_factory(idx: int, device: torch.device, shared: dict | None):
            return physics_list_extracted[idx].to(device)

    if type_object == "linear_physics":
        return DistributedStackedLinearPhysics(
            ctx,
            num_operators=num_operators,
            factory=physics_factory,
            dtype=dtype,
            gather_strategy=gather_strategy,
            **kwargs,
        )
    else:
        return DistributedStackedPhysics(
            ctx,
            num_operators=num_operators,
            factory=physics_factory,
            dtype=dtype,
            gather_strategy=gather_strategy,
            **kwargs,
        )


def _distribute_processor(
    processor: Prior | Denoiser,
    ctx: DistributedContext,
    *,
    dtype: torch.dtype | None = torch.float32,
    tiling_strategy: torch.dtype | None = None,
    patch_size: int = 256,
    receptive_field_size: int = 64,
    tiling_dims: int | tuple[int, ...] | None = None,
    max_batch_size: int | None = None,
    gather_strategy: str = "concatenated",
    **kwargs,
) -> DistributedProcessing:
    r"""
    Distribute a DeepInverse prior or denoiser across multiple devices.

    :param Prior | Denoiser processor: DeepInverse prior or denoiser to distribute
    :param DistributedContext ctx: distributed context manager
    :param None, torch.dtype dtype: data type for distributed object. Default is `torch.float32`.
    :param str | DistributedSignalStrategy | None tiling_strategy: strategy for tiling the signal. Options are `'basic'`, `'smart_tiling'`, or a custom strategy instance. Default is `'smart_tiling'`.
    :param int patch_size: size of patches for tiling strategies. Default is 256.
    :param int receptive_field_size: receptive field size for overlap in tiling strategies. Default is 64.
    :param bool overlap: whether patches should overlap. Default is False.
    :param None, int max_batch_size: maximum number of patches to process in a single batch. If `None`, all patches are batched together. Set to 1 for sequential processing.
    :param str gather_strategy: strategy for gathering distributed results (currently unused for processors, kept for API consistency).
    :param kwargs: additional keyword arguments for DistributedProcessing

    :returns: Distributed version of the input processor
    """

    return DistributedProcessing(
        ctx=ctx,
        processor=processor,
        dtype=dtype,
        strategy=tiling_strategy,
        strategy_kwargs={
            "patch_size": patch_size,
            "receptive_field_size": receptive_field_size,
            "tiling_dims": tiling_dims,
        },
        max_batch_size=max_batch_size,
    )


def _distribute_data_fidelity(
    data_fidelity: (
        DataFidelity
        | StackedPhysicsDataFidelity
        | list[DataFidelity]
        | Callable[[int, torch.device, dict | None], DataFidelity]
    ),
    ctx: DistributedContext,
    num_operators: int | None = None,
    **kwargs,
) -> DistributedDataFidelity:
    r"""
    Distribute a DataFidelity object across multiple devices.

    :param DataFidelity data_fidelity: DataFidelity object to distribute
    :param DistributedContext ctx: distributed context manager
    :param None, int num_operators: number of data fidelity operators when using a factory for data_fidelity, otherwise inferred.
    :param kwargs: additional keyword arguments for DistributedDataFidelity

    :returns: Distributed version of the input DataFidelity object
    """
    # DataFidelity factory

    if isinstance(data_fidelity, DataFidelity):
        return DistributedDataFidelity(
            ctx,
            data_fidelity=data_fidelity,
            num_operators=num_operators,
            **kwargs,
        )

    elif isinstance(data_fidelity, StackedPhysicsDataFidelity):
        data_fidelity_list_extracted = data_fidelity.data_fidelity_list
        num_operators = len(data_fidelity_list_extracted)

        def data_fidelity_factory(idx: int, device: torch.device, shared: dict | None):
            return data_fidelity_list_extracted[idx].to(device)

    elif callable(data_fidelity):
        data_fidelity_factory = data_fidelity
        if num_operators is None or not isinstance(num_operators, int):
            raise ValueError(
                "When using a factory for data_fidelity, you must provide num_operators."
            )
    else:
        data_fidelity_list_extracted = data_fidelity
        num_operators = len(data_fidelity_list_extracted)

        def data_fidelity_factory(idx: int, device: torch.device, shared: dict | None):
            return data_fidelity_list_extracted[idx].to(device)

    return DistributedDataFidelity(
        ctx,
        data_fidelity=data_fidelity_factory,
        num_operators=num_operators,
        **kwargs,
    )


def distribute(
    object: (
        StackedPhysics
        | list[Physics]
        | Callable[[int, torch.device, dict | None], Physics]
        | Denoiser
        | Callable[[int, torch.device, dict | None], Denoiser]
        | DataFidelity
        | list[DataFidelity]
        | StackedPhysicsDataFidelity
        | Callable[[int, torch.device, dict | None], DataFidelity]
    ),
    ctx: DistributedContext,
    *,
    num_operators: int | None = None,
    type_object: str | None = "auto",
    dtype: torch.dtype | None = torch.float32,
    gather_strategy: str = "concatenated",
    tiling_strategy: str | DistributedSignalStrategy | None = None,
    tiling_dims: int | tuple[int, ...] | None = None,
    patch_size: int = 256,
    receptive_field_size: int = 64,
    max_batch_size: int | None = None,
    **kwargs,
) -> (
    DistributedStackedPhysics
    | DistributedStackedLinearPhysics
    | DistributedProcessing
    | DistributedDataFidelity
):
    r"""
    Distribute a DeepInverse object across multiple devices.

    This function takes a DeepInverse object and distributes it using the provided DistributedContext.

    The list of supported DeepInverse objects includes:

        - Physics operators: a list of :class:`deepinv.physics.Physics`, :class:`deepinv.physics.StackedPhysics` or :class:`deepinv.physics.StackedLinearPhysics`.
        - Data fidelity terms: a list of :class:`deepinv.optim.DataFidelity` or :class:`deepinv.optim.StackedPhysicsDataFidelity`.
        - Priors/Denoisers: :class:`deepinv.models.Denoiser` or :class:`deepinv.optim.Prior` objects.

    :param object: DeepInverse object to distribute. The supported types are listed above.
    :param ctx: distributed context manager
    :param num_operators: number of physics operators when using a factory for physics, otherwise inferred.
    :param type_object: type of object to distribute. Options are `'physics'`, `'data_fidelity'`, or `'auto'` for automatic detection. Default is `'auto'`.
    :param dtype: data type for distributed object. Default is `torch.float32`.
    :param gather_strategy: strategy for gathering distributed results.

        Options are:
            - `'naive'`: Simple object serialization (best for small tensors)
            - `'concatenated'`: Single concatenated tensor (best for medium/large tensors, minimal communication)
            - `'broadcast'`: Per-operator broadcasts (best for heterogeneous sizes or streaming)

        Default is `'concatenated'`.

    :param tiling_strategy: strategy for tiling the signal (for Denoiser/Prior).
        Options are `'basic'`, `'smart_tiling'`, or a custom strategy instance. Default is `'smart_tiling'`.
    :param tiling_dims: dimensions to tile over (for Denoiser/Prior).

        Can be one of the following:
            - If ``None`` (default), tiles the last N-2 dimensions (spatial dimensions).
            - If an int ``N``, tiles the last ``N`` dimensions.
            - If a tuple, specifies exact dimensions to tile.

        Examples:
            - For ``(B, C, H, W)`` image: ``tiling_dims=2`` tiles H and W.
            - For ``(B, C, D, H, W)`` volume: ``tiling_dims=3`` tiles D, H, W.

    :param patch_size: size of patches for tiling strategies (for Denoiser/Prior).
        Can be an int (same size for all tiled dims) or a tuple (per-dimension size). Default is `256`.
    :param receptive_field_size: receptive field size for overlap in tiling strategies (for Denoiser/Prior).
        Can be an int (same size for all tiled dims) or a tuple (per-dimension size). Default is `64`.
    :param max_batch_size: maximum number of patches to process in a single batch (for Denoiser/Prior). If `None`, all patches are batched together. Set to `1` for sequential processing.
    :param kwargs: additional keyword arguments for specific distributed classes

    :returns: Distributed version of the input object

    |sep|

    :Examples:

        Distribute a Physics object:

        >>> from deepinv.physics import Blur, StackedLinearPhysics
        >>> from deepinv.distributed import DistributedContext, distribute
        >>> with DistributedContext() as ctx: # doctest: +SKIP
        ...     physics = StackedLinearPhysics([Blur(kernel_size=5), Blur(kernel_size=9)])
        ...     dphysics = distribute(physics, ctx)

        Distribute a DataFidelity object:

        >>> from deepinv.optim.data_fidelity import L2
        >>> from deepinv.distributed import DistributedContext, distribute
        >>> with DistributedContext() as ctx: # doctest: +SKIP
        ...     data_fidelity = L2()
        ...     ddata_fidelity = distribute(data_fidelity, ctx)

        Distribute a Prior object:

        >>> from deepinv.models import DnCNN
        >>> from deepinv.distributed import DistributedContext, distribute
        >>> with DistributedContext() as ctx: # doctest: +SKIP
        ...     denoiser = DnCNN()
        ...     img_size = (1, 3, 256, 256)
        ...     ddenoiser = distribute(denoiser, ctx, img_size=img_size)
    """
    # Check object type and distribute accordingly
    if type_object == "auto":
        if isinstance(object, (StackedPhysics, StackedLinearPhysics)) or (
            isinstance(object, list)
            and len(object) > 0
            and isinstance(object[0], Physics)
        ):
            type_object = (
                "linear_physics"
                if isinstance(object, (StackedLinearPhysics, list))
                and (
                    not isinstance(object, list) or isinstance(object[0], LinearPhysics)
                )
                else "physics"
            )
        elif isinstance(object, (DataFidelity, StackedPhysicsDataFidelity)) or (
            isinstance(object, list)
            and len(object) > 0
            and isinstance(object[0], DataFidelity)
        ):
            type_object = "data_fidelity"
        elif isinstance(object, Denoiser):
            type_object = "denoiser"
        elif callable(object):
            raise ValueError(
                "For callable objects, you must specify type_object parameter"
            )
        else:
            raise ValueError(f"Cannot auto-detect type for object: {type(object)}")

    if type_object in ["physics", "linear_physics"]:
        return _distribute_physics(
            object,
            ctx,
            dtype=dtype,
            num_operators=num_operators,
            type_object=type_object,
            gather_strategy=gather_strategy,
            **kwargs,
        )
    elif type_object == "denoiser":
        return _distribute_processor(
            object,
            ctx,
            dtype=dtype,
            gather_strategy=gather_strategy,
            tiling_strategy=tiling_strategy,
            patch_size=patch_size,
            receptive_field_size=receptive_field_size,
            tiling_dims=tiling_dims,
            max_batch_size=max_batch_size,
            **kwargs,
        )
    elif type_object == "data_fidelity":
        return _distribute_data_fidelity(
            object,
            ctx,
            num_operators=num_operators,
            **kwargs,
        )
    else:
        raise ValueError(f"Unsupported type_object: {type_object}")<|MERGE_RESOLUTION|>--- conflicted
+++ resolved
@@ -1,66 +1,3 @@
-<<<<<<< HEAD
-r"""
-Distributed Framework API
-==========================
-
-This module provides a simplified API for distributing DeepInverse objects across
-multiple devices and processes. The core function :func:`distribute` automatically
-wraps your objects (physics operators, denoisers, data fidelity terms) into their
-distributed counterparts, handling all the boilerplate for you.
-
-**Main Function:**
-
-- :func:`distribute`: Universal distributor for DeepInverse objects
-
-**How It Works:**
-
-Simply pass your DeepInverse object and a :class:`DistributedContext` to the
-:func:`distribute` function. It automatically detects the object type and returns
-the appropriate distributed wrapper:
-
-- **Physics operators** → :class:`DistributedStackedPhysics` or :class:`DistributedStackedLinearPhysics`
-- **Denoisers/Priors** → :class:`DistributedProcessing` (with spatial tiling)
-- **Data fidelity terms** → :class:`DistributedDataFidelity`
-
-**Key Benefits:**
-
-- **Automatic Type Detection**: The API figures out what you're distributing
-- **Production Ready**: Handles multi-GPU, multi-node setups automatically
-
-**Quick Example:**
-
-.. code-block:: python
-
-    from deepinv.physics import Blur
-    from deepinv.models import DnCNN
-    from deepinv.optim.data_fidelity import L2
-    from deepinv.distributed import DistributedContext, distribute
-
-    # Create distributed context (detects your environment automatically)
-    with DistributedContext() as ctx:
-        # Distribute physics operators
-        physics_list = [Blur(...), Inpainting(...), MRI(...)]
-        dphysics = distribute(physics_list, ctx)
-
-        # Distribute a denoiser with spatial tiling
-        denoiser = DnCNN()
-        ddenoiser = distribute(denoiser, ctx, patch_size=256, receptive_field_size=64)
-
-        # Distribute data fidelity
-        data_fidelity = L2()
-        dfidelity = distribute(data_fidelity, ctx)
-
-        # Use them naturally
-        x = torch.randn(1, 3, 1024, 1024)
-        y = dphysics(x)  # Distributed forward pass
-        x_denoised = ddenoiser(x)  # Distributed denoising with tiling
-
-The returned objects work seamlessly with DeepInverse's optimization algorithms and
-provide both local operations and automatic global reduction when needed.
-"""
-
-=======
->>>>>>> 8796e98c
 from __future__ import annotations
 
 from typing import Callable
