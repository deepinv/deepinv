import torch.nn as nn
import torch

from deepinv.optim.data_fidelity import L2


class NoisyDataFidelity(nn.Module):
    r"""
    TBD

    :param float sigma: TBD
    """

    def __init__(self, physics=None, denoiser=None, data_fidelity=None):
        super(NoisyDataFidelity, self).__init__()

    def precond(self, x: torch.Tensor) -> torch.Tensor:
        r"""
        TBD

        :param torch.Tensor x: TBD

        :return: (torch.Tensor) TBD
        """
        return x

    def grad(self, x: torch.Tensor, y: torch.Tensor, sigma) -> torch.Tensor:
        r"""
        Computes the data-fidelity term.

        :param torch.Tensor x: Current iterate.
        :param torch.Tensor y: Input data.

        :return: (torch.Tensor) data-fidelity term.
        """
        return self.precond(self.diff(x, y))

    def forward(self, x: torch.Tensor, y: torch.Tensor, sigma) -> torch.Tensor:
        r"""
        TBD

        :param torch.Tensor x: TBD
        :param torch.Tensor y: TBD

        :return: (torch.Tensor) TBD
        """
        return self.grad(x, y, sigma)


class DPSDataFidelity(NoisyDataFidelity):
    r"""
    TBD

    :param float sigma: TBD
    """

    def __init__(self, physics=None, denoiser=None, data_fidelity=L2()):
        super(DPSDataFidelity, self).__init__()

        self.physics = physics
        self.denoiser = denoiser
        self.data_fidelity = data_fidelity

    def precond(self, x: torch.Tensor) -> torch.Tensor:
        r"""
        TBD

        :param torch.Tensor x: TBD

        :return: (torch.Tensor) TBD
        """
        raise NotImplementedError

    def grad(self, x: torch.Tensor, y: torch.Tensor, sigma) -> torch.Tensor:
        with torch.enable_grad():
            x.requires_grad_(True)
            l2_loss = self.forward(x, y, sigma)

        norm_grad = torch.autograd.grad(outputs=l2_loss, inputs=x)[0]
        norm_grad = norm_grad.detach()

        return norm_grad

    def forward(self, x: torch.Tensor, y: torch.Tensor, sigma) -> torch.Tensor:
        aux_x = x / 2 + 0.5
        x0_t = 2 * self.denoiser(aux_x, sigma / 2) - 1
        x0_t = torch.clip(x0_t, -1.0, 1.0)  # optional

        l2_loss = self.data_fidelity(x0_t, y, self.physics).sqrt().sum()

        return l2_loss


class SNIPSDataFidelity(NoisyDataFidelity):
    r"""
    TBD

    :param float sigma: TBD
    """

    def __init__(self, physics=None, denoiser=None):
        super(SNIPSDataFidelity, self).__init__()

        self.physics = physics
        self.denoiser = denoiser

        self.data_fidelity = L2()

    def forward(self, x: torch.Tensor, y: torch.Tensor, sigma) -> torch.Tensor:
        r"""
        TBD

        :param torch.Tensor x: TBD

        :return: (torch.Tensor) TBD
        """
        if hasattr(self.physics.noise_model, "sigma"):
            sigma_noise = self.physics.noise_model.sigma
        else:
            sigma_noise = 0.01

        x_bar = self.physics.V_adjoint(x)
        y_bar = self.physics.U_adjoint(y)
        case = self.physics.mask > sigma_noise
        y_bar[case] = y_bar[case] / self.physics.mask[case]

        loss = y_bar - self.physics.mask * x_bar

        return loss

    def grad(self, x: torch.Tensor, y: torch.Tensor, sigma) -> torch.Tensor:

        Sigma = self.physics.mask
        Sigma_T = torch.transpose(Sigma, -2, -1)

        if hasattr(self.physics.noise_model, "sigma"):
            sigma_noise = self.physics.noise_model.sigma
        else:
            sigma_noise = 0.01

        identity = (
            torch.eye(n=Sigma.size(-2), m=Sigma.size(-1), device=x.device)
            .unsqueeze(0)
            .unsqueeze(0)
        )
        identity = torch.ones_like(Sigma)

        tmp = torch.pinverse(
            torch.abs(sigma_noise**2 * identity - sigma**2 * Sigma * Sigma_T)
        )

        tmp = torch.abs(sigma_noise**2 * identity - sigma**2 * Sigma * Sigma_T)
        tmp[tmp > 0] = 1 / tmp[tmp > 0]
        tmp[tmp == 0] = 0

        grad_norm_op = -Sigma * tmp
        grad_norm = self.physics.V(grad_norm_op * self.forward(x, y, sigma))

        return grad_norm


class DDRMDataFidelity(NoisyDataFidelity):
    r"""
    TBD

    :param float sigma: TBD
    """

    def __init__(self, physics=None, denoiser=None):
        super(DDRMDataFidelity, self).__init__()

        self.physics = physics
        self.denoiser = denoiser

        self.data_fidelity = L2()

    def forward(self, x: torch.Tensor, y: torch.Tensor, sigma) -> torch.Tensor:
        r"""
        TBD

        :param torch.Tensor x: TBD

        :return: (torch.Tensor) TBD
        """
        if hasattr(self.physics.noise_model, "sigma"):
            sigma_noise = self.physics.noise_model.sigma
        else:
            sigma_noise = 0.01

        x0_t = self.denoiser(x, sigma)
        x_bar = self.physics.V_adjoint(x0_t)
        y_bar = self.physics.U_adjoint(y)
        case = self.physics.mask > sigma_noise
        y_bar[case] = y_bar[case] / self.physics.mask[case]

        loss = y_bar - self.physics.mask * x_bar

        return loss

    def grad(self, x: torch.Tensor, y: torch.Tensor, sigma) -> torch.Tensor:

        Sigma = self.physics.mask
        Sigma_T = torch.transpose(Sigma, -2, -1)

        if hasattr(self.physics.noise_model, "sigma"):
            sigma_noise = self.physics.noise_model.sigma
        else:
            sigma_noise = 0.01

        identity = (
            torch.eye(n=Sigma.size(-2), m=Sigma.size(-1), device=x.device)
            .unsqueeze(0)
            .unsqueeze(0)
        )
        identity = torch.ones_like(Sigma)

        tmp = torch.pinverse(
            torch.abs(sigma_noise**2 * identity - sigma**2 * Sigma * Sigma_T)
        )

        tmp = torch.abs(sigma_noise**2 * identity - sigma**2 * Sigma * Sigma_T)
        tmp[tmp > 0] = 1 / tmp[tmp > 0]
        tmp[tmp == 0] = 0

        grad_norm_op = -Sigma * tmp
        grad_norm = self.physics.V(grad_norm_op * self.forward(x, y, sigma))

<<<<<<< HEAD
    def forward(self, x: torch.Tensor, y: torch.Tensor, sigma) -> torch.Tensor:
        return self.grad(x, y, sigma)


class ILVRDataFidelity(NoisyDataFidelity):
    r"""
    TBD

    :param float sigma: TBD
    """

    def __init__(self, physics=None, denoiser=None):
        super(ILVRDataFidelity, self).__init__()

        self.physics = physics
        self.denoiser = denoiser

        self.data_fidelity = L2()

    def precond(self, x: torch.Tensor) -> torch.Tensor:
        r"""
        TBD

        :param torch.Tensor x: TBD

        :return: (torch.Tensor) TBD
        """
        raise self.physics.A_dagger(x)


    def diff(self, x: torch.Tensor, y: torch.Tensor) -> torch.Tensor:
        r"""
        Computes the difference between the forward operator applied to the current iterate and the input data.

        :param torch.Tensor x: Current iterate.
        :param torch.Tensor y: Input data.

        :return: (torch.Tensor) difference between the forward operator applied to the current iterate and the input data.
        """
        return self.physics.A(x) - y

    def grad(self, x: torch.Tensor, y: torch.Tensor, sigma) -> torch.Tensor:
        y = y + sigma * torch.randn_like(y)
        return self.precond(self.diff(x, y))

    def forward(self, x: torch.Tensor, y: torch.Tensor, sigma) -> torch.Tensor:
        return -self.grad(x, y, sigma)

class ScoreSDE(NoisyDataFidelity):
    r"""
    TBD

    :param float sigma: TBD
    """

    def __init__(self, physics=None, denoiser=None):
        super(ScoreSDE, self).__init__()

        self.physics = physics
        self.denoiser = denoiser

        self.data_fidelity = L2()

    def precond(self, x: torch.Tensor) -> torch.Tensor:
        r"""
        TBD

        :param torch.Tensor x: TBD

        :return: (torch.Tensor) TBD
        """
        raise self.physics.A_adjoint(x)


    def diff(self, x: torch.Tensor, y: torch.Tensor) -> torch.Tensor:
        r"""
        Computes the difference between the forward operator applied to the current iterate and the input data.

        :param torch.Tensor x: Current iterate.
        :param torch.Tensor y: Input data.

        :return: (torch.Tensor) difference between the forward operator applied to the current iterate and the input data.
        """
        return self.physics.A(x) - y

    def grad(self, x: torch.Tensor, y: torch.Tensor, sigma) -> torch.Tensor:
        y = y + sigma * torch.randn_like(y)
        return self.precond(self.diff(x, y))

    def forward(self, x: torch.Tensor, y: torch.Tensor, sigma) -> torch.Tensor:
        return self.grad(x, y, sigma)


class ScoreALD(NoisyDataFidelity):
    r"""
    TBD

    :param float sigma: TBD
    """

    def __init__(self, physics=None, denoiser=None):
        super(ILVRDataFidelity, self).__init__()

        self.physics = physics
        self.denoiser = denoiser

        self.data_fidelity = L2()

    def precond(self, x: torch.Tensor) -> torch.Tensor:
        r"""
        TBD

        :param torch.Tensor x: TBD

        :return: (torch.Tensor) TBD
        """
        raise self.physics.A_adjoint(x)


    def diff(self, x: torch.Tensor, y: torch.Tensor) -> torch.Tensor:
        r"""
        Computes the difference between the forward operator applied to the current iterate and the input data.

        :param torch.Tensor x: Current iterate.
        :param torch.Tensor y: Input data.

        :return: (torch.Tensor) difference between the forward operator applied to the current iterate and the input data.
        """
        return self.physics.A(x) - y

    def grad(self, x: torch.Tensor, y: torch.Tensor, sigma) -> torch.Tensor:
        return self.precond(self.diff(x, y))

    def forward(self, x: torch.Tensor, y: torch.Tensor, sigma) -> torch.Tensor:
        return self.grad(x, y, sigma)
=======
        return grad_norm
>>>>>>> bf05deb4
<|MERGE_RESOLUTION|>--- conflicted
+++ resolved
@@ -225,10 +225,7 @@
         grad_norm_op = -Sigma * tmp
         grad_norm = self.physics.V(grad_norm_op * self.forward(x, y, sigma))
 
-<<<<<<< HEAD
-    def forward(self, x: torch.Tensor, y: torch.Tensor, sigma) -> torch.Tensor:
-        return self.grad(x, y, sigma)
-
+        return grad_norm
 
 class ILVRDataFidelity(NoisyDataFidelity):
     r"""
@@ -360,7 +357,4 @@
         return self.precond(self.diff(x, y))
 
     def forward(self, x: torch.Tensor, y: torch.Tensor, sigma) -> torch.Tensor:
-        return self.grad(x, y, sigma)
-=======
-        return grad_norm
->>>>>>> bf05deb4
+        return self.grad(x, y, sigma)