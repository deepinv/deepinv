# %%

import torch
import math
from torch import Tensor
import torch.nn as nn
from typing import Callable
import numpy as np
import warnings


class SDE_solver(nn.Module):
    def __init__(
        self, drift: Callable, diffusion: Callable, rng: torch.Generator = None
    ):
        super().__init__()
        self.drift = drift
        self.diffusion = diffusion

        self.rng = rng
        if rng is not None:
            self.initial_random_state = rng.get_state()

    def step(self, t0, t1, x0):
        pass

    def sample(self, x_init: Tensor, timesteps: Tensor = None):
        x = x_init
        for i, t in enumerate(timesteps[:-1]):
            x = self.step(t, timesteps[i + 1], x)
        return x

    def rng_manual_seed(self, seed: int = None):
        r"""
        Sets the seed for the random number generator.

        :param int seed: the seed to set for the random number generator. If not provided, the current state of the random number generator is used.
            Note: it will be ignored if the random number generator is not initialized.
        """
        if seed is not None:
            if self.rng is not None:
                self.rng = self.rng.manual_seed(seed)
            else:
                warnings.warn(
                    "Cannot set seed for random number generator because it is not initialized. The `seed` parameter is ignored."
                )

    def reset_rng(self):
        r"""
        Reset the random number generator to its initial state.
        """
        self.rng.set_state(self.initial_random_state)

    def randn_like(self, input: torch.Tensor, seed: int = None):
        r"""
        Equivalent to `torch.randn_like` but supports a pseudorandom number generator argument.
        :param int seed: the seed for the random number generator, if `rng` is provided.

        """
        self.rng_manual_seed(seed)
        return torch.empty_like(input).normal_(generator=self.rng)


class Euler_solver(SDE_solver):
    def __init__(
        self, drift: Callable, diffusion: Callable, rng: torch.Generator = None
    ):
        super().__init__(drift, diffusion, rng=rng)

    def step(self, t0, t1, x0):
        dt = abs(t1 - t0)
        dW = self.randn_like(x0) * dt**0.5
        return x0 + self.drift(x0, t0) * dt + self.diffusion(t0) * dW


class Heun_solver(SDE_solver):
    def __init__(
        self, drift: Callable, diffusion: Callable, rng: torch.Generator = None
    ):
        super().__init__(drift, diffusion, rng=rng)

    def step(self, t0, t1, x0):
        dt = abs(t1 - t0)
        dW = self.randn_like(x0) * dt**0.5
        diff_x0 = self.diffusion(t0)
        drift_x0 = self.drift(x0, t0)
        x_euler = x0 + drift_x0 * dt + diff_x0 * dW
        diff_x1 = self.diffusion(t1)
        drift_x1 = self.drift(x_euler, t1)
        return x0 + 0.5 * (drift_x0 + drift_x1) * dt + 0.5 * (diff_x0 + diff_x1) * dW


class DiffusionSDE(nn.Module):
    def __init__(
        self,
        f: Callable = lambda x, t: -x,
        g: Callable = lambda t: math.sqrt(2.0),
        prior: Callable = None,
        rng: torch.Generator = None,
        use_backward_ode=False,
    ):
        super().__init__()
        self.prior = prior
        self.use_backward_ode = use_backward_ode
        self.drift_forw = lambda x, t: f(x, t)
        self.diff_forw = lambda t: g(t)
<<<<<<< HEAD
        self.forward_sde = Euler_solver(drift=self.drift_forw, diffusion=self.diff_forw, rng=rng)
        if self.use_backward_ode : 
            self.drift_back = lambda x, t: f(x, t) - 0.5 * (g(t) ** 2) * self.score(x,t)
        else :
            self.drift_back = lambda x, t: f(x, t) - (g(t) ** 2) * self.score(x,t)
=======
        self.forward_sde = Euler_solver(
            drift=self.drift_forw, diffusion=self.diff_forw, rng=rng
        )
        if self.use_backward_ode:
            self.drift_back = lambda x, t: f(x, t) - 0.5 * (g(t) ** 2) * (
                -prior.grad(x, t)
            )
        else:
            self.drift_back = lambda x, t: f(x, t) - (g(t) ** 2) * (-prior.grad(x, t))
>>>>>>> 8f15551e
        self.diff_back = lambda t: g(t)
        self.backward_sde = Euler_solver(
            drift=self.drift_back, diffusion=self.diff_back, rng=rng
        )

    def score(self, x, t, *args):
        return - self.prior.grad(x, t)


class EDMSDE(DiffusionSDE):
    def __init__(
        self,
        prior: Callable,
        sigma: Callable = lambda t: t,
        sigma_prime: Callable = lambda t: 1.0,
        s: Callable = lambda t: 1.0,
        s_prime: Callable = lambda t: 0.0,
        beta: Callable = lambda t: 1.0 / t,
        rng: torch.Generator = None,
    ):
        super().__init__(prior=prior, rng=rng)
        self.drift_forw = lambda x, t: (
            -sigma_prime(t) * sigma(t) + beta(t) * sigma(t) ** 2
        ) * (-prior.grad(x, sigma(t)))
        self.diff_forw = lambda t: sigma(t) * (2 * beta(t)) ** 0.5
        if self.use_backward_ode:
            self.diff_back = lambda t: 0.0
            self.drift_back = lambda x, t: -(
                (s_prime(t) / s(t)) * x
                - (s(t) ** 2)
                * sigma_prime(t)
                * sigma(t)
                * (-prior.grad(x / s(t), sigma(t)))
            )
        else:
            self.drift_back = lambda x, t: (
                sigma_prime(t) * sigma(t) + beta(t) * sigma(t) ** 2
            ) * (-prior.grad(x, sigma(t)))
            self.diff_back = self.diff_forw
        self.forward_sde = Euler_solver(
            drift=self.drift_forw, diffusion=self.diff_forw, rng=rng
        )
        self.backward_sde = Heun_solver(
            drift=self.drift_back, diffusion=self.diff_back, rng=rng
        )


class PosteriorSDE(EDMSDE):
    def __init__(
        self,
        prior: Callable,
        data_fidelity: Callable,
        sigma: Callable = lambda t: t,
        sigma_prime: Callable = lambda t: 1.0,
        s: Callable = lambda t: 1.0,
        s_prime: Callable = lambda t: 0.0,
        beta: Callable = lambda t: 1.0 / t,
        rng: torch.Generator = None
    ): 
        super().__init__(prior=prior, rng=rng)
        self.drift_forw = lambda x, t: (- sigma_prime(t) * sigma(t) + beta(t) * sigma(t) ** 2) * self.score(x,sigma(t))
        self.diff_forw = lambda t: sigma(t) * (2 * beta(t)) ** 0.5
        if self.use_backward_ode :
            self.diff_back = lambda t: 0.
            self.drift_back = lambda x, t:  - ((s_prime(t) / s(t)) * x  - (s(t) ** 2) * sigma_prime(t) * sigma(t) * self.score(x / s(t),sigma(t)))
        else : 
            self.drift_back = lambda x, t: (sigma_prime(t) * sigma(t) + beta(t) * sigma(t) ** 2) * self.score(x,sigma(t))
            self.diff_back = self.diff_forw
        self.forward_sde = Euler_solver(drift=self.drift_forw, diffusion=self.diff_forw, rng=rng)
        self.backward_sde = Heun_solver(drift=self.drift_back, diffusion=self.diff_back, rng=rng)


class PosteriorSDE(DiffusionSDE):
    def __init__(
        self,
        prior: Callable,
        data_fidelity: Callable,
        sigma: Callable = lambda t: t,
        sigma_prime: Callable = lambda t: 1.0,
        s: Callable = lambda t: 1.0,
        s_prime: Callable = lambda t: 0.0,
        beta: Callable = lambda t: 1.0 / t,
        rng: torch.Generator = None
    ): 
        super().__init__(prior=prior, sigma = sigma, sigma_prime = sigma_prime, s = s, s_prime = s_prime, beta = beta, rng=rng)
        self.data_fidelity = data_fidelity
    
    def score(self,x,y,t):
        return - self.prior.grad(x, t) - self.data_fidelity.grad(x, y, t)
    

class PosteriorEDMSDE(EDMSDE):
    def __init__(
        self,
        prior: Callable,
        data_fidelity: Callable,
        sigma: Callable = lambda t: t,
        sigma_prime: Callable = lambda t: 1.0,
        s: Callable = lambda t: 1.0,
        s_prime: Callable = lambda t: 0.0,
        beta: Callable = lambda t: 1.0 / t,
        rng: torch.Generator = None
    ): 
        super().__init__(prior=prior, sigma = sigma, sigma_prime = sigma_prime, s = s, s_prime = s_prime, beta = beta, rng=rng)
        self.data_fidelity = data_fidelity
    
    def score(self,x,y,t):
        return - self.prior.grad(x, t) - self.data_fidelity.grad(x, y, t)




if __name__ == "__main__":
    from edm import load_model
    import numpy as np
    from deepinv.utils.demo import load_url_image, get_image_url
    import deepinv as dinv

    device = torch.device("cuda" if torch.cuda.is_available() else "cpu")
    model = load_model("edm-ffhq-64x64-uncond-ve.pkl").to(device)
    denoiser = lambda x, t: model(x.to(torch.float32), t).to(torch.float64)
    prior = dinv.optim.prior.ScorePrior(denoiser=denoiser)
    # url = get_image_url("CBSD_0010.png")
    # x = load_url_image(url=url, img_size=64, device=device)

    ve_sigma = lambda t: t**0.5
    ve_sigma_prime = lambda t: 1 / (2 * t**0.5)
    ve_beta = lambda t: 0
    ve_sigma_max = 100
    ve_sigma_min = 0.02
    num_steps = 20
    ve_timesteps = ve_sigma_max**2 * (ve_sigma_min**2 / ve_sigma_max**2) ** (
        np.arange(num_steps) / (num_steps - 1)
    )
    sde = EDMSDE(prior=prior, beta=ve_beta, sigma=ve_sigma, sigma_prime=ve_sigma_prime)

    with torch.no_grad():
        noise = torch.randn(2, 3, 64, 64, device=device) * ve_sigma_max
        samples = sde.backward_sde.sample(noise, timesteps=ve_timesteps)
    dinv.utils.plot(samples)<|MERGE_RESOLUTION|>--- conflicted
+++ resolved
@@ -104,30 +104,22 @@
         self.use_backward_ode = use_backward_ode
         self.drift_forw = lambda x, t: f(x, t)
         self.diff_forw = lambda t: g(t)
-<<<<<<< HEAD
-        self.forward_sde = Euler_solver(drift=self.drift_forw, diffusion=self.diff_forw, rng=rng)
-        if self.use_backward_ode : 
-            self.drift_back = lambda x, t: f(x, t) - 0.5 * (g(t) ** 2) * self.score(x,t)
-        else :
-            self.drift_back = lambda x, t: f(x, t) - (g(t) ** 2) * self.score(x,t)
-=======
         self.forward_sde = Euler_solver(
             drift=self.drift_forw, diffusion=self.diff_forw, rng=rng
         )
         if self.use_backward_ode:
-            self.drift_back = lambda x, t: f(x, t) - 0.5 * (g(t) ** 2) * (
-                -prior.grad(x, t)
+            self.drift_back = lambda x, t: f(x, t) - 0.5 * (g(t) ** 2) * self.score(
+                x, t
             )
         else:
-            self.drift_back = lambda x, t: f(x, t) - (g(t) ** 2) * (-prior.grad(x, t))
->>>>>>> 8f15551e
+            self.drift_back = lambda x, t: f(x, t) - (g(t) ** 2) * self.score(x, t)
         self.diff_back = lambda t: g(t)
         self.backward_sde = Euler_solver(
             drift=self.drift_back, diffusion=self.diff_back, rng=rng
         )
 
     def score(self, x, t, *args):
-        return - self.prior.grad(x, t)
+        return -self.prior.grad(x, t)
 
 
 class EDMSDE(DiffusionSDE):
@@ -178,19 +170,33 @@
         s: Callable = lambda t: 1.0,
         s_prime: Callable = lambda t: 0.0,
         beta: Callable = lambda t: 1.0 / t,
-        rng: torch.Generator = None
-    ): 
+        rng: torch.Generator = None,
+    ):
         super().__init__(prior=prior, rng=rng)
-        self.drift_forw = lambda x, t: (- sigma_prime(t) * sigma(t) + beta(t) * sigma(t) ** 2) * self.score(x,sigma(t))
+        self.drift_forw = lambda x, t: (
+            -sigma_prime(t) * sigma(t) + beta(t) * sigma(t) ** 2
+        ) * self.score(x, sigma(t))
         self.diff_forw = lambda t: sigma(t) * (2 * beta(t)) ** 0.5
-        if self.use_backward_ode :
-            self.diff_back = lambda t: 0.
-            self.drift_back = lambda x, t:  - ((s_prime(t) / s(t)) * x  - (s(t) ** 2) * sigma_prime(t) * sigma(t) * self.score(x / s(t),sigma(t)))
-        else : 
-            self.drift_back = lambda x, t: (sigma_prime(t) * sigma(t) + beta(t) * sigma(t) ** 2) * self.score(x,sigma(t))
+        if self.use_backward_ode:
+            self.diff_back = lambda t: 0.0
+            self.drift_back = lambda x, t: -(
+                (s_prime(t) / s(t)) * x
+                - (s(t) ** 2)
+                * sigma_prime(t)
+                * sigma(t)
+                * self.score(x / s(t), sigma(t))
+            )
+        else:
+            self.drift_back = lambda x, t: (
+                sigma_prime(t) * sigma(t) + beta(t) * sigma(t) ** 2
+            ) * self.score(x, sigma(t))
             self.diff_back = self.diff_forw
-        self.forward_sde = Euler_solver(drift=self.drift_forw, diffusion=self.diff_forw, rng=rng)
-        self.backward_sde = Heun_solver(drift=self.drift_back, diffusion=self.diff_back, rng=rng)
+        self.forward_sde = Euler_solver(
+            drift=self.drift_forw, diffusion=self.diff_forw, rng=rng
+        )
+        self.backward_sde = Heun_solver(
+            drift=self.drift_back, diffusion=self.diff_back, rng=rng
+        )
 
 
 class PosteriorSDE(DiffusionSDE):
@@ -203,14 +209,22 @@
         s: Callable = lambda t: 1.0,
         s_prime: Callable = lambda t: 0.0,
         beta: Callable = lambda t: 1.0 / t,
-        rng: torch.Generator = None
-    ): 
-        super().__init__(prior=prior, sigma = sigma, sigma_prime = sigma_prime, s = s, s_prime = s_prime, beta = beta, rng=rng)
+        rng: torch.Generator = None,
+    ):
+        super().__init__(
+            prior=prior,
+            sigma=sigma,
+            sigma_prime=sigma_prime,
+            s=s,
+            s_prime=s_prime,
+            beta=beta,
+            rng=rng,
+        )
         self.data_fidelity = data_fidelity
-    
-    def score(self,x,y,t):
-        return - self.prior.grad(x, t) - self.data_fidelity.grad(x, y, t)
-    
+
+    def score(self, x, y, t):
+        return -self.prior.grad(x, t) - self.data_fidelity.grad(x, y, t)
+
 
 class PosteriorEDMSDE(EDMSDE):
     def __init__(
@@ -222,15 +236,21 @@
         s: Callable = lambda t: 1.0,
         s_prime: Callable = lambda t: 0.0,
         beta: Callable = lambda t: 1.0 / t,
-        rng: torch.Generator = None
-    ): 
-        super().__init__(prior=prior, sigma = sigma, sigma_prime = sigma_prime, s = s, s_prime = s_prime, beta = beta, rng=rng)
+        rng: torch.Generator = None,
+    ):
+        super().__init__(
+            prior=prior,
+            sigma=sigma,
+            sigma_prime=sigma_prime,
+            s=s,
+            s_prime=s_prime,
+            beta=beta,
+            rng=rng,
+        )
         self.data_fidelity = data_fidelity
-    
-    def score(self,x,y,t):
-        return - self.prior.grad(x, t) - self.data_fidelity.grad(x, y, t)
-
-
+
+    def score(self, x, y, t):
+        return -self.prior.grad(x, t) - self.data_fidelity.grad(x, y, t)
 
 
 if __name__ == "__main__":
