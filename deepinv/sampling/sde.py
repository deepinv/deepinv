--- conflicted
+++ resolved
@@ -12,19 +12,21 @@
         self,
         f: Callable = lambda x, t: -x,
         g: Callable = lambda t: math.sqrt(2.0),
+        alpha: Callable = lambda t: 1,
         prior: Callable = None,
         T: float = 1.0,
         rng: torch.Generator = None,
     ):
         super().__init__()
         self.T = T
-        self.drift_forw = lambda x, t: f(x, t)
-        self.diff_forw = lambda t: g(t)
+        self.f = f
+        self.g = g
+        self.drift_forw = lambda x, t: self.f(x, t)
+        self.diff_forw = lambda t: self.g(t)
         self.drift_back = (
-            lambda x, t, alpha: -f(x, T - t)
-            - (1 + alpha**2) * prior.grad(x, T - t) * g(T - t) ** 2
+            lambda x, t: -self.f(x, T - t) - (1 + alpha(t)**2) * prior.grad(x, T - t) * self.g(T - t) ** 2
         )
-        self.diff_back = lambda t, alpha: alpha * g(T - t)
+        self.diff_back = lambda t : alpha(t) * self.g(T - t)
 
         self.rng = rng
         if rng is not None:
@@ -35,9 +37,7 @@
         x = x.clone()
         for k in range(num_steps):
             t = k * stepsize
-            x += stepsize * self.drift_forw(x, t) + self.diff_forw(t) * np.sqrt(
-                stepsize
-            ) * self.randn_like(x)
+            x += stepsize * self.drift_forw(x, t) + self.diff_forw(t) * np.sqrt(stepsize) * self.randn_like(x)
         return x
 
     def backward_sde(
@@ -47,9 +47,7 @@
         x = x.clone()
         for k in range(num_steps):
             t = k * stepsize
-            x += stepsize * self.drift_back(x, t, alpha) + self.diff_back(
-                t, alpha
-            ) * np.sqrt(stepsize) * self.randn_like(x)
+            x += stepsize * self.drift_back(x, t) + self.diff_back(t) * np.sqrt(stepsize) * self.randn_like(x)
         return x
 
     def rng_manual_seed(self, seed: int = None):
@@ -113,18 +111,10 @@
 
     device = dinv.utils.get_freer_gpu() if torch.cuda.is_available() else "cpu"
     url = get_image_url("CBSD_0010.png")
-<<<<<<< HEAD
     x = load_url_image(url=url, img_size=64, device=device)
     x = x*2 - 1
     denoiser = dinv.models.DiffUNet().to(device)
     prior = dinv.optim.prior.ScorePrior(denoiser = denoiser)
-=======
-    x = load_url_image(url=url, img_size=128, device=device)
-
-    denoiser = dinv.models.WaveletDenoiser(wv="db8", level=4, device=device)
-    prior = dinv.optim.prior.ScorePrior(denoiser=denoiser)
-
->>>>>>> 180ca67a
     OUSDE = DiffusionSDE(prior=prior, T=1.0)
     with torch.no_grad():
         sample_noise = OUSDE.forward_sde(x)
