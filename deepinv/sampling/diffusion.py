--- conflicted
+++ resolved
@@ -270,12 +270,9 @@
         >>> dinv.metric.PSNR()(xhat, x) > dinv.metric.PSNR()(y, x) # Should be closer to the original
         tensor([True])
 
-<<<<<<< HEAD
     :References:
         .. footbibliography::
         
-=======
->>>>>>> d33d843f
     """
 
     def __init__(
