from __future__ import annotations
import torch
from .base import Denoiser


def to_complex_denoiser(denoiser, mode="real_imag", norm_factor=1.0) -> torch.nn.Module:
    r"""
    Converts a denoiser with real inputs into the one with complex inputs.

    Converts a denoiser with real inputs into one that accepts complex-valued inputs by applying the denoiser separately on the real and imaginary parts, or in the absolute value and phase parts.

    :param torch.nn.Module denoiser: a denoiser which takes in real-valued inputs.
    :param str mode: the mode by which the complex inputs are processed. Can be either `'real_imag'` or `'abs_angle'`.
    :return: (torch.nn.Module) the denoiser which takes in complex-valued inputs.
    """

    class ComplexDenoiser(Denoiser):
        def __init__(
<<<<<<< HEAD
            self, denoiser: Union[torch.nn.Module, Denoiser], mode: str, norm_factor: float = 1, *args, **kwargs
=======
            self, denoiser: torch.nn.Module | Denoiser, mode: str, *args, **kwargs
>>>>>>> 2c61a518
        ):
            super().__init__(*args, **kwargs)
            self.mode = mode
            self.denoiser = denoiser
            self.norm_factor = norm_factor

        def forward(self, x, sigma=None):
            if self.mode == "real_imag":
                x_real = x.real
                x_imag = x.imag
                noisy_batch = torch.cat((x_real, x_imag), 0) * self.norm_factor
                denoised_batch = self.denoiser(noisy_batch, sigma) / self.norm_factor
                return (
                    denoised_batch[: x_real.shape[0], ...]
                    + 1j * denoised_batch[x_real.shape[0] :, ...]
                )
            elif self.mode == "abs_angle":
                x_mag = torch.abs(x)
                x_phase = torch.angle(x)
                noisy_batch = torch.cat((x_mag, x_phase), 0) * self.norm_factor
                denoised_batch = self.denoiser(noisy_batch, sigma) / self.norm_factor
                return denoised_batch[: x_mag.shape[0], ...] * torch.exp(
                    1j * denoised_batch[x_mag.shape[0] :, ...]
                )
            else:
                raise ValueError("style must be 'real_imag' or 'abs_angle'.")

    return ComplexDenoiser(denoiser, mode, norm_factor=norm_factor)<|MERGE_RESOLUTION|>--- conflicted
+++ resolved
@@ -16,11 +16,7 @@
 
     class ComplexDenoiser(Denoiser):
         def __init__(
-<<<<<<< HEAD
             self, denoiser: Union[torch.nn.Module, Denoiser], mode: str, norm_factor: float = 1, *args, **kwargs
-=======
-            self, denoiser: torch.nn.Module | Denoiser, mode: str, *args, **kwargs
->>>>>>> 2c61a518
         ):
             super().__init__(*args, **kwargs)
             self.mode = mode
