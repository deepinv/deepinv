--- conflicted
+++ resolved
@@ -24,6 +24,13 @@
     can be downloaded via setting ``pretrained='download'``.
 
     The network can handle images of size :math:`2^{n_1}\times 2^{n_2}` with :math:`n_1,n_2 \geq 5`.
+
+    .. warning::
+
+        This model has 2 forward modes:
+
+        * ``forward_diffuse``: in the first mode, the model takes a noisy image and a timestep as input and estimates the noise map in the input image. This mode is consistent with the original implementation from the authors, i.e. it assumes the same image normalization.
+        * ``forward_denoise``: in the second mode, the model takes a noisy image and a noise level as input and estimates the noiseless underlying image in the input image. In this case, we assume that images have values in [0, 1] and a rescaling is performed under the hood.
 
     .. warning::
 
@@ -385,6 +392,8 @@
             sqrt_recipm1_alphas_cumprod,
             sqrt_1m_alphas_cumprod,
             sqrt_alphas_cumprod,
+            sqrt_1m_alphas_cumprod,
+            sqrt_alphas_cumprod,
         )
 
     def find_nearest(self, array, value):
@@ -400,6 +409,7 @@
     def forward_denoise(self, x, sigma, y=None):
         r"""
         Applies the denoising model to an input batch.
+        Applies the denoising model to an input batch.
 
         This function takes a noisy image and a noise level as input (and not a timestep) and estimates the noiseless
         underlying image in the input image.
@@ -411,6 +421,11 @@
             thus an additional rescaling by :math:`\sqrt{\alpha_t}` is performed within this function, along with
             a mean shift by correction by :math:`0.5 - \sqrt{\alpha_t} 0.5`.
 
+        .. note::
+            The DiffUNet assumes that images are scaled as :math:`\sqrt{\alpha_t} x + (1-\alpha_t) n`
+            thus an additional rescaling by :math:`\sqrt{\alpha_t}` is performed within this function, along with
+            a mean shift by correction by :math:`0.5 - \sqrt{\alpha_t} 0.5`.
+
         :param x: an [N x C x ...] Tensor of inputs.
         :param sigma: a 1-D batch of noise levels.
         :param y: an [N] Tensor of labels, if class-conditional. Default=None.
@@ -420,15 +435,16 @@
             sigma = torch.tensor(sigma).to(x.device)
 
         alpha = 1 / (1 + 4 * sigma**2)
-<<<<<<< HEAD
         x = alpha.sqrt() * x
         x += 0.5 - alpha.sqrt() * 0.5
         sigma = sigma * alpha.sqrt()
         x = 2.0 * x - 1.0
-=======
+        if sigma is not torch.tensor:
+            sigma = torch.tensor(sigma).to(x.device)
+
+        alpha = 1 / (1 + 4 * sigma**2)
         x = alpha.sqrt() * (2 * x - 1)
         sigma = sigma * alpha.sqrt()
->>>>>>> 66b70ec3
         (
             reduced_alpha_cumprod,
             sqrt_recip_alphas_cumprod,
@@ -452,6 +468,8 @@
         noise_est = noise_est_sample_var[:, :3, ...]
         denoised = (x - noise_est * sigma * 2) / sqrt_alphas_cumprod[timesteps].sqrt()
         denoised = denoised.clamp(-1, 1)
+
+        return (denoised + 1) / 2
 
         return (denoised + 1) / 2
 
