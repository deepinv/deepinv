from __future__ import annotations
import torch
import torch.utils.data as data
from deepinv.models import Denoiser
from tqdm import tqdm
import numpy as np


class MMSE(Denoiser):
    r"""
    Closed-form MMSE denoiser for a Dirac-mixture prior based on a given dataset of images :math:`x_k`.

    .. math::

        p(x) = \frac{1}{N} \sum_{k=1}^N \delta(x - x_k)

    Given a noisy observation :math:`y = x + \sigma n` with :math:`n \sim \mathcal{N}(0, I)`, the MMSE estimate is given by:

    .. math::

        \mathbb{E}[x | y] = \sum_{k=1}^N x_k w(x_k \vert y)  \quad \text{with} \quad w(x_k \vert y) = \mathrm{softmax}\left( \left(- \frac{1}{\sigma^2}\|y - x_m\|^2 \right)_{m = 1, \cdots, N} \right)_k.

        Here, :math:`w(x_k \vert y)` is the posterior weight of atom :math:`x_k` knowing the measurement :math:`y`.

    :param dataloader: Pytorch dataloader containing the dataset to use as prior.
    :param device: Device to perform computations on. Default to CPU.
    :param dtype: dtype to compute the estimates. Default to `torch.float32`.
        For large datasets, using `torch.float16` or `torch.bfloat16` can significantly speed up computations.
        In this case, the accumulation is performed in `torch.float32` to avoid numerical issues.

    |sep|

    :Examples:

        >>> import deepinv as dinv
        >>> from torchvision import datasets, transforms
        >>> device = torch.device('cuda' if torch.cuda.is_available() else 'cpu')
<<<<<<< HEAD
        >>> dataset = datasets.MNIST(root='.', train=False, download=True, transform=transforms.ToTensor())
=======
        >>> dataset = datasets.MNIST(
        ...        root=".",
        ...        train=False,
        ...        download=True,
        ...        transform=v2.Compose([v2.ToImage(), v2.ToDtype(torch.float32, scale=True)]),
            )
>>>>>>> 26e047d0
        >>> dataloader = torch.utils.data.DataLoader(dataset, batch_size=32, shuffle=False, num_workers=8)
        >>> x = next(iter(dataloader))[0].to(device)
        >>> denoiser = dinv.models.MMSE(dataloader=dataloader, device=device, dtype=torch.float32)
        >>> sigma = 0.1
        >>> x_noisy = x + sigma * torch.randn_like(x)
        >>> with torch.no_grad():
        ...     x_denoised = denoiser(x_noisy, sigma=sigma)

    """

    def __init__(
        self,
        dataloader: data.DataLoader = None,
        device: torch.device | str = "cpu",
        dtype: torch.dtype = torch.float32,
    ) -> None:
        super().__init__()

        self.device = device
        self.dtype = dtype
        self.dataloader = dataloader

    def forward(
        self,
        x: torch.Tensor,
        sigma: torch.tensor | float,
        *args,
        verbose: bool = False,
        **kwargs,
    ) -> torch.Tensor:
        if x.device.type != self.device.type:
            raise ValueError(
                f"Input tensor device {x.device.type} does not match model device {self.device.type}."
            )

        sigma = self._handle_sigma(
            sigma, batch_size=x.size(0), device=self.device, dtype=self.dtype, ndim=2
        )
        two_sigma_squared = 2 * sigma.pow(2)  # (Bx,1)
        shape = x.shape
        Bx = x.size(0)

        x = x.to(self.dtype).view(Bx, -1)  # (Bx, 1, C*H*W)

        # Streaming accumulation across dataset atoms for each batch
        acc_dtype = self._select_accumulator_dtype(self.dtype)

        numerator = torch.zeros(
            Bx, np.prod(shape[1:]), device=self.device, dtype=acc_dtype
        )
        denominator = torch.zeros(Bx, 1, device=self.device, dtype=acc_dtype)
        # Row-wise shift for numerical stability in log-domain
        shift = torch.full((Bx, 1), -torch.inf, device=self.device, dtype=acc_dtype)

        pb = tqdm(self.dataloader, desc="MMSE Denoiser", disable=not verbose)
        for batch in pb:
            if isinstance(batch, (list, tuple)):
                batch = batch[0]
            batch = batch.to(
                device=self.device, dtype=self.dtype, non_blocking=True
            )  # (Bd, C, H, W)
            Bd = batch.size(0)
            batch = batch.view(Bd, -1)  # (1, Bd, C*H*W)

            # Pairwise squared distances: (Bx, Bd)
            dist2 = self._cdist_squared(x, batch).to(acc_dtype, non_blocking=True)
            logw = -dist2 / (two_sigma_squared + 1e-12)  # (Bx, Bd)

            # Update shift and rescale running sums
            batch_shift = logw.max(dim=1, keepdim=True).values  # (Bx,1)
            new_shift = torch.maximum(shift, batch_shift)
            # Rescale existing sums to new shift
            rescale = torch.exp(shift - new_shift)  # (Bx,1)
            numerator = numerator * rescale
            denominator = denominator * rescale

            # Compute stabilized weights for current batch
            weights = torch.exp(logw - new_shift)  # (Bx, Bd)

            # Weighted sum via matmul
            numerator = numerator + weights @ batch.to(acc_dtype, non_blocking=True)
            denominator = denominator + weights.sum(dim=1, keepdim=True)
            shift = new_shift

        x_denoised = numerator / denominator
        return x_denoised.view(shape)

    @staticmethod
    def _select_accumulator_dtype(dtype: torch.dtype) -> torch.dtype:
        r"""
        Select appropriate accumulator dtype to avoid numerical issues.
        The distance computations can be computed faster in half precision
        """
        if dtype in [torch.float16, torch.bfloat16]:
            return torch.float32
        return dtype

    @staticmethod
    def _cdist_squared(x: torch.Tensor, y: torch.Tensor) -> torch.Tensor:
        r"""
        Compute pairwise squared Euclidean distances between two sets of vectors.
        Similar to :func:`torch.cdist` but support half precision inputs.

        :param x: Tensor of shape (N, D)
        :param y: Tensor of shape (M, D)
        :return: Tensor of shape (N, M) containing the pairwise squared distances.
        """
        x_norm = (x**2).sum(dim=1).unsqueeze(1)  # (N, 1)
        y_norm = (y**2).sum(dim=1).unsqueeze(0)  # (1, M)
        dist2 = x_norm + y_norm - 2.0 * torch.mm(x, y.t())  # (N, M)
        dist2 = torch.clamp(dist2, min=0.0)
        return dist2<|MERGE_RESOLUTION|>--- conflicted
+++ resolved
@@ -35,16 +35,12 @@
         >>> import deepinv as dinv
         >>> from torchvision import datasets, transforms
         >>> device = torch.device('cuda' if torch.cuda.is_available() else 'cpu')
-<<<<<<< HEAD
-        >>> dataset = datasets.MNIST(root='.', train=False, download=True, transform=transforms.ToTensor())
-=======
         >>> dataset = datasets.MNIST(
         ...        root=".",
         ...        train=False,
         ...        download=True,
         ...        transform=v2.Compose([v2.ToImage(), v2.ToDtype(torch.float32, scale=True)]),
             )
->>>>>>> 26e047d0
         >>> dataloader = torch.utils.data.DataLoader(dataset, batch_size=32, shuffle=False, num_workers=8)
         >>> x = next(iter(dataloader))[0].to(device)
         >>> denoiser = dinv.models.MMSE(dataloader=dataloader, device=device, dtype=torch.float32)
