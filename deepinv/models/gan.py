--- conflicted
+++ resolved
@@ -1,4 +1,4 @@
-from typing import Tuple
+from typing import Tuple, Optional
 from math import prod
 
 import numpy as np
@@ -8,19 +8,11 @@
 from torch import Tensor
 from torch import rand
 from torch.optim import Adam
-<<<<<<< HEAD
 
 from deepinv.physics.forward import Physics
 from deepinv.loss.mc import MCLoss
 from deepinv.models.base import Reconstructor
-=======
-from deepinv.physics import Physics
-from deepinv.loss import MCLoss
-from .base import Reconstructor
 from deepinv.utils.decorators import _deprecated_alias
-from typing import Optional
->>>>>>> 78120fc3
-
 
 class PatchGANDiscriminator(nn.Module):
     r"""PatchGAN Discriminator model.
@@ -122,34 +114,21 @@
 
     See :ref:`sphx_glr_auto_examples_adversarial-learning_demo_gan_imaging.py` for how to use this for adversarial training.
 
-<<<<<<< HEAD
-    :param tuple input_shape: shape of input image
+    :param tuple img_size: shape of input image
     :param list[int] hidden_dims: number of channels in each hidden layer.
     :param bool batch_norm: whether to have batchnorm layers.
     """
 
+    @_deprecated_alias(input_shape="img_size")
     def __init__(
-        self, input_shape: tuple, hidden_dims=[64, 128, 256, 512], batch_norm=True
+        self, img_size: tuple, hidden_dims=[64, 128, 256, 512], batch_norm=True
     ):
         super().__init__()
-        self.input_shape = input_shape
-        in_channels, in_height, in_width = self.input_shape
+        self.img_size = img_size
+        in_channels, in_height, in_width = self.img_size
         patch_h, patch_w = int(in_height / 2 ** len(hidden_dims)), int(
             in_width / 2 ** len(hidden_dims)
         )
-=======
-    :param tuple img_size: shape of input image
-
-
-    """
-
-    @_deprecated_alias(input_shape="img_size")
-    def __init__(self, img_size: tuple):
-        super().__init__()
-        self.img_size = img_size
-        in_channels, in_height, in_width = self.img_size
-        patch_h, patch_w = int(in_height / 2**4), int(in_width / 2**4)
->>>>>>> 78120fc3
         self.output_shape = (1, patch_h, patch_w)
 
         def discriminator_block(in_filters, out_filters, first_block=False):
