--- conflicted
+++ resolved
@@ -1,32 +1,21 @@
-<<<<<<< HEAD
+from __future__ import annotations
 from typing import Optional
 from math import prod
 
-=======
-from __future__ import annotations
->>>>>>> aae47464
 import numpy as np
 from tqdm import tqdm
 
 import torch
 import torch.nn as nn
 from torch import Tensor
-<<<<<<< HEAD
 from torch.optim import Adam
 from torch.nn import functional as F
+from torch import rand
 
 from deepinv.physics.forward import Physics
 from deepinv.loss.mc import MCLoss
 from deepinv.models.base import Reconstructor
-=======
-from torch import rand
-import torch
-from torch.optim import Adam
-from deepinv.physics import Physics
-from deepinv.loss import MCLoss
-from .base import Reconstructor
-from .utils import fix_dim, conv_nd, batchnorm_nd, conv_transpose_nd
->>>>>>> aae47464
+from deepinv.models.utils import fix_dim, conv_nd, batchnorm_nd, conv_transpose_nd
 from deepinv.utils.decorators import _deprecated_alias
 
 
@@ -46,12 +35,9 @@
     :param bool use_sigmoid: use sigmoid activation at end, defaults to False
     :param bool batch_norm: whether to use batch norm layers, defaults to True
     :param bool bias: whether to use bias in conv layers, defaults to True
-<<<<<<< HEAD
     :param bool original: use exact network from original paper. If `False`, modify network
         to reduce spatial dims further.
-=======
     :param str, int dim: Whether to build 2D or 3D network (if str, can be "2", "2d", "3D", etc.)
->>>>>>> aae47464
     """
 
     def __init__(
@@ -62,11 +48,8 @@
         use_sigmoid: bool = False,
         batch_norm: bool = True,
         bias: bool = True,
-<<<<<<< HEAD
         original: bool = True,
-=======
         dim: str | int = 2,
->>>>>>> aae47464
     ):
         super().__init__()
 
@@ -100,12 +83,11 @@
                 nn.LeakyReLU(0.2, True),
             ]
 
-<<<<<<< HEAD
         if original:
             nf_mult_prev = nf_mult
             nf_mult = min(2**n_layers, 8)
             sequence += [
-                nn.Conv2d(
+                conv(
                     ndf * nf_mult_prev,
                     ndf * nf_mult,
                     kernel_size=kw,
@@ -113,25 +95,9 @@
                     padding=padw,
                     bias=bias,
                 ),
-                nn.BatchNorm2d(ndf * nf_mult) if batch_norm else nn.Identity(),
+                batchnorm_nd(dim)(ndf * nf_mult) if batch_norm else nn.Identity(),
                 nn.LeakyReLU(0.2, True),
             ]
-=======
-        nf_mult_prev = nf_mult
-        nf_mult = min(2**n_layers, 8)
-        sequence += [
-            conv(
-                ndf * nf_mult_prev,
-                ndf * nf_mult,
-                kernel_size=kw,
-                stride=1,
-                padding=padw,
-                bias=bias,
-            ),
-            batchnorm_nd(dim)(ndf * nf_mult) if batch_norm else nn.Identity(),
-            nn.LeakyReLU(0.2, True),
-        ]
->>>>>>> aae47464
 
         sequence += [conv(ndf * nf_mult, 1, kernel_size=kw, stride=1, padding=padw)]
 
@@ -158,25 +124,15 @@
     See :ref:`sphx_glr_auto_examples_models_demo_gan_imaging.py` for how to use this for adversarial training.
 
     :param tuple img_size: shape of input image
-<<<<<<< HEAD
-    :param list[int] hidden_dims: number of channels in each hidden layer.
     :param bool batch_norm: whether to have batchnorm layers.
-    """
-
-    @_deprecated_alias(input_shape="img_size")
-    def __init__(self, img_size: tuple, hidden_dims=None, batch_norm=True):
-=======
     :param tuple filter: Width (number of filters) at each stage. This can also be used to control the number of stages (or also: the output shape relative to input shapes). Defaults to (64, 128, 256, 512)
     :param str, int dim: Whether to build 2D or 3D network (if str, can be "2", "2d", "3D", etc.)
-
-
     """
 
     @_deprecated_alias(input_shape="img_size")
     def __init__(
-        self, img_size: tuple, filters: tuple = (64, 128, 256, 512), dim: str | int = 2
+        self, img_size: tuple, batch_norm: bool = True, filters: tuple = (64, 128, 256, 512), dim: str | int = 2
     ):
->>>>>>> aae47464
         super().__init__()
 
         dim = fix_dim(dim)
@@ -184,51 +140,29 @@
         batchnorm = batchnorm_nd(dim)
 
         self.img_size = img_size
-<<<<<<< HEAD
-        hidden_dims = hidden_dims if hidden_dims is not None else [64, 128, 256, 512]
-        in_channels, in_height, in_width = self.img_size
-        patch_h, patch_w = int(in_height / 2 ** len(hidden_dims)), int(
-            in_width / 2 ** len(hidden_dims)
-        )
-        self.output_shape = (1, patch_h, patch_w)
-=======
         in_channels, *spatials = self.img_size
         patch_spatials = tuple(s // 2 ** len(filters) for s in spatials)
         self.output_shape = (1, *patch_spatials)
->>>>>>> aae47464
 
         def discriminator_block(in_filters, out_filters, first_block=False):
             layers = []
             layers.append(
                 conv(in_filters, out_filters, kernel_size=3, stride=1, padding=1)
             )
-<<<<<<< HEAD
             if not first_block and batch_norm:
-                layers.append(nn.BatchNorm2d(out_filters))
-=======
-            if not first_block:
                 layers.append(batchnorm(out_filters))
->>>>>>> aae47464
             layers.append(nn.LeakyReLU(0.2, inplace=True))
             layers.append(
                 conv(out_filters, out_filters, kernel_size=3, stride=2, padding=1)
             )
-<<<<<<< HEAD
             if batch_norm:
-                layers.append(nn.BatchNorm2d(out_filters))
-=======
-            layers.append(batchnorm(out_filters))
->>>>>>> aae47464
+                layers.append(batchnorm(out_filters))
             layers.append(nn.LeakyReLU(0.2, inplace=True))
             return layers
 
         layers = []
         in_filters = in_channels
-<<<<<<< HEAD
-        for i, out_filters in enumerate(hidden_dims):
-=======
         for i, out_filters in enumerate(filters):
->>>>>>> aae47464
             layers.extend(
                 discriminator_block(in_filters, out_filters, first_block=(i == 0))
             )
