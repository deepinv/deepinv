import torch
from torch.nn.functional import silu
import numpy as np
from .utils import (
    PositionalEmbedding,
    FourierEmbedding,
    UNetBlock,
    UpDownConv2d,
)
from .base import Denoiser
from torch.nn import Linear, GroupNorm
from .utils import get_weights_url
from typing import Sequence


class NCSNpp(Denoiser):
    r"""Implementation of the DDPM++ and NCSN++ architectures.

    Equivalent to the original implementation by :footcite:t:`song2020score`, available at `the official implementation <https://github.com/yang-song/score_sde_pytorch>`_.

    The model is also pre-conditioned by the method described in :footcite:t:`karras2022elucidating`.

    The architecture consists of a series of convolution layer, down-sampling residual blocks and up-sampling residual blocks with skip-connections of scale :math:`\sqrt{0.5}`.
    The model also supports an additional class condition model.
    Each residual block has a self-attention mechanism with multiple channels per attention head.
    The noise level can be embedded using either Positional Embedding  or Fourier Embedding with optional augmentation linear layer.

    :param int img_resolution: Image spatial resolution at input/output.
    :param int in_channels: Number of color channels at input.
    :param int out_channels: Number of color channels at output.
    :param int label_dim: Number of class labels, 0 = unconditional.
    :param int augment_dim: Augmentation label dimensionality, 0 = no augmentation.
    :param int model_channels: Base multiplier for the number of channels.
    :param list channel_mult: Per-resolution multipliers for the number of channels.
    :param int channel_mult_emb: Multiplier for the dimensionality of the embedding vector.
    :param int num_blocks: Number of residual blocks per resolution.
    :param list attn_resolutions: List of resolutions with self-attention.
    :param float dropout: Dropout probability of intermediate activations.
    :param float label_dropout: Dropout probability of class labels for classifier-free guidance.
    :param str embedding_type: Timestep embedding type: 'positional' for DDPM++, 'fourier' for NCSN++.
    :param int channel_mult_noise: Timestep embedding size: 1 for DDPM++, 2 for NCSN++.
    :param str encoder_type: Encoder architecture: 'standard' for DDPM++, 'residual' for NCSN++.
    :param str decoder_type: Decoder architecture: 'standard' for both DDPM++ and NCSN++.
    :param list resample_filter: Resampling filter: [1,1] for DDPM++, [1,3,3,1] for NCSN++.
    :param str, None pretrained: use a pretrained network. If ``pretrained=None``, the weights will be initialized at random
        using Pytorch's default initialization. If ``pretrained='download'``, the weights will be downloaded from an
        online repository (the default model trained on FFHQ at 64x64 resolution (`ffhq64-uncond-ve`) with default architecture).
        Finally, ``pretrained`` can also be set as a path to the user's own pretrained weights.
        In this case, the model is supposed to be trained on `[0,1]` pixels, if it was trained on `[-1, 1]` pixels, the user should set the attribute `_was_trained_on_minus_one_one` to `True` after loading the weights.
        See :ref:`pretrained-weights <pretrained-weights>` for more details.
    :param float pixel_std: The standard deviation of the normalized pixels (to `[0, 1]` for example) of the data distribution. Default to `0.75`.
    :param torch.device device: Instruct our module to be either on cpu or on gpu. Default to ``None``, which suggests working on cpu.



    """

    def __init__(
        self,
        img_resolution: int = 64,  # Image spatial resolution at input/output.
        in_channels: int = 3,  # Number of color channels at input.
        out_channels: int = 3,  # Number of color channels at output.
        label_dim: int = 0,  # Number of class labels, 0 = unconditional.
        augment_dim: int = 9,  # Augmentation label dimensionality, 0 = no augmentation.
        model_channels: int = 128,  # Base multiplier for the number of channels.
        channel_mult: Sequence = (
            1,
            2,
            2,
            2,
        ),  # Per-resolution multipliers for the number of channels.
        channel_mult_emb: int = 4,  # Multiplier for the dimensionality of the embedding vector.
        num_blocks: int = 4,  # Number of residual blocks per resolution.
        attn_resolutions: Sequence = (16,),  # List of resolutions with self-attention.
        dropout: float = 0.10,  # Dropout probability of intermediate activations.
        label_dropout: float = 0.0,  # Dropout probability of class labels for classifier-free guidance.
        embedding_type: str = "fourier",  # Timestep embedding type: 'positional' for DDPM++, 'fourier' for NCSN++.
        channel_mult_noise: int = 2,  # Timestep embedding size: 1 for DDPM++, 2 for NCSN++.
        encoder_type: str = "residual",  # Encoder architecture: 'standard' for DDPM++, 'residual' for NCSN++.
        decoder_type: str = "standard",  # Decoder architecture: 'standard' for both DDPM++ and NCSN++.
        resample_filter: Sequence = (
            1,
            3,
            3,
            1,
        ),  # Resampling filter: [1,1] for DDPM++, [1,3,3,1] for NCSN++.
        pretrained: str = "download",
        pixel_std: float = 0.75,
        device=None,
    ):
        assert embedding_type in ["fourier", "positional"]
        assert encoder_type in ["standard", "skip", "residual"]
        assert decoder_type in ["standard", "skip"]

        super().__init__()
        self.label_dropout = label_dropout
        emb_channels = model_channels * channel_mult_emb
        noise_channels = model_channels * channel_mult_noise
        init = dict(init_mode="xavier_uniform")
        init_zero = dict(init_mode="xavier_uniform", init_weight=1e-5)
        init_attn = dict(init_mode="xavier_uniform", init_weight=np.sqrt(0.2))
        block_kwargs = dict(
            emb_channels=emb_channels,
            num_heads=1,
            dropout=dropout,
            skip_scale=np.sqrt(0.5),
            eps=1e-6,
            resample_filter=resample_filter,
            resample_proj=True,
            adaptive_scale=False,
            init=init,
            init_zero=init_zero,
            init_attn=init_attn,
        )
        self.pixel_std = pixel_std
        # Mapping.
        self.map_noise = (
            PositionalEmbedding(num_channels=noise_channels, endpoint=True)
            if embedding_type == "positional"
            else FourierEmbedding(num_channels=noise_channels)
        )
        self.map_label = (
            Linear(in_features=label_dim, out_features=noise_channels)
            if label_dim
            else None
        )
        self.map_augment = (
            Linear(in_features=augment_dim, out_features=noise_channels, bias=False)
            if augment_dim
            else None
        )
        self.map_layer0 = Linear(in_features=noise_channels, out_features=emb_channels)
        self.map_layer1 = Linear(in_features=emb_channels, out_features=emb_channels)

        # Encoder.
        self.enc = torch.nn.ModuleDict()
        cout = in_channels
        caux = in_channels
        for level, mult in enumerate(channel_mult):
            res = img_resolution >> level
            if level == 0:
                cin = cout
                cout = model_channels
                self.enc[f"{res}x{res}_conv"] = UpDownConv2d(
                    in_channels=cin, out_channels=cout, kernel=3, **init
                )
            else:
                self.enc[f"{res}x{res}_down"] = UNetBlock(
                    in_channels=cout, out_channels=cout, down=True, **block_kwargs
                )
                if encoder_type == "skip":
                    self.enc[f"{res}x{res}_aux_down"] = UpDownConv2d(
                        in_channels=caux,
                        out_channels=caux,
                        kernel=0,
                        down=True,
                        resample_filter=resample_filter,
                    )
                    self.enc[f"{res}x{res}_aux_skip"] = UpDownConv2d(
                        in_channels=caux, out_channels=cout, kernel=1, **init
                    )
                if encoder_type == "residual":
                    self.enc[f"{res}x{res}_aux_residual"] = UpDownConv2d(
                        in_channels=caux,
                        out_channels=cout,
                        kernel=3,
                        down=True,
                        resample_filter=resample_filter,
                        fused_resample=True,
                        **init,
                    )
                    caux = cout
            for idx in range(num_blocks):
                cin = cout
                cout = model_channels * mult
                attn = res in attn_resolutions
                self.enc[f"{res}x{res}_block{idx}"] = UNetBlock(
                    in_channels=cin, out_channels=cout, attention=attn, **block_kwargs
                )
        skips = [
            block.out_channels for name, block in self.enc.items() if "aux" not in name
        ]

        # Decoder.
        self.dec = torch.nn.ModuleDict()
        for level, mult in reversed(list(enumerate(channel_mult))):
            res = img_resolution >> level
            if level == len(channel_mult) - 1:
                self.dec[f"{res}x{res}_in0"] = UNetBlock(
                    in_channels=cout, out_channels=cout, attention=True, **block_kwargs
                )
                self.dec[f"{res}x{res}_in1"] = UNetBlock(
                    in_channels=cout, out_channels=cout, **block_kwargs
                )
            else:
                self.dec[f"{res}x{res}_up"] = UNetBlock(
                    in_channels=cout, out_channels=cout, up=True, **block_kwargs
                )
            for idx in range(num_blocks + 1):
                cin = cout + skips.pop()
                cout = model_channels * mult
                attn = idx == num_blocks and res in attn_resolutions
                self.dec[f"{res}x{res}_block{idx}"] = UNetBlock(
                    in_channels=cin, out_channels=cout, attention=attn, **block_kwargs
                )
            if decoder_type == "skip" or level == 0:
                if decoder_type == "skip" and level < len(channel_mult) - 1:
                    self.dec[f"{res}x{res}_aux_up"] = UpDownConv2d(
                        in_channels=out_channels,
                        out_channels=out_channels,
                        kernel=0,
                        up=True,
                        resample_filter=resample_filter,
                    )
                self.dec[f"{res}x{res}_aux_norm"] = GroupNorm(
                    num_channels=cout,
                    eps=1e-6,
                    num_groups=32,
                )
                self.dec[f"{res}x{res}_aux_conv"] = UpDownConv2d(
                    in_channels=cout, out_channels=out_channels, kernel=3, **init_zero
                )

        if pretrained is not None:
            if (
                pretrained.lower() == "edm-ffhq64-uncond-ve"
                or pretrained.lower() == "download"
            ):
                name = "ncsnpp-ffhq64-uncond-ve.pt"
                url = get_weights_url(model_name="edm", file_name=name)
                ckpt = torch.hub.load_state_dict_from_url(
                    url, map_location=lambda storage, loc: storage, file_name=name
                )
<<<<<<< HEAD
=======
                self._was_trained_on_minus_one_one = True  # Pretrained on [-1,1]s
                self.pixel_std = 0.5
>>>>>>> 8e140d6a
            else:
                ckpt = torch.load(pretrained, map_location=lambda storage, loc: storage)
                self._was_trained_on_minus_one_one = False
            self.load_state_dict(ckpt, strict=True)
            self._train_on_minus_one_one = True  # Pretrained on [-1,1]s
            self.pixel_std = 0.5
        else:
            self._was_trained_on_minus_one_one = False
        self.eval()
        if device is not None:
            self.to(device)
            self.device = device

    def forward_unet(self, x, sigma, class_labels=None, augment_labels=None):
        r"""
        Run the unet.

        :param torch.Tensor x: noisy image
        :param Union[torch.Tensor, float]  sigma: noise level
        :param torch.Tensor class_labels: class labels
        :param torch.Tensor augment_labels: augmentation labels
        :return torch.Tensor: denoised image.
        """
        emb = self.map_noise(sigma)
        emb = (
            emb.reshape(emb.shape[0], 2, -1).flip(1).reshape(*emb.shape)
        )  # swap sin/cos
        if self.map_label is not None:
            tmp = class_labels
            if self.training and self.label_dropout:
                tmp = tmp * (
                    torch.rand([x.shape[0], 1], device=x.device) >= self.label_dropout
                ).to(tmp.dtype)
            emb = emb + self.map_label(tmp * np.sqrt(self.map_label.in_features))
        if self.map_augment is not None and augment_labels is not None:
            emb = emb + self.map_augment(augment_labels)
        emb = silu(self.map_layer0(emb))
        emb = silu(self.map_layer1(emb))

        # Encoder.
        skips = []
        aux = x
        for name, block in self.enc.items():
            if "aux_down" in name:
                aux = block(aux)
            elif "aux_skip" in name:
                x = skips[-1] = x + block(aux)
            elif "aux_residual" in name:
                x = skips[-1] = aux = (x + block(aux)) / np.sqrt(2)
            else:
                x = block(x, emb) if isinstance(block, UNetBlock) else block(x)
                skips.append(x)

        # Decoder.
        aux = None
        tmp = None
        for name, block in self.dec.items():
            if "aux_up" in name:
                aux = block(aux)
            elif "aux_norm" in name:
                tmp = block(x)
            elif "aux_conv" in name:
                tmp = block(silu(tmp))
                aux = tmp if aux is None else tmp + aux
            else:
                if x.shape[1] != block.in_channels:
                    x = torch.cat([x, skips.pop()], dim=1)
                x = block(x, emb)
        return aux

    def forward(
        self, x, sigma, class_labels=None, augment_labels=None, *args, **kwargs
    ):
        r"""
        Run the denoiser on noisy image.

        :param torch.Tensor x: noisy image
        :param Union[torch.Tensor, float]  sigma: noise level
        :param torch.Tensor class_labels: class labels
        :param torch.Tensor augment_labels: augmentation labels
        :return torch.Tensor: denoised image.
        """
        dtype = x.dtype
        x = x.to(torch.float32)

        if class_labels is not None:
            class_labels = class_labels.to(torch.float32)

        sigma = self._handle_sigma(
            sigma, batch_size=x.size(0), ndim=x.ndim, device=x.device, dtype=x.dtype
        )

        # Rescale [0,1] input to [-1,-1]
        if getattr(self, "_was_trained_on_minus_one_one", False):
            x = (x - 0.5) * 2.0
            sigma = sigma * 2.0
        c_skip = self.pixel_std**2 / (sigma**2 + self.pixel_std**2)
        c_out = sigma * self.pixel_std / (sigma**2 + self.pixel_std**2).sqrt()
        c_in = 1 / (self.pixel_std**2 + sigma**2).sqrt()
        c_noise = sigma.log() / 4

        F_x = self.forward_unet(
            c_in * x,
            c_noise.flatten(),
            class_labels=class_labels,
            augment_labels=augment_labels,
        )

        D_x = c_skip * x + c_out * F_x

        D_x = D_x.to(dtype)
        # Rescale [-1,1] output to [0,-1]
        if getattr(self, "_was_trained_on_minus_one_one", False):
            return (D_x + 1.0) / 2.0
        else:
            return D_x<|MERGE_RESOLUTION|>--- conflicted
+++ resolved
@@ -231,11 +231,8 @@
                 ckpt = torch.hub.load_state_dict_from_url(
                     url, map_location=lambda storage, loc: storage, file_name=name
                 )
-<<<<<<< HEAD
-=======
                 self._was_trained_on_minus_one_one = True  # Pretrained on [-1,1]s
                 self.pixel_std = 0.5
->>>>>>> 8e140d6a
             else:
                 ckpt = torch.load(pretrained, map_location=lambda storage, loc: storage)
                 self._was_trained_on_minus_one_one = False
