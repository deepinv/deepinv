--- conflicted
+++ resolved
@@ -28,8 +28,5 @@
 )
 from .complex import to_complex_denoiser
 from .dynamic import TimeAgnosticNet, TimeAveragingNet
-<<<<<<< HEAD
 from .varnet import VarNet
-=======
-from .multispectral import PanNet
->>>>>>> 57cf2775
+from .multispectral import PanNet