r"""Define the neural network architecture of the Restormer.

Model specialized in restoration tasks including deraining, single-image motion deblurring,
defocus deblurring and image denoising for high-resolution images. Code adapted from
https://github.com/swz30/Restormer/blob/main/basicsr/models/archs/restormer_arch.py.

Restormer: Efficient Transformer for High-Resolution Image Restoration
Authors: Syed Waqas Zamir, Aditya Arora, Salman Khan, Munawar Hayat, Fahad Shahbaz Khan, and Ming-Hsuan Yang
Paper: https://arxiv.org/abs/2111.09881
Code: https://github.com/swz30/Restormer
"""

import numbers
import os
from typing import List, Optional

import torch
import torch.nn as nn
import torch.nn.functional as F
from einops import rearrange

from .utils import get_weights_url, test_pad
from .base import Denoiser


class Restormer(Denoiser):
    r"""
    Restormer denoiser network.

    This network architecture was proposed in the paper:
    `Restormer: Efficient Transformer for High-Resolution Image Restoration <https://arxiv.org/abs/2111.09881>`_

    By default, the model is a denoising network with pretrained weights. For other tasks such as deraining, some arguments needs to be adapted.

    :param int in_channels: number of channels of the input.
    :param int out_channels: number of channels of the output.
    :param int dim: number of channels after the first conv operation (``in_channel``, H, W) -> (``dim``, H, W).
        ``dim`` corresponds to ``C`` in the figure.
    :param list num_blocks: number of ``TransformerBlock`` for each level of scale in the encoder-decoder stage with a total of 4-level of scales.
        ``num_blocks = [L1, L2, L3, L4]`` with L1 ≤ L2 ≤ L3 ≤ L4.
    :param int num_refinement_blocks: number of ``TransformerBlock`` in the refinement stage after the decoder stage.
        Corresponds to ``Lr`` in the figure.
    :param list heads: number of heads in ``TransformerBlock`` for each level of scale in the encoder-decoder stage and in the refinement stage.
        At same scale, all `TransformerBlock` have the same number of heads. The number of heads for the refinement block is ``heads[0]``.
    :param float ffn_expansion_factor: corresponds to :math:`\eta` in GDFN.
    :param bool bias: Add bias or not in each of the Attention and Feedforward layers inside of the ``TransformerBlock``.
    :param str LayerNorm_type: Add bias or not in each of the LayerNorm inside of the ``TransformerBlock``.
        ``LayerNorm_type = 'BiasFree' / 'WithBias'``.
    :param bool dual_pixel_task: Should be true if dual-pixel defocus deblurring is enabled, false for single-pixel deblurring and other tasks.
<<<<<<< HEAD
    :param NoneType, str pretrained: Default to ``'denoising'``.
        ``if pretrained = 'denoising' / 'denoising_gray' / 'denoising_color' / 'denoising_real' / 'deraining' / 'defocus_deblurring'``, will download weights from the HuggingFace Hub.
        ``if pretrained = '\*.pth'``, will load weights from a local pth file.
    :param NoneType, torch.device device: Instruct our module to be either on cpu or on gpu. Default to ``None``, which suggests working on cpu.
=======
    :param None, torch.device device: Instruct our module to be either on cpu or on gpu. Default to ``None``, which suggests working on cpu.
    :param None, str pretrained: Default to ``'denoising'``.
        If ``pretrained = 'denoising' / 'denoising_gray' / 'denoising_color' / 'denoising_real' / 'deraining' / 'defocus_deblurring'``,
        will download weights from the HuggingFace Hub.
        If ``pretrained = '\*.pth'``, will load weights from a local pth file.
    :param bool train: training or testing mode.
>>>>>>> 568e51f2

    .. note::
        To obtain good performance on a broad range of noise levels, even with limited noise levels during training, it is recommended to remove all additive constants by setting :
        ``LayerNorm_type='BiasFree'`` and ``bias=False``
        (`Robust And Interpretable Bling Image Denoising Via Bias-Free Convolutional Neural Networks <https://arxiv.org/abs/1906.05478>`_).
    """

    def __init__(
        self,
        in_channels: int = 3,
        out_channels: int = 3,
        dim: int = 48,
        num_blocks: List[int] = [4, 6, 6, 8],
        num_refinement_blocks: int = 4,
        heads: List[int] = [1, 2, 4, 8],
        ffn_expansion_factor: float = 2.66,
        bias: bool = False,
        LayerNorm_type: str = "BiasFree",
        dual_pixel_task: bool = False,
        pretrained: Optional[str] = "denoising",
        device: Optional[torch.device] = None,
    ) -> None:
        super(Restormer, self).__init__()

        # stores the filename of pretrained weights, used later in the code to download the pth file from the HuggingFace Hub
        weights_pth_filename = None
        # When loading pretrained weights from HuggingFace Hub, we check if our model is compatible with the weights.
        if pretrained is not None:
            if pretrained == "denoising":
                self.is_standard_denoising_network(
                    in_channels,
                    out_channels,
                    dim,
                    num_blocks,
                    num_refinement_blocks,
                    heads,
                    ffn_expansion_factor,
                    bias,
                    LayerNorm_type,
                    dual_pixel_task,
                )
                if in_channels == 1:
                    weights_pth_filename = "gaussian_gray_denoising_blind.pth"
                elif in_channels == 3:
                    weights_pth_filename = "gaussian_color_denoising_blind.pth"
            elif "denoising_real" in pretrained:
                self.is_standard_denoising_network(
                    in_channels,
                    out_channels,
                    dim,
                    num_blocks,
                    num_refinement_blocks,
                    heads,
                    ffn_expansion_factor,
                    bias,
                    LayerNorm_type,
                    dual_pixel_task,
                )
                assert (
                    in_channels == 3
                ), f"Real denoising / EXPECTED in_channels == 3, INSTEAD of {in_channels}"
                weights_pth_filename = "real_denoising.pth"
            elif "denoising_gray" in pretrained:
                self.is_standard_denoising_network(
                    in_channels,
                    out_channels,
                    dim,
                    num_blocks,
                    num_refinement_blocks,
                    heads,
                    ffn_expansion_factor,
                    bias,
                    LayerNorm_type,
                    dual_pixel_task,
                )
                assert (
                    in_channels == 1
                ), f"Real denoising / EXPECTED in_channels == 1, INSTEAD of {in_channels}"
                weights_pth_filename = "gaussian_gray_denoising_blind.pth"
            elif "denoising_color" in pretrained:
                self.is_standard_denoising_network(
                    in_channels,
                    out_channels,
                    dim,
                    num_blocks,
                    num_refinement_blocks,
                    heads,
                    ffn_expansion_factor,
                    bias,
                    LayerNorm_type,
                    dual_pixel_task,
                )
                assert (
                    in_channels == 3
                ), f"Color denoising / EXPECTED in_channels == 3, INSTEAD of {in_channels}"
                weights_pth_filename = "gaussian_color_denoising_blind.pth"
            elif pretrained == "deraining":
                self.is_standard_deraining_network(
                    in_channels,
                    out_channels,
                    dim,
                    num_blocks,
                    num_refinement_blocks,
                    heads,
                    ffn_expansion_factor,
                    bias,
                    LayerNorm_type,
                    dual_pixel_task,
                )
                weights_pth_filename = "deraining.pth"
            elif pretrained == "defocus_deblurring":
                self.is_standard_deblurring_network(
                    in_channels,
                    out_channels,
                    dim,
                    num_blocks,
                    num_refinement_blocks,
                    heads,
                    ffn_expansion_factor,
                    bias,
                    LayerNorm_type,
                    dual_pixel_task,
                )
                if dual_pixel_task:
                    assert (
                        in_channels == 6
                    ), f"Dual defocus deblurring / EXPECTED in_channels == 6, INSTEAD of {in_channels}"
                    weights_pth_filename = "dual_pixel_defocus_deblurring.pth"
                else:
                    assert (
                        in_channels == 3
                    ), f"Single defocus deblurring / EXPECTED in_channels == 3, INSTEAD of {in_channels}"
                    weights_pth_filename = "single_image_defocus_deblurring.pth"

        self.patch_embed = OverlapPatchEmbed(in_channels, dim)

        self.encoder_level1 = nn.Sequential(
            *[
                TransformerBlock(
                    dim=dim,
                    num_heads=heads[0],
                    ffn_expansion_factor=ffn_expansion_factor,
                    bias=bias,
                    LayerNorm_type=LayerNorm_type,
                )
                for i in range(num_blocks[0])
            ]
        )

        self.down1_2 = Downsample(dim)  ## From Level 1 to Level 2
        self.encoder_level2 = nn.Sequential(
            *[
                TransformerBlock(
                    dim=int(dim * 2**1),
                    num_heads=heads[1],
                    ffn_expansion_factor=ffn_expansion_factor,
                    bias=bias,
                    LayerNorm_type=LayerNorm_type,
                )
                for i in range(num_blocks[1])
            ]
        )

        self.down2_3 = Downsample(int(dim * 2**1))  ## From Level 2 to Level 3
        self.encoder_level3 = nn.Sequential(
            *[
                TransformerBlock(
                    dim=int(dim * 2**2),
                    num_heads=heads[2],
                    ffn_expansion_factor=ffn_expansion_factor,
                    bias=bias,
                    LayerNorm_type=LayerNorm_type,
                )
                for i in range(num_blocks[2])
            ]
        )

        self.down3_4 = Downsample(int(dim * 2**2))  ## From Level 3 to Level 4
        self.latent = nn.Sequential(
            *[
                TransformerBlock(
                    dim=int(dim * 2**3),
                    num_heads=heads[3],
                    ffn_expansion_factor=ffn_expansion_factor,
                    bias=bias,
                    LayerNorm_type=LayerNorm_type,
                )
                for i in range(num_blocks[3])
            ]
        )

        self.up4_3 = Upsample(int(dim * 2**3))  ## From Level 4 to Level 3
        self.reduce_chan_level3 = nn.Conv2d(
            int(dim * 2**3), int(dim * 2**2), kernel_size=1, bias=bias
        )
        self.decoder_level3 = nn.Sequential(
            *[
                TransformerBlock(
                    dim=int(dim * 2**2),
                    num_heads=heads[2],
                    ffn_expansion_factor=ffn_expansion_factor,
                    bias=bias,
                    LayerNorm_type=LayerNorm_type,
                )
                for i in range(num_blocks[2])
            ]
        )

        self.up3_2 = Upsample(int(dim * 2**2))  ## From Level 3 to Level 2
        self.reduce_chan_level2 = nn.Conv2d(
            int(dim * 2**2), int(dim * 2**1), kernel_size=1, bias=bias
        )
        self.decoder_level2 = nn.Sequential(
            *[
                TransformerBlock(
                    dim=int(dim * 2**1),
                    num_heads=heads[1],
                    ffn_expansion_factor=ffn_expansion_factor,
                    bias=bias,
                    LayerNorm_type=LayerNorm_type,
                )
                for i in range(num_blocks[1])
            ]
        )

        self.up2_1 = Upsample(
            int(dim * 2**1)
        )  ## From Level 2 to Level 1  (NO 1x1 conv to reduce channels)

        self.decoder_level1 = nn.Sequential(
            *[
                TransformerBlock(
                    dim=int(dim * 2**1),
                    num_heads=heads[0],
                    ffn_expansion_factor=ffn_expansion_factor,
                    bias=bias,
                    LayerNorm_type=LayerNorm_type,
                )
                for i in range(num_blocks[0])
            ]
        )

        self.refinement = nn.Sequential(
            *[
                TransformerBlock(
                    dim=int(dim * 2**1),
                    num_heads=heads[0],
                    ffn_expansion_factor=ffn_expansion_factor,
                    bias=bias,
                    LayerNorm_type=LayerNorm_type,
                )
                for i in range(num_refinement_blocks)
            ]
        )

        #### For Dual-Pixel Defocus Deblurring Task ####
        self.dual_pixel_task = dual_pixel_task
        if self.dual_pixel_task:
            self.skip_conv = nn.Conv2d(dim, int(dim * 2**1), kernel_size=1, bias=bias)
        ###########################

        self.output = nn.Conv2d(
            int(dim * 2**1),
            out_channels,
            kernel_size=3,
            stride=1,
            padding=1,
            bias=bias,
        )

        # we don't check if our model is a good fit for the weights from the .pth file
        if pretrained and pretrained.endswith(".pth") and os.path.exists(pretrained):
            print(f"Loading from local file {pretrained}")
            ckpt_restormer = torch.load(
                pretrained, map_location=lambda storage, loc: storage
            )
            self.load_state_dict(ckpt_restormer["params"], strict=True)
            self.eval()
        elif weights_pth_filename is not None:
            print(f"Loading from {weights_pth_filename}")
            url = get_weights_url(
                model_name="restormer", file_name=weights_pth_filename
            )
            ckpt_restormer = torch.hub.load_state_dict_from_url(
                url,
                map_location=lambda storage, loc: storage,
                file_name=weights_pth_filename,
            )
            self.load_state_dict(ckpt_restormer["params"], strict=True)
            self.eval()
        elif pretrained is not None:
            raise ValueError(f"pretrained value error, {pretrained}")

        if device is not None:
            self.to(device)

    def forward_restormer(self, x):
        r"""
        Run the Restormer network on the input image.

        The input shape is expected to be divisible by 8.

        :param torch.Tensor x: input image
        """
        # expected : x.shape = (B, C, H, W)
        assert (
            x.shape[-2] % 8 == 0 and x.shape[-1] % 8 == 0
        ), f"Image spatial dim is not divisible by 8. Spatial dim : ({x.shape[-2]},{x.shape[-1]})"

        inp_enc_level1 = self.patch_embed(x)
        out_enc_level1 = self.encoder_level1(inp_enc_level1)

        inp_enc_level2 = self.down1_2(out_enc_level1)
        out_enc_level2 = self.encoder_level2(inp_enc_level2)

        inp_enc_level3 = self.down2_3(out_enc_level2)
        out_enc_level3 = self.encoder_level3(inp_enc_level3)

        inp_enc_level4 = self.down3_4(out_enc_level3)
        latent = self.latent(inp_enc_level4)

        inp_dec_level3 = self.up4_3(latent)
        inp_dec_level3 = torch.cat([inp_dec_level3, out_enc_level3], 1)
        inp_dec_level3 = self.reduce_chan_level3(inp_dec_level3)
        out_dec_level3 = self.decoder_level3(inp_dec_level3)

        inp_dec_level2 = self.up3_2(out_dec_level3)
        inp_dec_level2 = torch.cat([inp_dec_level2, out_enc_level2], 1)
        inp_dec_level2 = self.reduce_chan_level2(inp_dec_level2)
        out_dec_level2 = self.decoder_level2(inp_dec_level2)

        inp_dec_level1 = self.up2_1(out_dec_level2)
        inp_dec_level1 = torch.cat([inp_dec_level1, out_enc_level1], 1)
        out_dec_level1 = self.decoder_level1(inp_dec_level1)

        out_dec_level1 = self.refinement(out_dec_level1)

        #### For Dual-Pixel Defocus Deblurring Task ####
        if self.dual_pixel_task:
            out_dec_level1 = out_dec_level1 + self.skip_conv(inp_enc_level1)
            out_dec_level1 = self.output(out_dec_level1)
        ###########################
        else:
            out_dec_level1 = self.output(out_dec_level1) + x

        return out_dec_level1

    def forward(self, x, sigma=None, **kwargs):
        r"""
        Run the denoiser on noisy image. The noise level is not used in this denoiser.

        :param torch.Tensor x: noisy image
        """
        if self.training:
            out = self.forward_restormer(x)
        else:
            out = test_pad(self.forward_restormer, x, modulo=8)
        return out

    def is_standard_denoising_network(
        self,
        in_channels,
        out_channels,
        dim,
        num_blocks,
        num_refinement_blocks,
        heads,
        ffn_expansion_factor,
        bias,
        LayerNorm_type,
        dual_pixel_task,
    ):
        """Check if model params are the params used to pre-trained the standard network for denoising."""
        assert (
            in_channels == 1 or in_channels == 3
        ), f"Standard denoising / EXPECTED in_channels == 1 or 3, INSTEAD of {in_channels}"
        assert (
            out_channels == in_channels
        ), f"Standard denoising / EXPECTED out_channels == in_channels, INSTEAD of {out_channels}"
        self._is_standard_network(
            dim, num_blocks, num_refinement_blocks, heads, ffn_expansion_factor, bias
        )
        assert (
            LayerNorm_type == "BiasFree"
        ), f"Standard denoising / EXPECTED LayerNorm_type == 'BiasFree', INSTEAD of {LayerNorm_type}"
        assert (
            dual_pixel_task == False
        ), f"Standard denoising / EXPECTED dual_pixel_task == False, INSTEAD of {dual_pixel_task}"

    def is_standard_deraining_network(
        self,
        in_channels,
        out_channels,
        dim,
        num_blocks,
        num_refinement_blocks,
        heads,
        ffn_expansion_factor,
        bias,
        LayerNorm_type,
        dual_pixel_task,
    ):
        """Check if model params are the params used to pre-trained the standard network for deraining."""
        assert (
            in_channels == 3
        ), f"Standard deraining / EXPECTED in_channels == 3, INSTEAD of {in_channels}"
        assert (
            out_channels == 3
        ), f"Standard deraining / EXPECTED out_channels == 3, INSTEAD of {out_channels}"
        self._is_standard_network(
            dim, num_blocks, num_refinement_blocks, heads, ffn_expansion_factor, bias
        )
        assert (
            LayerNorm_type == "WithBias"
        ), f"Standard deraining / EXPECTED LayerNorm_type == 'WithBias', INSTEAD of {LayerNorm_type}"
        assert (
            dual_pixel_task == False
        ), f"Standard deraining / EXPECTED dual_pixel_task == False, INSTEAD of {dual_pixel_task}"

    def is_standard_deblurring_network(
        self,
        in_channels,
        out_channels,
        dim,
        num_blocks,
        num_refinement_blocks,
        heads,
        ffn_expansion_factor,
        bias,
        LayerNorm_type,
        dual_pixel_task,
    ):
        """Check if model params are the params used to pre-trained the standard network for deblurring."""
        assert (
            in_channels == 3 or in_channels == 6
        ), f"Standard deblurring / EXPECTED in_channels == 3 or 6, INSTEAD of {in_channels}"
        assert (
            out_channels == 3
        ), f"Standard deblurring / EXPECTED out_channels == 3, INSTEAD of {out_channels}"
        self._is_standard_network(
            dim, num_blocks, num_refinement_blocks, heads, ffn_expansion_factor, bias
        )
        assert (
            LayerNorm_type == "WithBias"
        ), f"Standard deblurring / EXPECTED LayerNorm_type == 'WithBias', INSTEAD of {LayerNorm_type}"

    def _is_standard_network(
        self, dim, num_blocks, num_refinement_blocks, heads, ffn_expansion_factor, bias
    ):
        """The pre-trained networks for denoising, for deraining, and for deblurring have some params with same values,
        so when trying to load the pre-trained weights from one of these networks, we check first that our model params
        have these values to avoid mismatch between our model and the weights.
        """
        assert (
            dim == 48
        ), f"Standard restormer architecture / EXPECTED dim == 48, INSTEAD of {dim}"
        assert num_blocks == [
            4,
            6,
            6,
            8,
        ], f"Standard restormer architecture / EXPECTED num_blocks == [4,6,6,8], INSTEAD of {num_blocks}"
        assert (
            num_refinement_blocks == 4
        ), f"Standard restormer architecture / EXPECTED num_refinement_blocks == 4, INSTEAD of {num_refinement_blocks}"
        assert heads == [
            1,
            2,
            4,
            8,
        ], f"Standard restormer architecture / EXPECTED heads == [1,2,4,8], INSTEAD of {heads}"
        assert (
            ffn_expansion_factor == 2.66
        ), f"Standard restormer architecture / EXPECTED ffn_expansion_factor == 2.66, INSTEAD of {ffn_expansion_factor}"
        assert (
            bias == False
        ), f"Standard restormer architecture / EXPECTED bias == False, INSTEAD of {bias}"


##########################################################################
## Layer Norm
def to_3d(x):
    return rearrange(x, "b c h w -> b (h w) c")


def to_4d(x, h, w):
    return rearrange(x, "b (h w) c -> b c h w", h=h, w=w)


class BiasFree_LayerNorm(nn.Module):
    def __init__(self, normalized_shape):
        super(BiasFree_LayerNorm, self).__init__()
        if isinstance(normalized_shape, numbers.Integral):
            normalized_shape = (normalized_shape,)
        normalized_shape = torch.Size(normalized_shape)  # type: ignore

        assert len(normalized_shape) == 1

        self.weight = nn.Parameter(torch.ones(normalized_shape))
        self.normalized_shape = normalized_shape

    def forward(self, x):
        sigma = x.var(-1, keepdim=True, unbiased=False)
        return x / torch.sqrt(sigma + 1e-5) * self.weight


class WithBias_LayerNorm(nn.Module):
    def __init__(self, normalized_shape):
        super(WithBias_LayerNorm, self).__init__()
        if isinstance(normalized_shape, numbers.Integral):
            normalized_shape = (normalized_shape,)
        normalized_shape = torch.Size(normalized_shape)  # type: ignore

        assert len(normalized_shape) == 1

        self.weight = nn.Parameter(torch.ones(normalized_shape))
        self.bias = nn.Parameter(torch.zeros(normalized_shape))
        self.normalized_shape = normalized_shape

    def forward(self, x):
        mu = x.mean(-1, keepdim=True)
        sigma = x.var(-1, keepdim=True, unbiased=False)
        return (x - mu) / torch.sqrt(sigma + 1e-5) * self.weight + self.bias


class LayerNorm(nn.Module):
    def __init__(self, dim, LayerNorm_type):
        super(LayerNorm, self).__init__()
        if LayerNorm_type == "BiasFree":
            self.body = BiasFree_LayerNorm(dim)
        else:
            self.body = WithBias_LayerNorm(dim)

    def forward(self, x):
        h, w = x.shape[-2:]
        return to_4d(self.body(to_3d(x)), h, w)


##########################################################################
## Gated-Dconv Feed-Forward Network (GDFN)
class FeedForward(nn.Module):
    def __init__(self, dim, ffn_expansion_factor, bias):
        super(FeedForward, self).__init__()

        hidden_features = int(dim * ffn_expansion_factor)

        self.project_in = nn.Conv2d(dim, hidden_features * 2, kernel_size=1, bias=bias)

        self.dwconv = nn.Conv2d(
            hidden_features * 2,
            hidden_features * 2,
            kernel_size=3,
            stride=1,
            padding=1,
            groups=hidden_features * 2,
            bias=bias,
        )

        self.project_out = nn.Conv2d(hidden_features, dim, kernel_size=1, bias=bias)

    def forward(self, x):
        x = self.project_in(x)
        x1, x2 = self.dwconv(x).chunk(2, dim=1)
        x = F.gelu(x1) * x2
        x = self.project_out(x)
        return x


##########################################################################
## Multi-DConv Head Transposed Self-Attention (MDTA)
class Attention(nn.Module):
    def __init__(self, dim, num_heads, bias):
        super(Attention, self).__init__()
        self.num_heads = num_heads
        self.temperature = nn.Parameter(torch.ones(num_heads, 1, 1))

        self.qkv = nn.Conv2d(dim, dim * 3, kernel_size=1, bias=bias)
        self.qkv_dwconv = nn.Conv2d(
            dim * 3,
            dim * 3,
            kernel_size=3,
            stride=1,
            padding=1,
            groups=dim * 3,
            bias=bias,
        )
        self.project_out = nn.Conv2d(dim, dim, kernel_size=1, bias=bias)

    def forward(self, x):
        b, c, h, w = x.shape

        qkv = self.qkv_dwconv(self.qkv(x))
        q, k, v = qkv.chunk(3, dim=1)

        q = rearrange(q, "b (head c) h w -> b head c (h w)", head=self.num_heads)
        k = rearrange(k, "b (head c) h w -> b head c (h w)", head=self.num_heads)
        v = rearrange(v, "b (head c) h w -> b head c (h w)", head=self.num_heads)

        q = torch.nn.functional.normalize(q, dim=-1)
        k = torch.nn.functional.normalize(k, dim=-1)

        attn = (q @ k.transpose(-2, -1)) * self.temperature
        attn = attn.softmax(dim=-1)

        out = attn @ v

        out = rearrange(
            out, "b head c (h w) -> b (head c) h w", head=self.num_heads, h=h, w=w
        )

        out = self.project_out(out)
        return out


##########################################################################
class TransformerBlock(nn.Module):
    def __init__(self, dim, num_heads, ffn_expansion_factor, bias, LayerNorm_type):
        super(TransformerBlock, self).__init__()

        self.norm1 = LayerNorm(dim, LayerNorm_type)
        self.attn = Attention(dim, num_heads, bias)
        self.norm2 = LayerNorm(dim, LayerNorm_type)
        self.ffn = FeedForward(dim, ffn_expansion_factor, bias)

    def forward(self, x):
        x = x + self.attn(self.norm1(x))
        x = x + self.ffn(self.norm2(x))

        return x


##########################################################################
## Overlapped image patch embedding with 3x3 Conv
class OverlapPatchEmbed(nn.Module):
    def __init__(self, in_c=3, embed_dim=48, bias=False):
        super(OverlapPatchEmbed, self).__init__()

        self.proj = nn.Conv2d(
            in_c, embed_dim, kernel_size=3, stride=1, padding=1, bias=bias
        )

    def forward(self, x):
        x = self.proj(x)

        return x


##########################################################################
## Resizing modules
class Downsample(nn.Module):
    def __init__(self, n_feat):
        super(Downsample, self).__init__()

        self.body = nn.Sequential(
            nn.Conv2d(
                n_feat, n_feat // 2, kernel_size=3, stride=1, padding=1, bias=False
            ),
            nn.PixelUnshuffle(2),
        )

    def forward(self, x):
        return self.body(x)


class Upsample(nn.Module):
    def __init__(self, n_feat):
        super(Upsample, self).__init__()

        self.body = nn.Sequential(
            nn.Conv2d(
                n_feat, n_feat * 2, kernel_size=3, stride=1, padding=1, bias=False
            ),
            nn.PixelShuffle(2),
        )

    def forward(self, x):
        return self.body(x)<|MERGE_RESOLUTION|>--- conflicted
+++ resolved
@@ -47,19 +47,10 @@
     :param str LayerNorm_type: Add bias or not in each of the LayerNorm inside of the ``TransformerBlock``.
         ``LayerNorm_type = 'BiasFree' / 'WithBias'``.
     :param bool dual_pixel_task: Should be true if dual-pixel defocus deblurring is enabled, false for single-pixel deblurring and other tasks.
-<<<<<<< HEAD
     :param NoneType, str pretrained: Default to ``'denoising'``.
         ``if pretrained = 'denoising' / 'denoising_gray' / 'denoising_color' / 'denoising_real' / 'deraining' / 'defocus_deblurring'``, will download weights from the HuggingFace Hub.
         ``if pretrained = '\*.pth'``, will load weights from a local pth file.
     :param NoneType, torch.device device: Instruct our module to be either on cpu or on gpu. Default to ``None``, which suggests working on cpu.
-=======
-    :param None, torch.device device: Instruct our module to be either on cpu or on gpu. Default to ``None``, which suggests working on cpu.
-    :param None, str pretrained: Default to ``'denoising'``.
-        If ``pretrained = 'denoising' / 'denoising_gray' / 'denoising_color' / 'denoising_real' / 'deraining' / 'defocus_deblurring'``,
-        will download weights from the HuggingFace Hub.
-        If ``pretrained = '\*.pth'``, will load weights from a local pth file.
-    :param bool train: training or testing mode.
->>>>>>> 568e51f2
 
     .. note::
         To obtain good performance on a broad range of noise levels, even with limited noise levels during training, it is recommended to remove all additive constants by setting :
