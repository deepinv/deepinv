--- conflicted
+++ resolved
@@ -178,34 +178,18 @@
         Run the denoiser on image with noise level :math:`\sigma`.
 
         :param torch.Tensor x: noisy image
-<<<<<<< HEAD
-        :param float, torch.Tensor sigma: noise level
-        """
-
-        if isinstance(sigma, torch.Tensor):
-            noise_level_map = (
-                torch.ones((x.size(0), 1, x.size(2), x.size(3)), device=x.device)
-                * sigma
-            )
-        else:
-=======
         :param float, torch.Tensor sigma: noise level. If ``sigma`` is a float, it is used for all images in the batch.
             If ``sigma`` is a tensor, it must be of shape ``(batch_size,)``.
         """
         if not isinstance(sigma, torch.Tensor):
->>>>>>> 33ce4d81
             noise_level_map = (
                 torch.FloatTensor(x.size(0), 1, x.size(2), x.size(3))
                 .fill_(sigma)
                 .to(x.device)
             )
-<<<<<<< HEAD
-
-=======
         else:
             noise_level_map = sigma.view(x.size(0), 1, 1, 1)
             noise_level_map = noise_level_map.expand(x.size(0), 1, x.size(2), x.size(3))
->>>>>>> 33ce4d81
         x = torch.cat((x, noise_level_map), 1)
         if self.training or (
             x.size(2) % 8 == 0
