--- conflicted
+++ resolved
@@ -43,11 +43,7 @@
     plot_images=False,
     plot_metrics=False,
     wandb_vis=False,
-<<<<<<< HEAD
-    on_the_fly=False,
-=======
     wandb_setup={},
->>>>>>> 33ce4d81
     n_plot_max_wandb=8,
     online_measurements=False,
 ):
@@ -153,12 +149,6 @@
             G_perm = np.random.permutation(G)
 
             for g in G_perm:
-<<<<<<< HEAD
-                if on_the_fly:
-                    x, _ = next(iterators[g])
-                    x = x.to(device)
-                    y = physics[g](x)
-=======
                 if online_measurements:
                     x, _ = next(
                         iterators[g]
@@ -167,7 +157,6 @@
                     physics_cur = physics[g]
                     physics_cur.reset()
                     y = physics_cur(x)
->>>>>>> 33ce4d81
                 else:
                     if unsupervised:
                         y = next(iterators[g])
@@ -179,10 +168,8 @@
                             x = [s.to(device) for s in x]
                         else:
                             x = x.to(device)
-<<<<<<< HEAD
-=======
+                            
                     physics_cur = physics[g]
->>>>>>> 33ce4d81
 
                 y = y.to(device)
 
@@ -244,11 +231,7 @@
                 plot_images=plot_images,
                 plot_metrics=plot_metrics,
                 wandb_vis=wandb_vis,
-<<<<<<< HEAD
-                on_the_fly=on_the_fly,
-=======
                 wandb_setup=wandb_setup,
->>>>>>> 33ce4d81
                 step=epoch,
                 n_plot_max_wandb=n_plot_max_wandb,
                 online_measurements=online_measurements,
@@ -314,11 +297,7 @@
     verbose=True,
     plot_only_first_batch=True,
     wandb_vis=False,
-<<<<<<< HEAD
-    on_the_fly=False,
-=======
     wandb_setup={},
->>>>>>> 33ce4d81
     step=0,
     n_plot_max_wandb=8,
     online_measurements=False,
@@ -380,12 +359,6 @@
             if online_measurements:
                 x, _ = batch  # In this case the dataloader outputs also a class label
                 x = x.to(device)
-<<<<<<< HEAD
-
-            if on_the_fly:
-                y = physics[g](x)
-            else:
-=======
                 physics_cur = physics[g]
                 physics_cur.reset()
                 y = physics_cur(x)
@@ -396,7 +369,7 @@
                 else:
                     x = x.to(device)
                 physics_cur = physics[g]
->>>>>>> 33ce4d81
+                
                 y = y.to(device)
 
             with torch.no_grad():
